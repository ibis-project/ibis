--- conflicted
+++ resolved
@@ -1,11 +1,7 @@
-<<<<<<< HEAD
 import pathlib
-
-=======
 from typing import Optional
 
 import mock
->>>>>>> e60d1afd
 import pandas as pd
 import pytest
 from pkg_resources import get_distribution, parse_version
@@ -159,7 +155,6 @@
     con.explain(alltypes)
 
 
-<<<<<<< HEAD
 @pytest.mark.parametrize(
     'filename',
     [
@@ -209,7 +204,8 @@
         pd.testing.assert_frame_equal(df_expected, df_read_csv)
     finally:
         con.drop_table(t_name)
-=======
+
+
 @pytest.mark.parametrize('ipc', [None, True, False])
 @pytest.mark.parametrize('gpu_device', [None, 1])
 def test_cpu_execution_type(
@@ -258,5 +254,4 @@
     assert expr.execute(ipc=None).shape[0] == 1
 
     for mocked_method in mocked_methods:
-        mocked_method.stop()
->>>>>>> e60d1afd
+        mocked_method.stop()