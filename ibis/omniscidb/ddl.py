--- conflicted
+++ resolved
@@ -1,11 +1,7 @@
 """Module for DDL operations."""
 import re
-<<<<<<< HEAD
-from typing import Any, Optional
-=======
 from pathlib import Path
-from typing import Any, Dict, Union
->>>>>>> cc0ebb62
+from typing import Any, Dict, Optional, Union
 
 import ibis
 from ibis.common import exceptions as com
