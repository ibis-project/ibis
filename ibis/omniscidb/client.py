--- conflicted
+++ resolved
@@ -1,10 +1,6 @@
 """Ibis OmniSciDB Client."""
-<<<<<<< HEAD
 from pathlib import Path
 from typing import Optional, Union
-=======
-from typing import Optional
->>>>>>> e60d1afd
 
 import pandas as pd
 import pkg_resources
