"""OmniSciDB operations module."""
import warnings
from datetime import date, datetime
from io import StringIO
from typing import Callable

import ibis
import ibis.common.exceptions as com
import ibis.common.geospatial as geo
import ibis.expr.datatypes as dt
import ibis.expr.operations as ops
import ibis.expr.rules as rlz
import ibis.expr.types as ir
import ibis.util as util
from ibis import literal as L
from ibis.impala import compiler as impala_compiler
from ibis.omniscidb import dtypes as omniscidb_dtypes
from ibis.omniscidb.identifiers import quote_identifier

_sql_type_names = omniscidb_dtypes.ibis_dtypes_str_to_sql


def _is_floating(*args):
    for arg in args:
        if isinstance(arg, ir.FloatingColumn):
            return True
    return False


def _type_to_sql_string(tval):
    if isinstance(tval, dt.Decimal):
        return 'decimal({}, {})'.format(tval.precision, tval.scale)
    else:
        return _sql_type_names[tval.name.lower()]


def _cast(translator, expr):
    from ibis.omniscidb.client import OmniSciDBDataType

    op = expr.op()
    arg, target = op.args
    arg_ = translator.translate(arg)

    if isinstance(arg, ir.GeoSpatialValue):
        # NOTE: CastToGeography expects geometry with SRID=4326
        type_ = target.geotype.upper()

        if type_ == 'GEOMETRY':
            raise com.UnsupportedOperationError(
                'OmnisciDB/OmniSciDB doesn\'t support yet convert '
                + 'from GEOGRAPHY to GEOMETRY.'
            )
    else:
        type_ = str(OmniSciDBDataType.from_ibis(target, nullable=False))
    return 'CAST({0!s} AS {1!s})'.format(arg_, type_)


def _all(expr):
    op = expr.op()
    arg = op.args[0]

    if isinstance(arg, ir.BooleanValue):
        arg = arg.ifelse(1, 0)

    return (1 - arg).sum() == 0


def _any(expr):
    op = expr.op()
    arg = op.args[0]

    if isinstance(arg, ir.BooleanValue):
        arg = arg.ifelse(1, 0)

    return arg.sum() >= 0


def _not_any(expr):
    op = expr.op()
    arg = op.args[0]

    if isinstance(arg, ir.BooleanValue):
        arg = arg.ifelse(1, 0)

    return arg.sum() == 0


def _not_all(expr):
    op = expr.op()
    arg = op.args[0]

    if isinstance(arg, ir.BooleanValue):
        arg = arg.ifelse(1, 0)

    return (1 - arg).sum() != 0


def _parenthesize(translator, expr):
    op = expr.op()
    op_klass = type(op)

    # function calls don't need parens
    what_ = translator.translate(expr)
    if (op_klass in _binary_infix_ops) or (op_klass in _unary_ops):
        return '({0!s})'.format(what_)
    else:
        return what_


def fixed_arity(func_name: str, arity: int) -> Callable:
    """Create a translator for a given arity.

    Parameters
    ----------
    func_name : str
    arity : 1

    Returns
    -------
    function

    Raises
    ------
    com.UnsupportedOperationError
        If the arity is not compatible if the parameters of the expression.
    """
    # formatter function
    def formatter(translator, expr):
        op = expr.op()
        arg_count = len(op.args)
        if arity != arg_count:
            msg = 'Incorrect number of args {0} instead of {1}'
            raise com.UnsupportedOperationError(msg.format(arg_count, arity))
        return _call(translator, func_name, *op.args)

    formatter.__name__ = func_name
    return formatter


def unary(func_name: str) -> Callable:
    """Create a translator for a unary operation.

    Parameters
    ----------
    func_name : str

    Returns
    -------
    function
    """
    return fixed_arity(func_name, 1)


def _reduction_format(
    translator,
    func_name,
    sql_func_name=None,
    sql_signature='{}({})',
    arg=None,
    args=None,
    where=None,
):
    if not sql_func_name:
        sql_func_name = func_name

    if where is not None:
        arg = where.ifelse(arg, ibis.NA)

    return sql_signature.format(
        sql_func_name, ', '.join(map(translator.translate, [arg] + list(args)))
    )


def _reduction(func_name, sql_func_name=None, sql_signature='{}({})'):
    def formatter(translator, expr):
        op = expr.op()

        # HACK: support trailing arguments
        where = op.where
        args = []

        for arg in op.args:
            if arg is not where:
                if arg.type().equals(dt.boolean):
                    arg = arg.ifelse(1, 0)
                args.append(arg)

        return _reduction_format(
            translator,
            func_name,
            sql_func_name,
            sql_signature,
            args[0],
            args[1:],
            where,
        )

    formatter.__name__ = func_name
    return formatter


def _variance_like(func):
    variants = {'sample': '{}_SAMP'.format(func), 'pop': '{}_POP'.format(func)}

    def formatter(translator, expr):
        arg, how, where = expr.op().args

        return _reduction_format(
            translator, variants[how].upper(), None, '{}({})', arg, [], where
        )

    formatter.__name__ = func
    return formatter


def unary_prefix_op(prefix_op: str) -> Callable:
    """Create a unary translator with a prefix.

    Parameters
    ----------
    prefix_op : str

    Returns
    -------
    function
    """
    # formatter function
    def formatter(translator, expr):
        op = expr.op()
        arg = _parenthesize(translator, op.args[0])

        return '{0!s} {1!s}'.format(prefix_op.upper(), arg)

    formatter.__name__ = prefix_op
    return formatter


def binary_infix_op(infix_sym: str) -> Callable:
    """Create a binary infix translator.

    Parameters
    ----------
    infix_sym : str

    Returns
    -------
    function
    """
    # formatter function
    def formatter(translator, expr):
        op = expr.op()

        left, right = op.args[0], op.args[1]
        left_ = _parenthesize(translator, left)
        right_ = _parenthesize(translator, right)

        return '{0!s} {1!s} {2!s}'.format(left_, infix_sym, right_)

    return formatter


def _call(translator, func, *args):
    args_ = ', '.join(map(translator.translate, args))
    return '{0!s}({1!s})'.format(func, args_)


def _extract_field(sql_attr):
    def extract_field_formatter(translator, expr):
        op = expr.op()
        arg = translator.translate(op.args[0])
        return 'EXTRACT({} FROM {})'.format(sql_attr, arg)

    return extract_field_formatter


# MATH


def _log_common(translator, arg, base=None):
    if isinstance(arg, tuple):
        args_ = ', '.join(map(translator.translate, arg))
    else:
        args_ = translator.translate(arg)

    if base is None:
        return 'ln({})'.format(args_)

    base_formatted = translator.translate(base)
    return 'ln({})/ln({})'.format(args_, base_formatted)


def _log(translator, expr):
    op = expr.op()
    arg, base = op.args
    return _log_common(translator, arg, base)


def _log2(translator, expr):
    op = expr.op()
    arg = op.args
    return _log_common(translator, arg, L(2))


def _log10(translator, expr):
    op = expr.op()
    arg = op.args
    return _log_common(translator, arg, L(10))


# STATS


def _corr(translator, expr):
    # pull out the arguments to the expression
    args = expr.op().args

    x, y, how, where = args

    # compile the argument
    compiled_x = translator.translate(x)
    compiled_y = translator.translate(y)

    return 'CORR({}, {})'.format(compiled_x, compiled_y)


def _cov(translator, expr):
    # pull out the arguments to the expression
    args = expr.op().args

    x, y, how, where = args

    # compile the argument
    compiled_x = translator.translate(x)
    compiled_y = translator.translate(y)

    return 'COVAR_{}({}, {})'.format(how[:4].upper(), compiled_x, compiled_y)


# STRING


def _length(func_name='length', sql_func_name='CHAR_LENGTH'):
    def __lenght(translator, expr):
        # pull out the arguments to the expression
        arg = expr.op().args[0]
        # compile the argument
        compiled_arg = translator.translate(arg)
        return '{}({})'.format(sql_func_name, compiled_arg)

    __lenght.__name__ = func_name
    return __lenght


def _contains(translator, expr):
    arg, pattern = expr.op().args[:2]

    pattern_ = '%{}%'.format(translator.translate(pattern)[1:-1])

    return _parenthesize(translator, arg.like(pattern_).ifelse(1, -1))


# GENERIC


def _value_list(translator, expr):
    op = expr.op()
    values_ = map(translator.translate, op.values)
    return '({0})'.format(', '.join(values_))


def _interval_format(translator, expr):
    dtype = expr.type()
    if dtype.unit in {'ms', 'us', 'ns'}:
        raise com.UnsupportedOperationError(
            "OmniSciDB doesn't support subsecond interval resolutions"
        )

    return '{1}, (sign){0}'.format(expr.op().value, dtype.resolution.upper())


def _interval_from_integer(translator, expr):
    op = expr.op()
    arg, unit = op.args

    dtype = expr.type()
    if dtype.unit in {'ms', 'us', 'ns'}:
        raise com.UnsupportedOperationError(
            "OmniSciDB doesn't support subsecond interval resolutions"
        )

    arg_ = translator.translate(arg)
    return '{}, (sign){}'.format(dtype.resolution.upper(), arg_)


def _todate(translator, expr):
    op = expr.op()
    arg_expr = op.args
    if isinstance(arg_expr, tuple):
        arg = ', '.join(map(translator.translate, arg_expr))
    else:
        arg = translator.translate(arg_expr)
    return 'CAST({} AS date)'.format(arg)


def _timestamp_op(func, op_sign='+'):
    def _formatter(translator, expr):
        op = expr.op()
        left, right = op.args

        formatted_left = translator.translate(left)
        formatted_right = translator.translate(right)

        if isinstance(left, ir.DateValue):
            formatted_left = 'CAST({} as timestamp)'.format(formatted_left)

        return '{}({}, {})'.format(
            func, formatted_right.replace('(sign)', op_sign), formatted_left
        )

    return _formatter


def _timestampdiff(date_part='second', op_sign='+'):
    def _formatter(translator, expr):
        op = expr.op()
        left, right = op.args

        formatted_left = translator.translate(left)
        formatted_right = translator.translate(right)

        if isinstance(left, (ir.DateValue, ir.TimestampValue)):
            formatted_left = 'CAST({} as timestamp)'.format(formatted_left)
        if isinstance(right, (ir.DateValue, ir.TimestampValue)):
            formatted_right = 'CAST({} as timestamp)'.format(formatted_right)

        return "timestampdiff({}, {}, {})".format(
            date_part,
            formatted_right.replace('(sign)', op_sign),
            formatted_left,
        )

    return _formatter


def _datadiff(date_part='day', op_sign='+'):
    def _formatter(translator, expr):
        op = expr.op()
        left, right = op.args

        formatted_left = translator.translate(left)
        formatted_right = translator.translate(right)

        if isinstance(left, (ir.DateValue, ir.TimestampValue)):
            formatted_left = 'CAST({} as date)'.format(formatted_left)
        if isinstance(right, (ir.DateValue, ir.TimestampValue)):
            formatted_right = 'CAST({} as date)'.format(formatted_right)

        return "datediff('{}', {}, {})".format(
            date_part,
            formatted_right.replace('(sign)', op_sign),
            formatted_left,
        )

    return _formatter


def _set_literal_format(translator, expr):
    value_type = expr.type().value_type

    formatted = [
        translator.translate(ir.literal(x, type=value_type))
        for x in expr.op().value
    ]

    return '({})'.format(', '.join(formatted))


def _cross_join(translator, expr):
    args = expr.op().args
    left, right = args[:2]
    return translator.translate(left.join(right, ibis.literal(True)))


def _ifnull(translator, expr):
    col_expr, value_expr = expr.op().args
    if isinstance(col_expr, ir.DecimalValue) and isinstance(
        value_expr, ir.IntegerValue
    ):
        value_expr = value_expr.cast(col_expr.type())
    col_name = translator.translate(col_expr)
    value = translator.translate(value_expr)
    return 'CASE WHEN {} IS NULL THEN {} ELSE {} END'.format(
        col_name, value, col_name
    )


def literal(translator, expr: ibis.expr.operations.Literal) -> str:
    """Create a translator for literal operations.

    Parameters
    ----------
    translator : ibis.omniscidb.compiler.OmniSciDBExprTranslator
    expr : ibis.expr.operations.Literal

    Returns
    -------
    translated : str

    Raises
    ------
    Exception
        if a TimestampValue expr is given and its value is a datetime and
        the format is invalid.
    NotImplementedError
        if the given literal expression is not recognized.
    """
    op = expr.op()
    value = op.value

    # geo spatial data type
    if isinstance(expr, ir.GeoSpatialScalar):
        return geo.translate_literal(expr)
    # primitive data type
    elif isinstance(expr, ir.BooleanValue):
        return '1' if value else '0'
    elif isinstance(expr, ir.StringValue):
        return "'{0!s}'".format(value.replace("'", "\\'"))
    elif isinstance(expr, ir.NumericValue):
        return repr(value)
    elif isinstance(expr, ir.SetScalar):
        return _set_literal_format(translator, expr)
    elif isinstance(expr, ir.IntervalValue):
        return _interval_format(translator, expr)
    elif isinstance(expr, ir.TimestampValue):
        if isinstance(value, datetime):
            if value.microsecond != 0:
                msg = 'Unsupported subsecond accuracy {}'
                warnings.warn(msg.format(value))
            value = value.strftime('%Y-%m-%d %H:%M:%S')
        elif isinstance(value, str):
            # check if the datetime format is a valid format (
            # '%Y-%m-%d %H:%M:%S' or '%Y-%m-%d'). if format is '%Y-%m-%d' it
            # is converted to '%Y-%m-%d 00:00:00'
            msg = (
                "Literal datetime string should use '%Y-%m-%d %H:%M:%S' "
                "format. When '%Y-%m-%d' format is used,  datetime will be "
                "converted automatically to '%Y-%m-%d 00:00:00'"
            )

            try:
                dt_value = datetime.strptime(value, '%Y-%m-%d %H:%M:%S')
            except ValueError:
                try:
                    dt_value = datetime.strptime(value, '%Y-%m-%d')
                    warnings.warn(msg)
                except ValueError:
                    raise Exception(msg)

            value = dt_value.strftime('%Y-%m-%d %H:%M:%S')

        return "'{0!s}'".format(value)
    elif isinstance(expr, ir.DateValue):
        if isinstance(value, date):
            value = value.strftime('%Y-%m-%d')
        return "CAST('{0!s}' as date)".format(value)
    # array data type
    elif isinstance(expr, ir.ArrayValue):
        return str(list(value))
    else:
        raise NotImplementedError(type(expr))


def _where(translator, expr):
    # pull out the arguments to the expression
    args = expr.op().args
    condition, expr1, expr2 = args
    expr = condition.ifelse(expr1, expr2)
    return translator.translate(expr)


def raise_unsupported_expr_error(expr: ibis.Expr):
    """Raise an unsupported expression error for given expression.

    Parameters
    ----------
    expr : ibis.Expr

    Raises
    ------
    com.UnsupportedOperationError
    """
    msg = "OmniSciDB backend doesn't support {} operation!"
    op = expr.op()
    raise com.UnsupportedOperationError(msg.format(type(op)))


def raise_unsupported_op_error(translator, expr, *args):
    """Raise an unsupported operation error for given expression.

    Parameters
    ----------
    expr : ibis.Expr

    Raises
    ------
    com.UnsupportedOperationError
    """
    msg = "OmniSciDB backend doesn't support {} operation!"
    op = expr.op()
    raise com.UnsupportedOperationError(msg.format(type(op)))


# translator
def _name_expr(formatted_expr, quoted_name):
    return '{} AS {}'.format(formatted_expr, quote_identifier(quoted_name))


class CaseFormatter:
    """Case Formatter class."""

    def __init__(self, translator, base, cases, results, default):
        self.translator = translator
        self.base = base
        self.cases = cases
        self.results = results
        self.default = default

        # HACK
        self.indent = 2
        self.multiline = len(cases) > 1
        self.buf = StringIO()

    def _trans(self, expr):
        return self.translator.translate(expr)

    def get_result(self):
        """Return the CASE statement formatted.

        Results
        -------
        str
        """
        self.buf.seek(0)

        self.buf.write('CASE')
        if self.base is not None:
            base_str = self._trans(self.base)
            self.buf.write(' {0}'.format(base_str))

        for case, result in zip(self.cases, self.results):
            self._next_case()
            case_str = self._trans(case)
            result_str = self._trans(result)
            self.buf.write('WHEN {0} THEN {1}'.format(case_str, result_str))

        if self.default is not None:
            self._next_case()
            default_str = self._trans(self.default)
            self.buf.write('ELSE {0}'.format(default_str))

        if self.multiline:
            self.buf.write('\nEND')
        else:
            self.buf.write(' END')

        return self.buf.getvalue()

    def _next_case(self):
        if self.multiline:
            self.buf.write('\n{0}'.format(' ' * self.indent))
        else:
            self.buf.write(' ')


def _table_array_view(translator, expr):
    ctx = translator.context
    table = expr.op().table
    query = ctx.get_compiled_expr(table)
    return '(\n{0}\n)'.format(util.indent(query, ctx.indent))


def _timestamp_truncate(translator, expr):
    op = expr.op()
    arg, unit = op.args

    unit_ = dt.Interval(unit=unit).resolution.upper()

    # return _call_date_trunc(translator, converter, arg)
    arg_ = translator.translate(arg)
    return 'DATE_TRUNC({0!s}, {1!s})'.format(unit_, arg_)


def _table_column(translator, expr):
    op = expr.op()
    field_name = op.name

    quoted_name = quote_identifier(field_name, force=True)

    table = op.table
    ctx = translator.context

    # If the column does not originate from the table set in the current SELECT
    # context, we should format as a subquery
    if translator.permit_subquery and ctx.is_foreign_expr(table):
        proj_expr = table.projection([field_name]).to_array()
        return _table_array_view(translator, proj_expr)

    if ctx.need_aliases():
        alias = ctx.get_ref(table)
        if alias is not None:
            quoted_name = '{}.{}'.format(alias, quoted_name)

    return quoted_name


# AGGREGATION

approx_count_distinct = _reduction(
    'approx_nunique',
    sql_func_name='approx_count_distinct',
    sql_signature='{}({}, 100)',
)

count_distinct = _reduction('count')
count = _reduction('count')


def _arbitrary(translator, expr):
    arg, how, where = expr.op().args

    if how not in (None, 'last'):
        raise com.UnsupportedOperationError(
            '{!r} value not supported for arbitrary in OmniSciDB'.format(how)
        )

    if where is not None:
        arg = where.ifelse(arg, ibis.NA)

    return 'SAMPLE({})'.format(translator.translate(arg))


# MATH


class NumericTruncate(ops.NumericBinaryOp):
    """Truncates x to y decimal places."""

    output_type = rlz.shape_like('left', ops.dt.float)


# GEOMETRIC


class Conv_4326_900913_X(ops.UnaryOp):
    """Converts WGS-84 latitude to WGS-84 Web Mercator x coordinate."""

    output_type = rlz.shape_like('arg', ops.dt.float)


class Conv_4326_900913_Y(ops.UnaryOp):
    """Converts WGS-84 longitude to WGS-84 Web Mercator y coordinate."""

    output_type = rlz.shape_like('arg', ops.dt.float)


# String


class ByteLength(ops.StringLength):
    """Returns the length of a string in bytes length."""


def _window(translator, expr):
    op = expr.op()

    arg, window = op.args
    window_op = arg.op()

    _require_order_by = (
        ops.Lag,
        ops.Lead,
        ops.DenseRank,
        ops.MinRank,
        ops.FirstValue,
        ops.LastValue,
        ops.PercentRank,
        ops.NTile,
    )

    _unsupported_win_ops = (
        ops.CMSMedian,
        ops.GroupConcat,
        ops.HLLCardinality,
        ops.All,  # TODO: change all to work as cumall
        ops.Any,  # TODO: change any to work as cumany
    )

    _subtract_one = '{} - 1'.format
    _expr_transforms = {
        ops.DenseRank: _subtract_one,
        ops.MinRank: _subtract_one,
        ops.NTile: _subtract_one,
        ops.RowNumber: _subtract_one,
    }

    if isinstance(window_op, _unsupported_win_ops):
        raise com.UnsupportedOperationError(
            '{} is not supported in window functions'.format(type(window_op))
        )

    if isinstance(window_op, ops.CumulativeOp):
        arg = impala_compiler._cumulative_to_window(translator, arg, window)
        return translator.translate(arg)

    if window.preceding is not None:
        raise com.UnsupportedOperationError(
            'Window preceding is not supported by OmniSciDB backend yet'
        )

    if window.following is not None and window.following != 0:
        raise com.UnsupportedOperationError(
            'Window following is not supported by OmniSciDB backend yet'
        )
    window.following = None

    # Some analytic functions need to have the expression of interest in
    # the ORDER BY part of the window clause
    if isinstance(window_op, _require_order_by) and len(window._order_by) == 0:
        window = window.order_by(window_op.args[0])

    # Time ranges need to be converted to microseconds.
    if window.how == 'range':
        order_by_types = [type(x.op().args[0]) for x in window._order_by]
        time_range_types = (ir.TimeColumn, ir.DateColumn, ir.TimestampColumn)
        if any(col_type in time_range_types for col_type in order_by_types):
            window = impala_compiler._time_range_to_range_window(
                translator, window
            )

    window_formatted = impala_compiler._format_window(translator, op, window)

    arg_formatted = translator.translate(arg)
    result = '{} {}'.format(arg_formatted, window_formatted)

    if type(window_op) in _expr_transforms:
        return _expr_transforms[type(window_op)](result)
    else:
        return result


def _shift_like(name, default_offset=None):
    def formatter(translator, expr):
        op = expr.op()
        arg, offset, default = op.args

        arg_formatted = translator.translate(arg)

        if default is not None:
            if offset is None:
                offset_formatted = (
                    '1' if default_offset is None else str(default_offset)
                )
            else:
                offset_formatted = translator.translate(offset)

            default_formatted = translator.translate(default)

            return '{}({}, {}, {})'.format(
                name, arg_formatted, offset_formatted, default_formatted
            )
        elif offset is not None or default_offset is not None:
            offset_formatted = (
                translator.translate(offset)
                if offset is not None
                else str(default_offset)
            )
            return '{}({}, {})'.format(name, arg_formatted, offset_formatted)
        else:
            return '{}({})'.format(name, arg_formatted)

    return formatter


def _window_op_one_param(name):
    def formatter(translator, expr):
        op = expr.op()
        _, parameter = op.args
        # arg_formatted = translator.translate(arg)
        parameter_formatted = translator.translate(parameter)
        return '{}({})'.format(name, parameter_formatted)

    return formatter


# operation map

_binary_infix_ops = {
    # math
    ops.Power: fixed_arity('power', 2),
    ops.NotEquals: impala_compiler._binary_infix_op('<>'),
}

_unary_ops = {}

# COMPARISON
_comparison_ops = {}


# MATH
_math_ops = {
    ops.Degrees: unary('degrees'),  # OmniSciDB function
    ops.Modulus: fixed_arity('mod', 2),
    ops.Pi: fixed_arity('pi', 0),
    ops.Radians: unary('radians'),
    NumericTruncate: fixed_arity('truncate', 2),
    ops.Log: _log,
    ops.Log2: _log2,
    ops.Log10: _log10,
}

# STATS
_stats_ops = {
    ops.Correlation: _corr,
    ops.StandardDev: _variance_like('stddev'),
    ops.Variance: _variance_like('var'),
    ops.Covariance: _cov,
}

# TRIGONOMETRIC
_trigonometric_ops = {
    ops.Acos: unary('acos'),
    ops.Asin: unary('asin'),
    ops.Atan: unary('atan'),
    ops.Atan2: fixed_arity('atan2', 2),
    ops.Cos: unary('cos'),
    ops.Cot: unary('cot'),
    ops.Sin: unary('sin'),
    ops.Tan: unary('tan'),
}

# GEOMETRIC
_geometric_ops = {
    Conv_4326_900913_X: unary('conv_4326_900913_x'),
    Conv_4326_900913_Y: unary('conv_4326_900913_y'),
}

# GEO SPATIAL
_geospatial_ops = {
    ops.GeoArea: unary('ST_AREA'),
    ops.GeoContains: fixed_arity('ST_CONTAINS', 2),
    ops.GeoDistance: fixed_arity('ST_DISTANCE', 2),
    ops.GeoDisjoint: fixed_arity('ST_DISJOINT', 2),
    ops.GeoDFullyWithin: fixed_arity('ST_DFULLYWITHIN', 3),
    ops.GeoDWithin: fixed_arity('ST_DWITHIN', 3),
    ops.GeoEndPoint: unary('ST_ENDPOINT'),
    ops.GeoIntersects: fixed_arity('ST_INTERSECTS', 2),
    ops.GeoLength: unary('ST_LENGTH'),
    ops.GeoMaxDistance: fixed_arity('ST_MAXDISTANCE', 2),
    ops.GeoNPoints: unary('ST_NPOINTS'),
    ops.GeoNRings: unary('ST_NRINGS'),
    ops.GeoPerimeter: unary('ST_PERIMETER'),
    ops.GeoPoint: fixed_arity('ST_POINT', 2),
    ops.GeoPointN: fixed_arity('ST_POINTN', 2),
    ops.GeoSetSRID: fixed_arity('ST_SETSRID', 2),
    ops.GeoSRID: unary('ST_SRID'),
    ops.GeoStartPoint: unary('ST_STARTPOINT'),
    ops.GeoTransform: fixed_arity('ST_TRANSFORM', 2),
    ops.GeoWithin: fixed_arity('ST_WITHIN', 2),
    ops.GeoX: unary('ST_X'),
    ops.GeoY: unary('ST_Y'),
    ops.GeoXMin: unary('ST_XMIN'),
    ops.GeoXMax: unary('ST_XMAX'),
    ops.GeoYMin: unary('ST_YMIN'),
    ops.GeoYMax: unary('ST_YMAX'),
}

# STRING
_string_ops = {
    ops.StringLength: _length(),
    ByteLength: _length('byte_length', 'LENGTH'),
    ops.StringSQLILike: binary_infix_op('ilike'),
    ops.StringFind: _contains,
}

# DATE
_date_ops = {
    ops.DateTruncate: _timestamp_truncate,
    ops.TimestampTruncate: _timestamp_truncate,
    # DIRECT EXTRACT OPERATIONS
    ops.ExtractYear: _extract_field('YEAR'),
    ops.ExtractMonth: _extract_field('MONTH'),
    ops.ExtractDay: _extract_field('DAY'),
    ops.ExtractHour: _extract_field('HOUR'),
    ops.ExtractMinute: _extract_field('MINUTE'),
    ops.ExtractSecond: _extract_field('SECOND'),
    ops.IntervalAdd: _interval_from_integer,
    ops.IntervalFromInteger: _interval_from_integer,
    ops.DateAdd: _timestamp_op('TIMESTAMPADD'),
    ops.DateSub: _timestamp_op('TIMESTAMPADD', '-'),
    ops.TimestampAdd: _timestamp_op('TIMESTAMPADD'),
    ops.TimestampSub: _timestamp_op('TIMESTAMPADD', '-'),
    ops.TimestampDiff: _timestampdiff(),
    ops.DateDiff: _datadiff(),
    ops.Date: _todate,
}

# AGGREGATION/REDUCTION
_agg_ops = {
    ops.HLLCardinality: approx_count_distinct,
    ops.DistinctColumn: unary_prefix_op('distinct'),
    ops.Arbitrary: _arbitrary,
    ops.Sum: _reduction('sum'),
    ops.Mean: _reduction('avg'),
    ops.Min: _reduction('min'),
    ops.Max: _reduction('max'),
}

# GENERAL
_general_ops = {
    ops.Literal: literal,
    ops.NullLiteral: lambda *args: 'NULL',
    ops.ValueList: _value_list,
    ops.Cast: _cast,
    ops.Where: _where,
    ops.TableColumn: _table_column,
    ops.CrossJoin: _cross_join,
<<<<<<< HEAD
    ops.IfNull: _ifnull,
    ops.NullIf: fixed_arity('nullif', 2),
=======
    ops.IsNan: unary('isNan'),
>>>>>>> fd6ecfcf
}

# WINDOW
# RowNumber, and rank functions starts with 0 in Ibis-land
_window_ops = {
    ops.DenseRank: lambda *args: 'dense_rank()',
    ops.FirstValue: unary('first_value'),
    ops.LastValue: unary('last_value'),
    ops.Lag: _shift_like('lag'),
    ops.Lead: _shift_like('lead', 1),
    ops.MinRank: lambda *args: 'rank()',
    # cume_dist vs percent_rank
    # https://github.com/ibis-project/ibis/issues/1975
    ops.PercentRank: lambda *args: 'cume_dist()',
    ops.RowNumber: lambda *args: 'row_number()',
    ops.WindowOp: _window,
}

# UNSUPPORTED OPERATIONS
_unsupported_ops = [
    # generic/aggregation
    ops.CMSMedian,
    ops.DecimalPrecision,
    ops.DecimalScale,
    ops.BaseConvert,
    ops.CumulativeAny,
    ops.CumulativeAll,
    ops.IdenticalTo,
    ops.NTile,
    ops.NthValue,
    ops.GroupConcat,
    ops.NullIfZero,
    ops.IsInf,
<<<<<<< HEAD
    ops.IsNan,
=======
    ops.IfNull,
>>>>>>> fd6ecfcf
    # string
    ops.Lowercase,
    ops.Uppercase,
    ops.FindInSet,
    ops.StringReplace,
    ops.StringJoin,
    ops.StringSplit,
    ops.StringToTimestamp,
    ops.Translate,
    ops.StringAscii,
    ops.LPad,
    ops.RPad,
    ops.Strip,
    ops.RStrip,
    ops.LStrip,
    ops.Capitalize,
    ops.Substring,
    ops.StrRight,
    ops.Repeat,
    ops.Reverse,
    ops.RegexExtract,
    ops.RegexReplace,
    ops.ParseURL,
    # Numeric
    ops.Least,
    ops.Greatest,
    ops.Log2,
    ops.Log,
    ops.Round,
    # date/time/timestamp
    ops.TimestampFromUNIX,
    ops.TimeTruncate,
    ops.DayOfWeekIndex,
    ops.DayOfWeekName,
    # table
    ops.Union,
]

_unsupported_ops = {k: raise_unsupported_op_error for k in _unsupported_ops}

# registry
_operation_registry = impala_compiler._operation_registry.copy()

_operation_registry.update(_general_ops)
_operation_registry.update(_binary_infix_ops)
_operation_registry.update(_unary_ops)
_operation_registry.update(_comparison_ops)
_operation_registry.update(_math_ops)
_operation_registry.update(_stats_ops)
_operation_registry.update(_trigonometric_ops)
_operation_registry.update(_geometric_ops)
_operation_registry.update(_string_ops)
_operation_registry.update(_date_ops)
_operation_registry.update(_agg_ops)
_operation_registry.update(_geospatial_ops)
_operation_registry.update(_window_ops)
# the last update should be with unsupported ops
_operation_registry.update(_unsupported_ops)<|MERGE_RESOLUTION|>--- conflicted
+++ resolved
@@ -1024,12 +1024,9 @@
     ops.Where: _where,
     ops.TableColumn: _table_column,
     ops.CrossJoin: _cross_join,
-<<<<<<< HEAD
     ops.IfNull: _ifnull,
     ops.NullIf: fixed_arity('nullif', 2),
-=======
     ops.IsNan: unary('isNan'),
->>>>>>> fd6ecfcf
 }
 
 # WINDOW
@@ -1063,11 +1060,6 @@
     ops.GroupConcat,
     ops.NullIfZero,
     ops.IsInf,
-<<<<<<< HEAD
-    ops.IsNan,
-=======
-    ops.IfNull,
->>>>>>> fd6ecfcf
     # string
     ops.Lowercase,
     ops.Uppercase,
