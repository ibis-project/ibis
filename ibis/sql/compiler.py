# Copyright 2014 Cloudera Inc.
#
# Licensed under the Apache License, Version 2.0 (the "License");
# you may not use this file except in compliance with the License.
# You may obtain a copy of the License at
#
# http://www.apache.org/licenses/LICENSE-2.0
#
# Unless required by applicable law or agreed to in writing, software
# distributed under the License is distributed on an "AS IS" BASIS,
# WITHOUT WARRANTIES OR CONDITIONS OF ANY KIND, either express or implied.
# See the License for the specific language governing permissions and
# limitations under the License.

from collections import defaultdict

from ibis.compat import lzip
import ibis.common as com
import ibis.expr.analysis as L
import ibis.expr.analytics as analytics

import ibis.expr.operations as ops
import ibis.expr.types as ir
import ibis.expr.format as format

import ibis.sql.transforms as transforms
import ibis.util as util
import ibis


# ---------------------------------------------------------------------


class QueryAST(object):

    def __init__(self, context, queries):
        self.context = context
        self.queries = queries


class SelectBuilder(object):

    """
    Transforms expression IR to a query pipeline (potentially multiple
    queries). There will typically be a primary SELECT query, perhaps with some
    subqueries and other DDL to ingest and tear down intermediate data sources.

    Walks the expression tree and catalogues distinct query units, builds
    select statements (and other DDL types, where necessary), and records
    relevant query unit aliases to be used when actually generating SQL.
    """

    def __init__(self, expr, context):
        self.expr = expr

        self.query_expr, self.result_handler = _adapt_expr(self.expr)

        self.sub_memo = {}

        self.context = context
        self.queries = []

        self.table_set = None
        self.select_set = None
        self.group_by = None
        self.having = None
        self.filters = []
        self.limit = None
        self.sort_by = []
        self.subqueries = []
        self.distinct = False

        self.op_memo = util.IbisSet()

    def get_result(self):
        # make idempotent
        if len(self.queries) > 0:
            return self._wrap_result()

        # Generate other kinds of DDL statements that may be required to
        # execute the passed query. For example, loding
        setup_queries = self._generate_setup_queries()

        # Make DDL statements to be executed after the main primary select
        # statement(s)
        teardown_queries = self._generate_teardown_queries()

        select_query = self._build_result_query()

        self.queries.extend(setup_queries)
        self.queries.append(select_query)
        self.queries.extend(teardown_queries)

        return select_query

    def _generate_setup_queries(self):
        return []

    def _generate_teardown_queries(self):
        return []

    def _build_result_query(self):
        self._collect_elements()

        self._analyze_select_exprs()
        self._analyze_filter_exprs()
        self._analyze_subqueries()
        self._populate_context()

        klass = self._select_class

        return klass(self.table_set, self.select_set,
                     subqueries=self.subqueries,
                     where=self.filters,
                     group_by=self.group_by,
                     having=self.having,
                     limit=self.limit,
                     order_by=self.sort_by,
                     distinct=self.distinct,
                     result_handler=self.result_handler,
                     parent_expr=self.query_expr,
                     context=self.context)

    def _populate_context(self):
        # Populate aliases for the distinct relations used to output this
        # select statement.
        if self.table_set is not None:
            self._make_table_aliases(self.table_set)

        # XXX: This is a temporary solution to the table-aliasing / correlated
        # subquery problem. Will need to revisit and come up with a cleaner
        # design (also as one way to avoid pathological naming conflicts; for
        # example, we could define a table alias before we know that it
        # conflicts with the name of a table used in a subquery, join, or
        # another part of the query structure)

        # There may be correlated subqueries inside the filters, requiring that
        # we use an explicit alias when outputting as SQL. For now, we're just
        # going to see if any table nodes appearing in the where stack have
        # been marked previously by the above code.
        for expr in self.filters:
            needs_alias = _foreign_ref_check(self, expr)
            if needs_alias:
                self.context.set_always_alias()

    def _make_table_aliases(self, expr):
        ctx = self.context
        node = expr.op()
        if isinstance(node, ops.Join):
            for arg in node.args:
                if isinstance(arg, ir.TableExpr):
                    self._make_table_aliases(arg)
        else:
            if not ctx.is_extracted(expr):
                ctx.make_alias(expr)
            else:
                # The compiler will apply a prefix only if the current context
                # contains two or more table references. So, if we've extracted
                # a subquery into a CTE, we need to propagate that reference
                # down to child contexts so that they aren't missing any refs.
                ctx.set_ref(expr, ctx.top_context.get_ref(expr))

    # ---------------------------------------------------------------------
    # Expr analysis / rewrites

    def _analyze_select_exprs(self):
        new_select_set = []

        for expr in self.select_set:
            new_expr = self._visit_select_expr(expr)
            new_select_set.append(new_expr)

        self.select_set = new_select_set

    def _visit_select_expr(self, expr):
        op = expr.op()

        method = '_visit_select_{0}'.format(type(op).__name__)
        if hasattr(self, method):
            f = getattr(self, method)
            return f(expr)

        unchanged = True

        if isinstance(op, ops.ValueNode):
            new_args = []
            for arg in op.args:
                if isinstance(arg, ir.Expr):
                    new_arg = self._visit_select_expr(arg)
                    if arg is not new_arg:
                        unchanged = False
                    new_args.append(new_arg)
                else:
                    new_args.append(arg)

            if not unchanged:
                return expr._factory(type(op)(*new_args))
            else:
                return expr
        else:
            return expr

    def _visit_select_Histogram(self, expr):
        op = expr.op()

        EPS = 1e-13

        if op.binwidth is None or op.base is None:
            aux_hash = op.aux_hash or util.guid()[:6]

            min_name = 'min_%s' % aux_hash
            max_name = 'max_%s' % aux_hash

            minmax = self.table_set.aggregate([op.arg.min().name(min_name),
                                               op.arg.max().name(max_name)])
            self.table_set = self.table_set.cross_join(minmax)

            if op.base is None:
                base = minmax[min_name] - EPS
            else:
                base = op.base

            binwidth = (minmax[max_name] - base) / (op.nbins - 1)
        else:
            # Have both a bin width and a base
            binwidth = op.binwidth
            base = op.base

        bucket = (op.arg - base) / binwidth
        return bucket.floor().name(expr._name)

    def _analyze_filter_exprs(self):
        # What's semantically contained in the filter predicates may need to be
        # rewritten. Not sure if this is the right place to do this, but a
        # starting point

        # Various kinds of semantically valid WHERE clauses may need to be
        # rewritten into a form that we can actually translate into valid SQL.
        new_where = []
        for expr in self.filters:
            new_expr = self._visit_filter(expr)

            # Transformations may result in there being no outputted filter
            # predicate
            if new_expr is not None:
                new_where.append(new_expr)

        self.filters = new_where

    def _visit_filter(self, expr):
        # Dumping ground for analysis of WHERE expressions
        # - Subquery extraction
        # - Conversion to explicit semi/anti joins
        # - Rewrites to generate subqueries

        op = expr.op()

        method = '_visit_filter_{0}'.format(type(op).__name__)
        if hasattr(self, method):
            f = getattr(self, method)
            return f(expr)

        unchanged = True
        if isinstance(expr, ir.ScalarExpr):
            if ops.is_reduction(expr):
                return self._rewrite_reduction_filter(expr)

        if isinstance(op, ops.BinaryOp):
            left = self._visit_filter(op.left)
            right = self._visit_filter(op.right)
            unchanged = left is op.left and right is op.right
            if not unchanged:
                return type(expr)(type(op)(left, right))
            else:
                return expr
        elif isinstance(op, (ops.Any, ops.BooleanValueOp,
                             ops.TableColumn, ir.Literal)):
            return expr
        elif isinstance(op, ops.ValueNode):
            visited = [self._visit_filter(arg)
                       if isinstance(arg, ir.Expr) else arg
                       for arg in op.args]
            unchanged = True
            for new, old in zip(visited, op.args):
                if new is not old:
                    unchanged = False
            if not unchanged:
                return type(expr)(type(op)(*visited))
            else:
                return expr
        else:
            raise NotImplementedError(type(op))

    def _rewrite_reduction_filter(self, expr):
        # Find the table that this reduction references.

        # TODO: what about reductions that reference a join that isn't visible
        # at this level? Means we probably have the wrong design, but will have
        # to revisit when it becomes a problem.
        aggregation, _ = L.reduction_to_aggregation(expr, default_name='tmp')
        return aggregation.to_array()

    def _visit_filter_Any(self, expr):
        # Rewrite semi/anti-join predicates in way that can hook into SQL
        # translation step
        transform = transforms.AnyToExistsTransform(self.context, expr,
                                                    self.table_set)
        return transform.get_result()
    _visit_filter_NotAny = _visit_filter_Any

    def _visit_filter_SummaryFilter(self, expr):
        # Top K is rewritten as an
        # - aggregation
        # - sort by
        # - limit
        # - left semi join with table set
        parent_op = expr.op()
        summary_expr = parent_op.args[0]
        op = summary_expr.op()

        rank_set = summary_expr.to_aggregation(
            backup_metric_name='__tmp__',
            parent_table=self.table_set)

        # GH #667; this may reference a filtered version of self.table_set
        arg = L.substitute_parents(op.arg)

        pred = (arg == getattr(rank_set, op.arg.get_name()))
        self.table_set = self.table_set.semi_join(rank_set, [pred])

        return None

    # ---------------------------------------------------------------------
    # Analysis of table set

    def _collect_elements(self):
        # If expr is a ValueExpr, we must seek out the TableExprs that it
        # references, build their ASTs, and mark them in our QueryContext

        # For now, we need to make the simplifying assumption that a value
        # expression that is being translated only depends on a single table
        # expression.

        source_expr = self.query_expr

        # hm, is this the best place for this?
        root_op = source_expr.op()
        if (isinstance(root_op, ops.Join) and
                not isinstance(root_op, ops.MaterializedJoin)):
            # Unmaterialized join
            source_expr = source_expr.materialize()

        if isinstance(root_op, ops.TableNode):
            self._collect(source_expr, toplevel=True)
            if self.table_set is None:
                raise com.InternalError('no table set')
        else:
            # Expressions not depending on any table
            if isinstance(root_op, ir.ExpressionList):
                self.select_set = source_expr.exprs()
            else:
                self.select_set = [source_expr]

    def _collect(self, expr, toplevel=False):
        op = expr.op()
        method = '_collect_{0}'.format(type(op).__name__)

        # Do not visit nodes twice
        if op in self.op_memo:
            return

        if hasattr(self, method):
            f = getattr(self, method)
            f(expr, toplevel=toplevel)
        elif isinstance(op, (ops.PhysicalTable, ops.SQLQueryResult)):
            self._collect_PhysicalTable(expr, toplevel=toplevel)
        elif isinstance(op, ops.Join):
            self._collect_Join(expr, toplevel=toplevel)
        else:
            raise NotImplementedError(type(op))

        self.op_memo.add(op)

    def _collect_Distinct(self, expr, toplevel=False):
        if toplevel:
            self.distinct = True

        self._collect(expr.op().table, toplevel=toplevel)

    def _collect_Limit(self, expr, toplevel=False):
        if not toplevel:
            return

        op = expr.op()

        # Ignore "inner" limits, because they've been overrided by an exterior
        # one
        if self.limit is None:
            self.limit = {
                'n': op.n,
                'offset': op.offset
            }

        self._collect(op.table, toplevel=toplevel)

    def _collect_Union(self, expr, toplevel=False):
        if toplevel:
            raise NotImplementedError()

    def _collect_Aggregation(self, expr, toplevel=False):
        # The select set includes the grouping keys (if any), and these are
        # duplicated in the group_by set. SQL translator can decide how to
        # format these depending on the database. Most likely the
        # GROUP BY 1, 2, ... style
        if toplevel:
            subbed_expr = self._sub(expr)
            sub_op = subbed_expr.op()

            self.group_by = self._convert_group_by(sub_op.by)
            self.having = sub_op.having
            self.select_set = sub_op.by + sub_op.agg_exprs
            self.table_set = sub_op.table
            self.filters = sub_op.predicates
            self.sort_by = sub_op.sort_keys

            self._collect(expr.op().table)

    def _collect_Selection(self, expr, toplevel=False):
        op = expr.op()
        table = op.table

        if toplevel:
            subbed = self._sub(expr)
            sop = subbed.op()

            if isinstance(table.op(), ops.Join):
                can_sub = self._collect_Join(table)
            else:
                can_sub = False
                self._collect(table)

            selections = op.selections
            sort_keys = op.sort_keys
            filters = op.predicates

            if can_sub:
                selections = sop.selections
                filters = sop.predicates
                sort_keys = sop.sort_keys
                table = sop.table

            if len(selections) == 0:
                # select *
                selections = [table]

            self.sort_by = sort_keys
            self.select_set = selections
            self.table_set = table
            self.filters = filters

    def _collect_MaterializedJoin(self, expr, toplevel=False):
        op = expr.op()
        join = op.join

        if toplevel:
            subbed = self._sub(join)
            self.table_set = subbed
            self.select_set = [subbed]

        self._collect_Join(join, toplevel=False)

    def _convert_group_by(self, exprs):
        return list(range(len(exprs)))

    def _collect_Join(self, expr, toplevel=False):
        if toplevel:
            subbed = self._sub(expr)
            self.table_set = subbed
            self.select_set = [subbed]

        subtables = _get_subtables(expr)

        # If any of the joined tables are non-blocking modified versions of the
        # same table, then it's not safe to continue walking down the tree (see
        # #667), and we should instead have inline views rather than attempting
        # to fuse things together into the same SELECT query.
        can_substitute = _all_distinct_roots(subtables)
        if can_substitute:
            for table in subtables:
                self._collect(table, toplevel=False)

        return can_substitute

    def _collect_PhysicalTable(self, expr, toplevel=False):
        if toplevel:
            self.select_set = [expr]
            self.table_set = expr  # self._sub(expr)

    def _collect_SelfReference(self, expr, toplevel=False):
        op = expr.op()
        if toplevel:
            self._collect(op.table, toplevel=toplevel)

    def _sub(self, what):
        if isinstance(what, list):
            return [L.substitute_parents(x, self.sub_memo) for x in what]
        else:
            return L.substitute_parents(what, self.sub_memo)

    # --------------------------------------------------------------------
    # Subquery analysis / extraction

    def _analyze_subqueries(self):
        # Somewhat temporary place for this. A little bit tricky, because
        # subqueries can be found in many places
        # - With the table set
        # - Inside the where clause (these may be able to place directly, some
        #   cases not)
        # - As support queries inside certain expressions (possibly needing to
        #   be extracted and joined into the table set where they are
        #   used). More complex transformations should probably not occur here,
        #   though.
        #
        # Duplicate subqueries might appear in different parts of the query
        # structure, e.g. beneath two aggregates that are joined together, so
        # we have to walk the entire query structure.
        #
        # The default behavior is to only extract into a WITH clause when a
        # subquery appears multiple times (for DRY reasons). At some point we
        # can implement a more aggressive policy so that subqueries always
        # appear in the WITH part of the SELECT statement, if that's what you
        # want.

        # Find the subqueries, and record them in the passed query context.
        subqueries = _extract_subqueries(self)
        self.subqueries = []
        for expr in subqueries:
            # See #173. Might have been extracted already in a parent context.
            if not self.context.is_extracted(expr):
                self.subqueries.append(expr)
                self.context.set_extracted(expr)


def _get_subtables(expr):
    subtables = []

    def _walk(expr):
        op = expr.op()
        if isinstance(op, ops.Join):
            _walk(op.left)
            _walk(op.right)
        else:
            subtables.append(expr)
    _walk(expr)

    return subtables


def _all_distinct_roots(subtables):
    bases = []
    for t in subtables:
        base = _blocking_base(t)
        for x in bases:
            if base.equals(x):
                return False
        bases.append(base)
    return True


def _blocking_base(expr):
    node = expr.op()
    if node.blocks() or isinstance(node, ops.Join):
        return expr
    else:
        for arg in expr.op().flat_args():
            if isinstance(arg, ir.TableExpr):
                return _blocking_base(arg)


def _extract_subqueries(select_stmt):
    helper = _ExtractSubqueries(select_stmt)
    return helper.get_result()


def _extract_noop(self, expr):
    return


class _ExtractSubqueries(object):

    # Helper class to make things a little easier

    def __init__(self, query, greedy=False):
        self.query = query
        self.greedy = greedy

        # Ordered set that uses object .equals to find keys
        self.observed_exprs = util.IbisMap()

        self.expr_counts = defaultdict(lambda: 0)

    def get_result(self):
        if self.query.table_set is not None:
            self.visit(self.query.table_set)

        for clause in self.query.filters:
            self.visit(clause)

        to_extract = []

        # Read them inside-out, to avoid nested dependency issues
        for expr, key in reversed(lzip(self.observed_exprs.keys,
                                       self.observed_exprs.values)):
            v = self.expr_counts[key]

            if self.greedy or v > 1:
                to_extract.append(expr)

        return to_extract

    def observe(self, expr):
        if expr in self.observed_exprs:
            key = self.observed_exprs.get(expr)
        else:
            # this key only needs to be unique because of the IbisMap
            key = id(expr.op())
            self.observed_exprs.set(expr, key)

        self.expr_counts[key] += 1

    def _has_been_observed(self, expr):
        return expr in self.observed_exprs

    def visit(self, expr):
        node = expr.op()
        method = '_visit_{0}'.format(type(node).__name__)

        if hasattr(self, method):
            f = getattr(self, method)
            f(expr)
        elif isinstance(node, ops.Join):
            self._visit_join(expr)
        elif isinstance(node, ops.PhysicalTable):
            self._visit_physical_table(expr)
        elif isinstance(node, ops.ValueNode):
            for arg in node.flat_args():
                if not isinstance(arg, ir.Expr):
                    continue
                self.visit(arg)
        else:
            raise NotImplementedError(type(node))

    def _visit_join(self, expr):
        node = expr.op()
        self.visit(node.left)
        self.visit(node.right)

    _visit_physical_table = _extract_noop

    def _visit_Exists(self, expr):
        node = expr.op()
        self.visit(node.foreign_table)
        for pred in node.predicates:
            self.visit(pred)

    _visit_ExistsSubquery = _visit_Exists
    _visit_NotExistsSubquery = _visit_Exists

    def _visit_Aggregation(self, expr):
        self.observe(expr)
        self.visit(expr.op().table)

    def _visit_Distinct(self, expr):
        self.observe(expr)

    def _visit_Limit(self, expr):
        self.observe(expr)
        self.visit(expr.op().table)

    def _visit_Union(self, expr):
        op = expr.op()
        self.visit(op.left)
        self.visit(op.right)

    def _visit_MaterializedJoin(self, expr):
        self.observe(expr)
        self.visit(expr.op().join)

    def _visit_Selection(self, expr):
        self.observe(expr)
        self.visit(expr.op().table)

    def _visit_SQLQueryResult(self, expr):
        self.observe(expr)

    def _visit_TableColumn(self, expr):
        table = expr.op().table
        if not self._has_been_observed(table):
            self.visit(table)

    def _visit_SelfReference(self, expr):
        self.visit(expr.op().table)


def _foreign_ref_check(query, expr):
    checker = _CorrelatedRefCheck(query, expr)
    return checker.get_result()


class _CorrelatedRefCheck(object):

    def __init__(self, query, expr):
        self.query = query
        self.ctx = query.context
        self.expr = expr

        qroots = self.query.table_set._root_tables()

        self.query_roots = util.IbisSet.from_list(qroots)

        # aliasing required
        self.foreign_refs = []

        self.has_foreign_root = False
        self.has_query_root = False

    def get_result(self):
        self._visit(self.expr)
        return self.has_query_root and self.has_foreign_root

<<<<<<< HEAD
    def _visit(self, expr, in_subquery=False, visit_cache=None,
               visit_table_cache=None):
=======
    def _visit(self, expr, in_subquery=False, visit_cache=None, visit_table_cache=None):
>>>>>>> 05056a21
        if visit_cache is None:
            visit_cache = set()

        if (id(expr), in_subquery) in visit_cache:
            return
        visit_cache.add((id(expr), in_subquery))

        node = expr.op()

        in_subquery = in_subquery or self._is_subquery(node)

        for arg in node.flat_args():
            if isinstance(arg, ir.TableExpr):
<<<<<<< HEAD
                self._visit_table(arg, in_subquery=in_subquery,
                                  visit_cache=visit_cache,
                                  visit_table_cache=visit_table_cache)
            elif isinstance(arg, ir.Expr):
                self._visit(arg, in_subquery=in_subquery,
                            visit_cache=visit_cache,
                            visit_table_cache=visit_table_cache)
=======
                self._visit_table(arg, in_subquery=in_subquery, visit_cache=visit_cache, visit_table_cache=visit_table_cache)
            elif isinstance(arg, ir.Expr):
                self._visit(arg, in_subquery=in_subquery, visit_cache=visit_cache, visit_table_cache=visit_table_cache)
>>>>>>> 05056a21
            else:
                continue

    def _is_subquery(self, node):
        # XXX
        if isinstance(node, (ops.TableArrayView,
                             transforms.ExistsSubquery,
                             transforms.NotExistsSubquery)):
            return True

        if isinstance(node, ops.TableColumn):
            return not self._is_root(node.table)

        return False

<<<<<<< HEAD
    def _visit_table(self, expr, in_subquery=False, visit_cache=None,
                     visit_table_cache=None):
=======
    def _visit_table(self, expr, in_subquery=False, visit_cache=None, visit_table_cache=None):
>>>>>>> 05056a21
        if visit_table_cache is None:
            visit_table_cache = set()

        if (id(expr), in_subquery) in visit_table_cache:
            return
        visit_table_cache.add((id(expr), in_subquery))

        node = expr.op()

        if isinstance(node, (ops.PhysicalTable, ops.SelfReference)):
            self._ref_check(node, in_subquery=in_subquery)

        for arg in node.flat_args():
            if isinstance(arg, ir.Expr):
<<<<<<< HEAD
                self._visit(arg, in_subquery=in_subquery,
                            visit_cache=visit_cache,
                            visit_table_cache=visit_table_cache)
=======
                self._visit(arg, in_subquery=in_subquery, visit_cache=visit_cache, visit_table_cache=visit_table_cache)
>>>>>>> 05056a21

    def _ref_check(self, node, in_subquery=False):
        is_aliased = self.ctx.has_ref(node)

        if self._is_root(node):
            if in_subquery:
                self.has_query_root = True
        else:
            if in_subquery:
                self.has_foreign_root = True
                if (not is_aliased and
                        self.ctx.has_ref(node, parent_contexts=True)):
                    self.ctx.make_alias(node)
            elif not self.ctx.has_ref(node):
                self.ctx.make_alias(node)

    def _is_root(self, what):
        if isinstance(what, ir.Expr):
            what = what.op()
        return what in self.query_roots


def _adapt_expr(expr):
    # Non-table expressions need to be adapted to some well-formed table
    # expression, along with a way to adapt the results to the desired
    # arity (whether array-like or scalar, for example)
    #
    # Canonical case is scalar values or arrays produced by some reductions
    # (simple reductions, or distinct, say)
    def as_is(x):
        return x

    if isinstance(expr, ir.TableExpr):
        return expr, as_is

    def _get_scalar(field):
        def scalar_handler(results):
            return results[field][0]
        return scalar_handler

    if isinstance(expr, ir.ScalarExpr):

        if L.is_scalar_reduce(expr):
            table_expr, name = L.reduction_to_aggregation(
                expr, default_name='tmp')
            return table_expr, _get_scalar(name)
        else:
            base_table = ir.find_base_table(expr)
            if base_table is None:
                # expr with no table refs
                return expr.name('tmp'), _get_scalar('tmp')
            else:
                raise NotImplementedError(expr._repr())

    elif isinstance(expr, ir.AnalyticExpr):
        return expr.to_aggregation(), as_is

    elif isinstance(expr, ir.ExprList):
        exprs = expr.exprs()

        is_aggregation = True
        any_aggregation = False

        for x in exprs:
            if not L.is_scalar_reduce(x):
                is_aggregation = False
            else:
                any_aggregation = True

        if is_aggregation:
            table = ir.find_base_table(exprs[0])
            return table.aggregate(exprs), as_is
        elif not any_aggregation:
            return expr, as_is
        else:
            raise NotImplementedError(expr._repr())

    elif isinstance(expr, ir.ArrayExpr):
        op = expr.op()

        def _get_column(name):
            def column_handler(results):
                return results[name]
            return column_handler

        if isinstance(op, ops.TableColumn):
            table_expr = op.table[[op.name]]
            result_handler = _get_column(op.name)
        else:
            # Something more complicated.
            base_table = L.find_source_table(expr)

            if isinstance(op, ops.DistinctArray):
                expr = op.arg
                try:
                    name = op.arg.get_name()
                except Exception:
                    name = 'tmp'

                table_expr = (base_table.projection([expr.name(name)])
                              .distinct())
                result_handler = _get_column(name)
            else:
                table_expr = base_table.projection([expr.name('tmp')])
                result_handler = _get_column('tmp')

        return table_expr, result_handler
    else:
        raise com.TranslationError('Do not know how to execute: {0}'
                                   .format(type(expr)))


class QueryBuilder(object):

    select_builder = SelectBuilder

    def __init__(self, expr, context=None):
        self.expr = expr

        if context is None:
            context = self._make_context()

        self.context = context

    @property
    def _make_context(self):
        raise NotImplementedError

    def get_result(self):
        op = self.expr.op()

        # TODO: any setup / teardown DDL statements will need to be done prior
        # to building the result set-generating statements.
        if isinstance(op, ops.Union):
            query = self._make_union()
        else:
            query = self._make_select()

        return QueryAST(self.context, [query])

    def _make_union(self):
        op = self.expr.op()
        return self._union_class(op.left, op.right, self.expr,
                                 distinct=op.distinct,
                                 context=self.context)

    def _make_select(self):
        builder = self.select_builder(self.expr, self.context)
        return builder.get_result()


class QueryContext(object):

    """
    Records bits of information used during ibis AST to SQL translation
    """

    def __init__(self, indent=2, parent=None, memo=None):
        self._table_refs = {}
        self.extracted_subexprs = set()
        self.subquery_memo = {}
        self.indent = indent
        self.parent = parent

        self.always_alias = False

        self.query = None

        self._table_key_memo = {}
        self.memo = memo or format.FormatMemo()

    def _compile_subquery(self, expr):
        sub_ctx = self.subcontext()
        return self._to_sql(expr, sub_ctx)

    def _to_sql(self, expr, ctx):
        raise NotImplementedError

    @property
    def top_context(self):
        if self.parent is None:
            return self
        else:
            return self.parent.top_context

    def set_always_alias(self):
        self.always_alias = True

    def get_compiled_expr(self, expr):
        this = self.top_context

        key = self._get_table_key(expr)
        if key in this.subquery_memo:
            return this.subquery_memo[key]

        op = expr.op()
        if isinstance(op, ops.SQLQueryResult):
            result = op.query
        else:
            result = self._compile_subquery(expr)

        this.subquery_memo[key] = result
        return result

    def make_alias(self, expr):
        i = len(self._table_refs)

        key = self._get_table_key(expr)

        # Get total number of aliases up and down the tree at this point; if we
        # find the table prior-aliased along the way, however, we reuse that
        # alias
        ctx = self
        while ctx.parent is not None:
            ctx = ctx.parent

            if key in ctx._table_refs:
                alias = ctx._table_refs[key]
                self.set_ref(expr, alias)
                return

            i += len(ctx._table_refs)

        alias = 't%d' % i
        self.set_ref(expr, alias)

    def need_aliases(self):
        return self.always_alias or len(self._table_refs) > 1

    def has_ref(self, expr, parent_contexts=False):
        key = self._get_table_key(expr)
        return self._key_in(key, '_table_refs',
                            parent_contexts=parent_contexts)

    def set_ref(self, expr, alias):
        key = self._get_table_key(expr)
        self._table_refs[key] = alias

    def get_ref(self, expr):
        """
        Get the alias being used throughout a query to refer to a particular
        table or inline view
        """
        return self._get_table_item('_table_refs', expr)

    def is_extracted(self, expr):
        key = self._get_table_key(expr)
        return key in self.top_context.extracted_subexprs

    def set_extracted(self, expr):
        key = self._get_table_key(expr)
        self.extracted_subexprs.add(key)
        self.make_alias(expr)

    def subcontext(self):
        return type(self)(indent=self.indent, parent=self)

    # Maybe temporary hacks for correlated / uncorrelated subqueries

    def set_query(self, query):
        self.query = query

    def is_foreign_expr(self, expr):
        from ibis.expr.analysis import ExprValidator

        # The expression isn't foreign to us. For example, the parent table set
        # in a correlated WHERE subquery
        if self.has_ref(expr, parent_contexts=True):
            return False

        exprs = [self.query.table_set] + self.query.select_set
        validator = ExprValidator(exprs)
        return not validator.validate(expr)

    def _get_table_item(self, item, expr):
        key = self._get_table_key(expr)
        top = self.top_context

        if self.is_extracted(expr):
            return getattr(top, item).get(key)

        return getattr(self, item).get(key)

    def _get_table_key(self, table):
        if isinstance(table, ir.TableExpr):
            table = table.op()

        k = id(table)
        if k in self._table_key_memo:
            return self._table_key_memo[k]
        else:
            val = table._repr()
            self._table_key_memo[k] = val
            return val

    def _key_in(self, key, memo_attr, parent_contexts=False):
        if key in getattr(self, memo_attr):
            return True

        ctx = self
        while parent_contexts and ctx.parent is not None:
            ctx = ctx.parent
            if key in getattr(ctx, memo_attr):
                return True

        return False


class ExprTranslator(object):

    _rewrites = {}

    def __init__(self, expr, context=None, named=False, permit_subquery=False):
        self.expr = expr
        self.permit_subquery = permit_subquery

        if context is None:
            context = self._context_class()
        self.context = context

        # For now, governing whether the result will have a name
        self.named = named

    @property
    def _context_class(self):
        raise NotImplementedError

    def get_result(self):
        """
        Build compiled SQL expression from the bottom up and return as a string
        """
        translated = self.translate(self.expr)
        if self._needs_name(self.expr):
            # TODO: this could fail in various ways
            name = self.expr.get_name()
            translated = self.name(translated, name)
        return translated

    def _needs_name(self, expr):
        if not self.named:
            return False

        op = expr.op()
        if isinstance(op, ops.TableColumn):
            # This column has been given an explicitly different name
            if expr.get_name() != op.name:
                return True
            return False

        if expr.get_name() is ir.unnamed:
            return False

        return True

    def translate(self, expr):
        # The operation node type the typed expression wraps
        op = expr.op()

        if type(op) in self._rewrites and type(op) not in self._registry:
            expr = self._rewrites[type(op)](expr)
            op = expr.op()

        # TODO: use op MRO for subclasses instead of this isinstance spaghetti
        if isinstance(op, ir.Parameter):
            return self._trans_param(expr)
        elif isinstance(op, ops.TableNode):
            # HACK/TODO: revisit for more complex cases
            return '*'
        elif type(op) in self._registry:
            formatter = self._registry[type(op)]
            return formatter(self, expr)
        else:
            raise com.TranslationError('No translator rule for {0}'
                                       .format(type(op)))

    def _trans_param(self, expr):
        raise NotImplementedError

    @classmethod
    def rewrites(cls, klass, f=None):
        def decorator(f):
            cls._rewrites[klass] = f

        if f is None:
            return decorator
        else:
            decorator(f)
            return f

    @classmethod
    def compiles(cls, klass, f=None):
        def decorator(f):
            cls._registry[klass] = f

        if f is None:
            return decorator
        else:
            decorator(f)
            return f


rewrites = ExprTranslator.rewrites


@rewrites(analytics.Bucket)
def _bucket(expr):
    import operator

    op = expr.op()
    stmt = ibis.case()

    if op.closed == 'left':
        l_cmp = operator.le
        r_cmp = operator.lt
    else:
        l_cmp = operator.lt
        r_cmp = operator.le

    user_num_buckets = len(op.buckets) - 1

    bucket_id = 0
    if op.include_under:
        if user_num_buckets > 0:
            cmp = operator.lt if op.close_extreme else r_cmp
        else:
            cmp = operator.le if op.closed == 'right' else operator.lt
        stmt = stmt.when(cmp(op.arg, op.buckets[0]), bucket_id)
        bucket_id += 1

    for j, (lower, upper) in enumerate(zip(op.buckets, op.buckets[1:])):
        if (op.close_extreme and
            ((op.closed == 'right' and j == 0) or
             (op.closed == 'left' and j == (user_num_buckets - 1)))):
            stmt = stmt.when((lower <= op.arg) & (op.arg <= upper),
                             bucket_id)
        else:
            stmt = stmt.when(l_cmp(lower, op.arg) & r_cmp(op.arg, upper),
                             bucket_id)
        bucket_id += 1

    if op.include_over:
        if user_num_buckets > 0:
            cmp = operator.lt if op.close_extreme else l_cmp
        else:
            cmp = operator.lt if op.closed == 'right' else operator.le

        stmt = stmt.when(cmp(op.buckets[-1], op.arg), bucket_id)
        bucket_id += 1

    return stmt.end().name(expr._name)


@rewrites(analytics.CategoryLabel)
def _category_label(expr):
    op = expr.op()

    stmt = op.args[0].case()
    for i, label in enumerate(op.labels):
        stmt = stmt.when(i, label)

    if op.nulls is not None:
        stmt = stmt.else_(op.nulls)

    return stmt.end().name(expr._name)


@rewrites(ops.Any)
def _any_expand(expr):
    arg = expr.op().args[0]
    return arg.sum() > 0


@rewrites(ops.NotAny)
def _notany_expand(expr):
    arg = expr.op().args[0]
    return arg.sum() == 0


@rewrites(ops.All)
def _all_expand(expr):
    arg = expr.op().args[0]
    t = ir.find_base_table(arg)
    return arg.sum() == t.count()


@rewrites(ops.NotAll)
def _notall_expand(expr):
    arg = expr.op().args[0]
    t = ir.find_base_table(arg)
    return arg.sum() < t.count()


class DDL(object):
    pass


class Select(DDL):

    """
    A SELECT statement which, after execution, might yield back to the user a
    table, array/list, or scalar value, depending on the expression that
    generated it
    """

    def __init__(self, table_set, select_set,
                 subqueries=None, where=None, group_by=None, having=None,
                 order_by=None, limit=None,
                 distinct=False, indent=2,
                 result_handler=None, parent_expr=None,
                 context=None):
        self.context = context

        self.select_set = select_set
        self.table_set = table_set
        self.distinct = distinct

        self.parent_expr = parent_expr

        self.where = where or []

        # Group keys and post-predicates for aggregations
        self.group_by = group_by or []
        self.having = having or []
        self.order_by = order_by or []

        self.limit = limit
        self.subqueries = subqueries or []

        self.indent = indent

        self.result_handler = result_handler

    translator = None

    def _translate(self, expr, context=None, named=False,
                   permit_subquery=False):

        if context is None:
            context = self.context

        translator = self.translator(expr, context=context,
                                     named=named,
                                     permit_subquery=permit_subquery)
        return translator.get_result()

    def equals(self, other, cache=None):
        if cache is None:
            cache = {}

        if (self, other) in cache:
            return cache[(self, other)]

        if id(self) == id(other):
            cache[(self, other)] = True
            return True

        if not isinstance(other, Select):
            cache[(self, other)] = False
            return False

        this_exprs = self._all_exprs()
        other_exprs = other._all_exprs()

        if self.limit != other.limit:
            cache[(self, other)] = False
            return False

        for x, y in zip(this_exprs, other_exprs):
            if not x.equals(y):
                cache[(self, other)] = False
                return False

        cache[(self, other)] = True
        return True

    def _all_exprs(self):
        # Gnarly, maybe we can improve this somehow
        expr_attrs = ['select_set', 'table_set', 'where', 'group_by', 'having',
                      'order_by', 'subqueries']
        exprs = []
        for attr in expr_attrs:
            val = getattr(self, attr)
            if isinstance(val, list):
                exprs.extend(val)
            else:
                exprs.append(val)

        return exprs


class TableSetFormatter(object):

    def __init__(self, parent, expr, indent=2):
        self.parent = parent
        self.context = parent.context
        self.expr = expr
        self.indent = indent

        self.join_tables = []
        self.join_types = []
        self.join_predicates = []

    def _translate(self, expr):
        return self.parent._translate(expr, context=self.context)

    def _walk_join_tree(self, op):
        left = op.left.op()
        right = op.right.op()

        if util.all_of([left, right], ops.Join):
            raise NotImplementedError('Do not support joins between '
                                      'joins yet')

        self._validate_join_predicates(op.predicates)

        jname = self._get_join_type(op)

        # Read off tables and join predicates left-to-right in
        # depth-first order
        if isinstance(left, ops.Join):
            self._walk_join_tree(left)
            self.join_tables.append(self._format_table(op.right))
            self.join_types.append(jname)
            self.join_predicates.append(op.predicates)
        elif isinstance(right, ops.Join):
            # When rewrites are possible at the expression IR stage, we should
            # do them. Otherwise subqueries might be necessary in some cases
            # here
            raise NotImplementedError('not allowing joins on right '
                                      'side yet')
        else:
            # Both tables
            self.join_tables.append(self._format_table(op.left))
            self.join_tables.append(self._format_table(op.right))
            self.join_types.append(jname)
            self.join_predicates.append(op.predicates)

    # Placeholder; revisit when supporting other databases
    _non_equijoin_supported = True

    def _validate_join_predicates(self, predicates):
        for pred in predicates:
            op = pred.op()

            if (not isinstance(op, ops.Equals) and
                    not self._non_equijoin_supported):
                raise com.TranslationError('Non-equality join predicates, '
                                           'i.e. non-equijoins, are not '
                                           'supported')


class Union(DDL):

    def __init__(self, left_table, right_table, expr, distinct=False, context=None):
        self.context = context
        self.left = left_table
        self.right = right_table
        self.distinct = distinct
        self.table_set = expr
        self.filters = []<|MERGE_RESOLUTION|>--- conflicted
+++ resolved
@@ -728,12 +728,8 @@
         self._visit(self.expr)
         return self.has_query_root and self.has_foreign_root
 
-<<<<<<< HEAD
     def _visit(self, expr, in_subquery=False, visit_cache=None,
                visit_table_cache=None):
-=======
-    def _visit(self, expr, in_subquery=False, visit_cache=None, visit_table_cache=None):
->>>>>>> 05056a21
         if visit_cache is None:
             visit_cache = set()
 
@@ -747,7 +743,6 @@
 
         for arg in node.flat_args():
             if isinstance(arg, ir.TableExpr):
-<<<<<<< HEAD
                 self._visit_table(arg, in_subquery=in_subquery,
                                   visit_cache=visit_cache,
                                   visit_table_cache=visit_table_cache)
@@ -755,11 +750,6 @@
                 self._visit(arg, in_subquery=in_subquery,
                             visit_cache=visit_cache,
                             visit_table_cache=visit_table_cache)
-=======
-                self._visit_table(arg, in_subquery=in_subquery, visit_cache=visit_cache, visit_table_cache=visit_table_cache)
-            elif isinstance(arg, ir.Expr):
-                self._visit(arg, in_subquery=in_subquery, visit_cache=visit_cache, visit_table_cache=visit_table_cache)
->>>>>>> 05056a21
             else:
                 continue
 
@@ -775,12 +765,9 @@
 
         return False
 
-<<<<<<< HEAD
     def _visit_table(self, expr, in_subquery=False, visit_cache=None,
                      visit_table_cache=None):
-=======
-    def _visit_table(self, expr, in_subquery=False, visit_cache=None, visit_table_cache=None):
->>>>>>> 05056a21
+
         if visit_table_cache is None:
             visit_table_cache = set()
 
@@ -795,13 +782,9 @@
 
         for arg in node.flat_args():
             if isinstance(arg, ir.Expr):
-<<<<<<< HEAD
                 self._visit(arg, in_subquery=in_subquery,
                             visit_cache=visit_cache,
                             visit_table_cache=visit_table_cache)
-=======
-                self._visit(arg, in_subquery=in_subquery, visit_cache=visit_cache, visit_table_cache=visit_table_cache)
->>>>>>> 05056a21
 
     def _ref_check(self, node, in_subquery=False):
         is_aliased = self.ctx.has_ref(node)
