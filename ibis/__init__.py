"""Initialize Ibis module."""
from contextlib import suppress

import ibis.config_init  # noqa: F401
import ibis.expr.api as api  # noqa: F401
import ibis.expr.types as ir  # noqa: F401
<<<<<<< HEAD
=======
import ibis.util as util  # noqa: F401

>>>>>>> 19d152fa
# pandas backend is mandatory
from ibis.backends import pandas  # noqa: F401
from ibis.common.exceptions import IbisError  # noqa: F401
from ibis.config import options  # noqa: F401
from ibis.expr.api import *  # noqa: F401,F403
from ibis.filesystems import HDFS, WebHDFS, hdfs_connect  # noqa: F401

from ._version import get_versions  # noqa: E402

with suppress(ImportError):
    # pip install ibis-framework[csv]
    import ibis.file.csv as csv  # noqa: F401

with suppress(ImportError):
    # pip install ibis-framework[parquet]
    import ibis.file.parquet as parquet  # noqa: F401

with suppress(ImportError):
    # pip install  ibis-framework[hdf5]
    import ibis.file.hdf5 as hdf5  # noqa: F401

with suppress(ImportError):
    # pip install ibis-framework[impala]
    import ibis.impala.api as impala  # noqa: F401

with suppress(ImportError):
    # pip install ibis-framework[sqlite]
    from ibis.backends import sqlite  # noqa: F401

with suppress(ImportError):
    # pip install ibis-framework[postgres]
    from ibis.backends import postgres  # noqa: F401

with suppress(ImportError):
    # pip install ibis-framework[mysql]
    from ibis.backends import mysql  # noqa: F401

with suppress(ImportError):
    # pip install ibis-framework[clickhouse]
    from ibis.backends import clickhouse  # noqa: F401

with suppress(ImportError):
    # pip install ibis-framework[bigquery]
    from ibis.backends import bigquery  # noqa: F401

with suppress(ImportError):
    # pip install ibis-framework[omniscidb]
    from ibis.backends import omniscidb  # noqa: F401

with suppress(ImportError):
    # pip install ibis-framework[spark]
    from ibis.backends import spark  # noqa: F401

with suppress(ImportError):
    import ibis.pyspark.api as pyspark  # noqa: F401


__version__ = get_versions()['version']
del get_versions<|MERGE_RESOLUTION|>--- conflicted
+++ resolved
@@ -4,11 +4,8 @@
 import ibis.config_init  # noqa: F401
 import ibis.expr.api as api  # noqa: F401
 import ibis.expr.types as ir  # noqa: F401
-<<<<<<< HEAD
-=======
 import ibis.util as util  # noqa: F401
 
->>>>>>> 19d152fa
 # pandas backend is mandatory
 from ibis.backends import pandas  # noqa: F401
 from ibis.common.exceptions import IbisError  # noqa: F401
