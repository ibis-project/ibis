--- conflicted
+++ resolved
@@ -20,8 +20,6 @@
 __all__ += api.__all__
 
 
-<<<<<<< HEAD
-=======
 ibis.config.register_option(
     'interactive', False, validator=ibis.config.is_bool
 )
@@ -38,59 +36,6 @@
 )
 ibis.config.register_option('default_backend', None)
 
-with suppress(ImportError):
-    # pip install ibis-framework[csv]
-    from ibis.backends import csv  # noqa: F401
-
-with suppress(ImportError):
-    # pip install ibis-framework[parquet]
-    from ibis.backends import parquet  # noqa: F401
-
-with suppress(ImportError):
-    # pip install  ibis-framework[hdf5]
-    from ibis.backends import hdf5  # noqa: F401
-
-with suppress(ImportError):
-    # pip install ibis-framework[impala]
-    from ibis.backends import impala  # noqa: F401
-
-with suppress(ImportError):
-    # pip install ibis-framework[sqlite]
-    from ibis.backends import sqlite  # noqa: F401
-
-with suppress(ImportError):
-    # pip install ibis-framework[postgres]
-    from ibis.backends import postgres  # noqa: F401
-
-with suppress(ImportError):
-    # pip install ibis-framework[mysql]
-    from ibis.backends import mysql  # noqa: F401
-
-with suppress(ImportError):
-    # pip install ibis-framework[clickhouse]
-    from ibis.backends import clickhouse  # noqa: F401
-
-with suppress(ImportError):
-    # pip install ibis-framework[bigquery]
-    from ibis.backends import bigquery  # noqa: F401
-
-with suppress(ImportError):
-    # pip install ibis-framework[omniscidb]
-    from ibis.backends import omniscidb  # noqa: F401
-
-with suppress(ImportError):
-    # pip install ibis-framework[spark]
-    from ibis.backends import spark  # noqa: F401
-
-with suppress(ImportError):
-    from ibis.backends import pyspark  # noqa: F401
-
-with suppress(ImportError):
-    # pip install ibis-framework[dask]
-    import ibis.backends as dask  # noqa: F401
-
-
->>>>>>> a57347c4
 __version__ = get_versions()['version']
 del get_versions
 
