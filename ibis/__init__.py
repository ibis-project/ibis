"""Initialize Ibis module."""
import warnings

import pkg_resources

import ibis.config_init  # noqa: F401
<<<<<<< HEAD
import ibis.expr.api as api  # noqa: F401
import ibis.expr.types as ir  # noqa: F401
import ibis.util as util  # noqa: F401
from ibis.common.exceptions import IbisError  # noqa: F401
from ibis.config import options  # noqa: F401
=======
import ibis.expr.types as ir
from ibis import util

# pandas backend is mandatory
from ibis.backends import pandas  # noqa: F401
from ibis.common.exceptions import IbisError
from ibis.config import options
from ibis.expr import api
>>>>>>> 4052548e
from ibis.expr.api import *  # noqa: F401,F403

from ._version import get_versions  # noqa: E402

<<<<<<< HEAD
=======
__all__ = ['api', 'ir', 'util', 'IbisError', 'options']
__all__ += api.__all__


with suppress(ImportError):
    # pip install ibis-framework[csv]
    from ibis.backends import csv  # noqa: F401

with suppress(ImportError):
    # pip install ibis-framework[parquet]
    from ibis.backends import parquet  # noqa: F401

with suppress(ImportError):
    # pip install  ibis-framework[hdf5]
    from ibis.backends import hdf5  # noqa: F401

with suppress(ImportError):
    # pip install ibis-framework[impala]
    from ibis.backends import impala  # noqa: F401

with suppress(ImportError):
    # pip install ibis-framework[sqlite]
    from ibis.backends import sqlite  # noqa: F401

with suppress(ImportError):
    # pip install ibis-framework[postgres]
    from ibis.backends import postgres  # noqa: F401

with suppress(ImportError):
    # pip install ibis-framework[mysql]
    from ibis.backends import mysql  # noqa: F401

with suppress(ImportError):
    # pip install ibis-framework[clickhouse]
    from ibis.backends import clickhouse  # noqa: F401

with suppress(ImportError):
    # pip install ibis-framework[bigquery]
    from ibis.backends import bigquery  # noqa: F401

with suppress(ImportError):
    # pip install ibis-framework[omniscidb]
    from ibis.backends import omniscidb  # noqa: F401

with suppress(ImportError):
    # pip install ibis-framework[spark]
    from ibis.backends import spark  # noqa: F401

with suppress(ImportError):
    from ibis.backends import pyspark  # noqa: F401


>>>>>>> 4052548e
__version__ = get_versions()['version']
del get_versions


def __getattr__(name):
    """
    Load backends as `ibis` module attributes.

    When `ibis.sqlite` is called, this function is executed with `name=sqlite`.
    Ibis backends are expected to be defined as `entry_points` in the
    `setup.py` file of the Ibis project, or of third-party backends.

    If a backend is not found in the entry point registry, and `ImportError` is
    raised.
    """
    if name in ('HDFS', 'WebHDFS', 'hdfs_connect'):
        warnings.warn(
            f'`ibis.{name}` has been deprecated and will be removed in a '
            f'future version, use `ibis.impala.{name}` instead',
            FutureWarning,
            stacklevel=2,
        )
        try:
            return getattr(ibis.impala, name)
        except ImportError:
            raise AttributeError(
                f'`ibis.{name}` requires impala backend to be installed'
            )

    try:
        entry_point = next(
            pkg_resources.iter_entry_points('ibis.backends', name)
        )
    except StopIteration:
        raise ImportError(
            f'"{name}" was assumed to be a backend, but it was '
            'not found. You may have to install it with `pip '
            f'install ibis-{name}`.'
        )
    return entry_point.resolve()<|MERGE_RESOLUTION|>--- conflicted
+++ resolved
@@ -4,13 +4,6 @@
 import pkg_resources
 
 import ibis.config_init  # noqa: F401
-<<<<<<< HEAD
-import ibis.expr.api as api  # noqa: F401
-import ibis.expr.types as ir  # noqa: F401
-import ibis.util as util  # noqa: F401
-from ibis.common.exceptions import IbisError  # noqa: F401
-from ibis.config import options  # noqa: F401
-=======
 import ibis.expr.types as ir
 from ibis import util
 
@@ -19,66 +12,14 @@
 from ibis.common.exceptions import IbisError
 from ibis.config import options
 from ibis.expr import api
->>>>>>> 4052548e
 from ibis.expr.api import *  # noqa: F401,F403
 
 from ._version import get_versions  # noqa: E402
 
-<<<<<<< HEAD
-=======
 __all__ = ['api', 'ir', 'util', 'IbisError', 'options']
 __all__ += api.__all__
 
 
-with suppress(ImportError):
-    # pip install ibis-framework[csv]
-    from ibis.backends import csv  # noqa: F401
-
-with suppress(ImportError):
-    # pip install ibis-framework[parquet]
-    from ibis.backends import parquet  # noqa: F401
-
-with suppress(ImportError):
-    # pip install  ibis-framework[hdf5]
-    from ibis.backends import hdf5  # noqa: F401
-
-with suppress(ImportError):
-    # pip install ibis-framework[impala]
-    from ibis.backends import impala  # noqa: F401
-
-with suppress(ImportError):
-    # pip install ibis-framework[sqlite]
-    from ibis.backends import sqlite  # noqa: F401
-
-with suppress(ImportError):
-    # pip install ibis-framework[postgres]
-    from ibis.backends import postgres  # noqa: F401
-
-with suppress(ImportError):
-    # pip install ibis-framework[mysql]
-    from ibis.backends import mysql  # noqa: F401
-
-with suppress(ImportError):
-    # pip install ibis-framework[clickhouse]
-    from ibis.backends import clickhouse  # noqa: F401
-
-with suppress(ImportError):
-    # pip install ibis-framework[bigquery]
-    from ibis.backends import bigquery  # noqa: F401
-
-with suppress(ImportError):
-    # pip install ibis-framework[omniscidb]
-    from ibis.backends import omniscidb  # noqa: F401
-
-with suppress(ImportError):
-    # pip install ibis-framework[spark]
-    from ibis.backends import spark  # noqa: F401
-
-with suppress(ImportError):
-    from ibis.backends import pyspark  # noqa: F401
-
-
->>>>>>> 4052548e
 __version__ = get_versions()['version']
 del get_versions
 
