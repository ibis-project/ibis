--- conflicted
+++ resolved
@@ -179,13 +179,11 @@
     def visit_ExtractDayOfYear(self, op, *, arg):
         return self.cast(self.f.to_char(arg, "DDD"), op.dtype)
 
-<<<<<<< HEAD
     def visit_DayOfWeekName(self, op, *, arg):
         return self.f.concat(
             self.f.substr(self.f.to_char(arg, "DAY"), 0, 1),
             self.f.trim(self.f.lower(self.f.substr(self.f.to_char(arg, "DAY"), 2))),
         )
-=======
+
     def visit_ExtractQuarter(self, op, *, arg):
-        return self.cast(self.f.to_char(arg, "Q"), op.dtype)
->>>>>>> 0d9b676e
+        return self.cast(self.f.to_char(arg, "Q"), op.dtype)