--- conflicted
+++ resolved
@@ -59,11 +59,6 @@
             ops.DayOfWeekName,
             ops.ElementWiseVectorizedUDF,
             ops.ExtractEpochSeconds,
-<<<<<<< HEAD
-            ops.ExtractQuarter,
-=======
-            ops.ExtractWeekOfYear,
->>>>>>> 0d9b676e
             ops.First,
             ops.IntervalFromInteger,
             ops.IsInf,
@@ -184,10 +179,8 @@
     def visit_ExtractDayOfYear(self, op, *, arg):
         return self.cast(self.f.to_char(arg, "DDD"), op.dtype)
 
-<<<<<<< HEAD
     def visit_ExtractWeekOfYear(self, op, *, arg):
         return self.cast(self.f.to_char(arg, "IW"), op.dtype)
-=======
+
     def visit_ExtractQuarter(self, op, *, arg):
-        return self.cast(self.f.to_char(arg, "Q"), op.dtype)
->>>>>>> 0d9b676e
+        return self.cast(self.f.to_char(arg, "Q"), op.dtype)