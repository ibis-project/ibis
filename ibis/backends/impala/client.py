--- conflicted
+++ resolved
@@ -766,14 +766,7 @@
     def __init__(self, backend, con, hdfs_client=None, **params):
         import hdfs
 
-<<<<<<< HEAD
         super().__init__(backend=backend)
-=======
-        self.dialect = backend.dialect
-        self.database_class = backend.database_class
-        self.table_class = backend.table_class
-        self.table_expr_class = backend.table_expr_class
->>>>>>> 358c3697
 
         self.con = con
 
