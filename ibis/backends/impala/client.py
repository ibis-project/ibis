--- conflicted
+++ resolved
@@ -890,32 +890,13 @@
         """
         self.con.set_database(name)
 
-<<<<<<< HEAD
     @property
     def current_database(self):
-        # FIXME The parent `Client` has a generic method that calls this same
+        # XXX The parent `Client` has a generic method that calls this same
         # method in the backend. But for whatever reason calling this code from
-        # that method doesn't seem to work. Checking if overwriting here fix
-        # the problem
+        # that method doesn't seem to work. Maybe `con` is a copy?
         return self.con.database
 
-    def exists_database(self, name):
-        """
-        Checks if a given database exists
-
-        Parameters
-        ----------
-        name : string
-          Database name
-
-        Returns
-        -------
-        if_exists : boolean
-        """
-        return bool(self.list_databases(like=name))
-
-=======
->>>>>>> 1ae54eb5
     def create_database(self, name, path=None, force=False):
         """
         Create a new Impala database
