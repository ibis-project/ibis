"""Impala backend"""
import ibis.config
from ibis.backends.base.sql import BaseSQLBackend

# these objects are exposed in the public API and are not used in the module
from .client import (  # noqa: F401
    ImpalaClient,
    ImpalaConnection,
    ImpalaDatabase,
    ImpalaTable,
)
from .hdfs import HDFS, WebHDFS, hdfs_connect
from .udf import *  # noqa: F401,F403


class Backend(BaseSQLBackend):
    name = 'impala'
    client_class = ImpalaClient
    database_class = ImpalaDatabase
    table_expr_class = ImpalaTable
    HDFS = HDFS
    WebHDFS = WebHDFS

    def hdfs_connect(self, *args, **kwargs):
        return hdfs_connect(*args, **kwargs)

    def connect(
        self,
        host='localhost',
        port=21050,
        database='default',
        timeout=45,
        use_ssl=False,
        ca_cert=None,
        user=None,
        password=None,
        auth_mechanism='NOSASL',
        kerberos_service_name='impala',
        pool_size=8,
        hdfs_client=None,
    ):
        """Create an ImpalaClient for use with Ibis.

        Parameters
        ----------
        host : str, optional
            Host name of the impalad or HiveServer2 in Hive
        port : int, optional
            Impala's HiveServer2 port
        database : str, optional
            Default database when obtaining new cursors
        timeout : int, optional
            Connection timeout in seconds when communicating with HiveServer2
        use_ssl : bool, optional
            Use SSL when connecting to HiveServer2
        ca_cert : str, optional
            Local path to 3rd party CA certificate or copy of server
            certificate for self-signed certificates. If SSL is enabled, but
            this argument is ``None``, then certificate validation is skipped.
        user : str, optional
            LDAP user to authenticate
        password : str, optional
            LDAP password to authenticate
        auth_mechanism : str, optional
            {'NOSASL' <- default, 'PLAIN', 'GSSAPI', 'LDAP'}.
            Use NOSASL for non-secured Impala connections.  Use PLAIN for
            non-secured Hive clusters.  Use LDAP for LDAP authenticated
            connections.  Use GSSAPI for Kerberos-secured clusters.
        kerberos_service_name : str, optional
            Specify particular impalad service principal.

        Examples
        --------
        >>> import ibis
        >>> import os
        >>> hdfs_host = os.environ.get('IBIS_TEST_NN_HOST', 'localhost')
        >>> hdfs_port = int(os.environ.get('IBIS_TEST_NN_PORT', 50070))
        >>> impala_host = os.environ.get('IBIS_TEST_IMPALA_HOST', 'localhost')
        >>> impala_port = int(os.environ.get('IBIS_TEST_IMPALA_PORT', 21050))
        >>> hdfs = ibis.impala.hdfs_connect(host=hdfs_host, port=hdfs_port)
        >>> hdfs  # doctest: +ELLIPSIS
        <ibis.filesystems.WebHDFS object at 0x...>
        >>> client = ibis.impala.connect(
        ...     host=impala_host,
        ...     port=impala_port,
        ...     hdfs_client=hdfs,
        ... )
        >>> client  # doctest: +ELLIPSIS
        <ibis.impala.client.ImpalaClient object at 0x...>

        Returns
        -------
        ImpalaClient
        """
        params = {
            'host': host,
            'port': port,
            'database': database,
            'timeout': timeout,
            'use_ssl': use_ssl,
            'ca_cert': ca_cert,
            'user': user,
            'password': password,
            'auth_mechanism': auth_mechanism,
            'kerberos_service_name': kerberos_service_name,
        }

        con = ImpalaConnection(pool_size=pool_size, **params)
        try:
            self.client = ImpalaClient(
                backend=self, con=con, hdfs_client=hdfs_client
            )
        except Exception:
            con.close()
            raise
        self.client._ensure_temp_db_exists()
        return self.client

    @property
    def version(self):
        cursor = self.client.raw_sql('select version()')
        result = cursor.fetchone()[0]
        cursor.release()
        return result

    def register_options(self):
        ibis.config.register_option(
            'temp_db',
            '__ibis_tmp',
            'Database to use for temporary tables, views. functions, etc.',
        )
        ibis.config.register_option(
            'temp_hdfs_path',
            '/tmp/ibis',
            'HDFS path for storage of temporary data',
        )

<<<<<<< HEAD
    def set_database(self, name):
        self.client.con.set_database(name)
=======
    @property
    def current_database(self):
        return self.client.con.database

    def list_databases(self, like=None):
        cur = self.client.raw_sql('SHOW DATABASES')
        databases = self.client._get_list(cur)
        cur.release()
        return self._filter_with_like(databases, like)
>>>>>>> 5c56e1f5
<|MERGE_RESOLUTION|>--- conflicted
+++ resolved
@@ -135,10 +135,9 @@
             'HDFS path for storage of temporary data',
         )
 
-<<<<<<< HEAD
     def set_database(self, name):
         self.client.con.set_database(name)
-=======
+
     @property
     def current_database(self):
         return self.client.con.database
@@ -147,5 +146,4 @@
         cur = self.client.raw_sql('SHOW DATABASES')
         databases = self.client._get_list(cur)
         cur.release()
-        return self._filter_with_like(databases, like)
->>>>>>> 5c56e1f5
+        return self._filter_with_like(databases, like)