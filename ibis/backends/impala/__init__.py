"""Impala backend"""
import ibis.config
from ibis.backends.base import BaseBackend

# these objects are exposed in the public API and are not used in the module
from .client import (  # noqa: F401
    ImpalaClient,
    ImpalaConnection,
    ImpalaDatabase,
    ImpalaDatabaseTable,
    ImpalaQuery,
    ImpalaTable,
)
from .compiler import ImpalaDialect, ImpalaQueryBuilder
from .hdfs import HDFS, WebHDFS, hdfs_connect
from .udf import *  # noqa: F401,F403

<<<<<<< HEAD
with ibis.config.config_prefix('impala'):
    ibis.config.register_option(
        'temp_db',
        '__ibis_tmp',
        'Database to use for temporary tables, views. functions, etc.',
    )
    ibis.config.register_option(
        'temp_hdfs_path',
        '/tmp/ibis',
        'HDFS path for storage of temporary data',
    )


def compile(expr, params=None):
    """Force compilation of expression.

    Returns
    -------
    str

    """
    from .compiler import to_sql

    return to_sql(expr, dialect.make_context(params=params))


def verify(expr, params=None):
    """
    Determine if expression can be successfully translated to execute on Impala
    """
    try:
        compile(expr, params=params)
        return True
    except com.TranslationError:
        return False


def connect(
    host='localhost',
    port=21050,
    database='default',
    timeout=45,
    use_ssl=False,
    ca_cert=None,
    user=None,
    password=None,
    auth_mechanism='NOSASL',
    kerberos_service_name='impala',
    pool_size=8,
    hdfs_client=None,
):
    """Create an ImpalaClient for use with Ibis.

    Parameters
    ----------
    host : str, optional
        Host name of the impalad or HiveServer2 in Hive
    port : int, optional
        Impala's HiveServer2 port
    database : str, optional
        Default database when obtaining new cursors
    timeout : int, optional
        Connection timeout in seconds when communicating with HiveServer2
    use_ssl : bool, optional
        Use SSL when connecting to HiveServer2
    ca_cert : str, optional
        Local path to 3rd party CA certificate or copy of server certificate
        for self-signed certificates. If SSL is enabled, but this argument is
        ``None``, then certificate validation is skipped.
    user : str, optional
        LDAP user to authenticate
    password : str, optional
        LDAP password to authenticate
    auth_mechanism : str, optional
        {'NOSASL' <- default, 'PLAIN', 'GSSAPI', 'LDAP'}.
        Use NOSASL for non-secured Impala connections.  Use PLAIN for
        non-secured Hive clusters.  Use LDAP for LDAP authenticated
        connections.  Use GSSAPI for Kerberos-secured clusters.
    kerberos_service_name : str, optional
        Specify particular impalad service principal.

    Examples
    --------
    >>> import ibis
    >>> import os
    >>> hdfs_host = os.environ.get('IBIS_TEST_NN_HOST', 'localhost')
    >>> hdfs_port = int(os.environ.get('IBIS_TEST_NN_PORT', 50070))
    >>> impala_host = os.environ.get('IBIS_TEST_IMPALA_HOST', 'localhost')
    >>> impala_port = int(os.environ.get('IBIS_TEST_IMPALA_PORT', 21050))
    >>> hdfs = ibis.impala.hdfs_connect(host=hdfs_host, port=hdfs_port)
    >>> hdfs  # doctest: +ELLIPSIS
    <ibis.filesystems.WebHDFS object at 0x...>
    >>> client = ibis.impala.connect(
    ...     host=impala_host,
    ...     port=impala_port,
    ...     hdfs_client=hdfs,
    ... )
    >>> client  # doctest: +ELLIPSIS
    <ibis.impala.client.ImpalaClient object at 0x...>

    Returns
    -------
    ImpalaClient
    """
    params = {
        'host': host,
        'port': port,
        'database': database,
        'timeout': timeout,
        'use_ssl': use_ssl,
        'ca_cert': ca_cert,
        'user': user,
        'password': password,
        'auth_mechanism': auth_mechanism,
        'kerberos_service_name': kerberos_service_name,
    }

    con = ImpalaConnection(pool_size=pool_size, **params)
    try:
        client = ImpalaClient(
            backend=Backend, con=con, hdfs_client=hdfs_client
        )
    except Exception:
        con.close()
        raise
    else:
        if options.default_backend is None:
            options.default_backend = client

    return client

=======
>>>>>>> ccdc6dde

class Backend(BaseBackend):
    name = 'impala'
    builder = ImpalaQueryBuilder
    dialect = ImpalaDialect
<<<<<<< HEAD
    database_class = ImpalaDatabase
    query_class = ImpalaQuery
    table_class = ImpalaDatabaseTable
    table_expr_class = ImpalaTable
    connect = connect
=======

    HDFS = HDFS
    WebHDFS = WebHDFS

    def hdfs_connect(self, *args, **kwargs):
        return hdfs_connect(*args, **kwargs)

    def connect(
        self,
        host='localhost',
        port=21050,
        database='default',
        timeout=45,
        use_ssl=False,
        ca_cert=None,
        user=None,
        password=None,
        auth_mechanism='NOSASL',
        kerberos_service_name='impala',
        pool_size=8,
        hdfs_client=None,
    ):
        """Create an ImpalaClient for use with Ibis.

        Parameters
        ----------
        host : str, optional
            Host name of the impalad or HiveServer2 in Hive
        port : int, optional
            Impala's HiveServer2 port
        database : str, optional
            Default database when obtaining new cursors
        timeout : int, optional
            Connection timeout in seconds when communicating with HiveServer2
        use_ssl : bool, optional
            Use SSL when connecting to HiveServer2
        ca_cert : str, optional
            Local path to 3rd party CA certificate or copy of server
            certificate for self-signed certificates. If SSL is enabled, but
            this argument is ``None``, then certificate validation is skipped.
        user : str, optional
            LDAP user to authenticate
        password : str, optional
            LDAP password to authenticate
        auth_mechanism : str, optional
            {'NOSASL' <- default, 'PLAIN', 'GSSAPI', 'LDAP'}.
            Use NOSASL for non-secured Impala connections.  Use PLAIN for
            non-secured Hive clusters.  Use LDAP for LDAP authenticated
            connections.  Use GSSAPI for Kerberos-secured clusters.
        kerberos_service_name : str, optional
            Specify particular impalad service principal.

        Examples
        --------
        >>> import ibis
        >>> import os
        >>> hdfs_host = os.environ.get('IBIS_TEST_NN_HOST', 'localhost')
        >>> hdfs_port = int(os.environ.get('IBIS_TEST_NN_PORT', 50070))
        >>> impala_host = os.environ.get('IBIS_TEST_IMPALA_HOST', 'localhost')
        >>> impala_port = int(os.environ.get('IBIS_TEST_IMPALA_PORT', 21050))
        >>> hdfs = ibis.impala.hdfs_connect(host=hdfs_host, port=hdfs_port)
        >>> hdfs  # doctest: +ELLIPSIS
        <ibis.filesystems.WebHDFS object at 0x...>
        >>> client = ibis.impala.connect(
        ...     host=impala_host,
        ...     port=impala_port,
        ...     hdfs_client=hdfs,
        ... )
        >>> client  # doctest: +ELLIPSIS
        <ibis.impala.client.ImpalaClient object at 0x...>

        Returns
        -------
        ImpalaClient
        """
        params = {
            'host': host,
            'port': port,
            'database': database,
            'timeout': timeout,
            'use_ssl': use_ssl,
            'ca_cert': ca_cert,
            'user': user,
            'password': password,
            'auth_mechanism': auth_mechanism,
            'kerberos_service_name': kerberos_service_name,
        }

        con = ImpalaConnection(pool_size=pool_size, **params)
        try:
            client = ImpalaClient(con, hdfs_client=hdfs_client)
        except Exception:
            con.close()
            raise
        return client

    def register_options(self):
        ibis.config.register_option(
            'temp_db',
            '__ibis_tmp',
            'Database to use for temporary tables, views. functions, etc.',
        )
        ibis.config.register_option(
            'temp_hdfs_path',
            '/tmp/ibis',
            'HDFS path for storage of temporary data',
        )
>>>>>>> ccdc6dde
<|MERGE_RESOLUTION|>--- conflicted
+++ resolved
@@ -15,153 +15,15 @@
 from .hdfs import HDFS, WebHDFS, hdfs_connect
 from .udf import *  # noqa: F401,F403
 
-<<<<<<< HEAD
-with ibis.config.config_prefix('impala'):
-    ibis.config.register_option(
-        'temp_db',
-        '__ibis_tmp',
-        'Database to use for temporary tables, views. functions, etc.',
-    )
-    ibis.config.register_option(
-        'temp_hdfs_path',
-        '/tmp/ibis',
-        'HDFS path for storage of temporary data',
-    )
-
-
-def compile(expr, params=None):
-    """Force compilation of expression.
-
-    Returns
-    -------
-    str
-
-    """
-    from .compiler import to_sql
-
-    return to_sql(expr, dialect.make_context(params=params))
-
-
-def verify(expr, params=None):
-    """
-    Determine if expression can be successfully translated to execute on Impala
-    """
-    try:
-        compile(expr, params=params)
-        return True
-    except com.TranslationError:
-        return False
-
-
-def connect(
-    host='localhost',
-    port=21050,
-    database='default',
-    timeout=45,
-    use_ssl=False,
-    ca_cert=None,
-    user=None,
-    password=None,
-    auth_mechanism='NOSASL',
-    kerberos_service_name='impala',
-    pool_size=8,
-    hdfs_client=None,
-):
-    """Create an ImpalaClient for use with Ibis.
-
-    Parameters
-    ----------
-    host : str, optional
-        Host name of the impalad or HiveServer2 in Hive
-    port : int, optional
-        Impala's HiveServer2 port
-    database : str, optional
-        Default database when obtaining new cursors
-    timeout : int, optional
-        Connection timeout in seconds when communicating with HiveServer2
-    use_ssl : bool, optional
-        Use SSL when connecting to HiveServer2
-    ca_cert : str, optional
-        Local path to 3rd party CA certificate or copy of server certificate
-        for self-signed certificates. If SSL is enabled, but this argument is
-        ``None``, then certificate validation is skipped.
-    user : str, optional
-        LDAP user to authenticate
-    password : str, optional
-        LDAP password to authenticate
-    auth_mechanism : str, optional
-        {'NOSASL' <- default, 'PLAIN', 'GSSAPI', 'LDAP'}.
-        Use NOSASL for non-secured Impala connections.  Use PLAIN for
-        non-secured Hive clusters.  Use LDAP for LDAP authenticated
-        connections.  Use GSSAPI for Kerberos-secured clusters.
-    kerberos_service_name : str, optional
-        Specify particular impalad service principal.
-
-    Examples
-    --------
-    >>> import ibis
-    >>> import os
-    >>> hdfs_host = os.environ.get('IBIS_TEST_NN_HOST', 'localhost')
-    >>> hdfs_port = int(os.environ.get('IBIS_TEST_NN_PORT', 50070))
-    >>> impala_host = os.environ.get('IBIS_TEST_IMPALA_HOST', 'localhost')
-    >>> impala_port = int(os.environ.get('IBIS_TEST_IMPALA_PORT', 21050))
-    >>> hdfs = ibis.impala.hdfs_connect(host=hdfs_host, port=hdfs_port)
-    >>> hdfs  # doctest: +ELLIPSIS
-    <ibis.filesystems.WebHDFS object at 0x...>
-    >>> client = ibis.impala.connect(
-    ...     host=impala_host,
-    ...     port=impala_port,
-    ...     hdfs_client=hdfs,
-    ... )
-    >>> client  # doctest: +ELLIPSIS
-    <ibis.impala.client.ImpalaClient object at 0x...>
-
-    Returns
-    -------
-    ImpalaClient
-    """
-    params = {
-        'host': host,
-        'port': port,
-        'database': database,
-        'timeout': timeout,
-        'use_ssl': use_ssl,
-        'ca_cert': ca_cert,
-        'user': user,
-        'password': password,
-        'auth_mechanism': auth_mechanism,
-        'kerberos_service_name': kerberos_service_name,
-    }
-
-    con = ImpalaConnection(pool_size=pool_size, **params)
-    try:
-        client = ImpalaClient(
-            backend=Backend, con=con, hdfs_client=hdfs_client
-        )
-    except Exception:
-        con.close()
-        raise
-    else:
-        if options.default_backend is None:
-            options.default_backend = client
-
-    return client
-
-=======
->>>>>>> ccdc6dde
 
 class Backend(BaseBackend):
     name = 'impala'
     builder = ImpalaQueryBuilder
     dialect = ImpalaDialect
-<<<<<<< HEAD
     database_class = ImpalaDatabase
     query_class = ImpalaQuery
     table_class = ImpalaDatabaseTable
     table_expr_class = ImpalaTable
-    connect = connect
-=======
-
     HDFS = HDFS
     WebHDFS = WebHDFS
 
@@ -251,7 +113,9 @@
 
         con = ImpalaConnection(pool_size=pool_size, **params)
         try:
-            client = ImpalaClient(con, hdfs_client=hdfs_client)
+            client = ImpalaClient(backend=self,
+                                  con=con,
+                                  hdfs_client=hdfs_client)
         except Exception:
             con.close()
             raise
@@ -267,5 +131,4 @@
             'temp_hdfs_path',
             '/tmp/ibis',
             'HDFS path for storage of temporary data',
-        )
->>>>>>> ccdc6dde
+        )