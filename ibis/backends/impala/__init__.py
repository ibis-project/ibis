--- conflicted
+++ resolved
@@ -135,9 +135,8 @@
 
 class Backend(BaseBackend):
     name = 'impala'
-<<<<<<< HEAD
-    buider = None
-    dialect = None
+    builder = ImpalaQueryBuilder
+    dialect = ImpalaDialect
     connect = connect
 
     def register_options(self):
@@ -150,9 +149,4 @@
             'temp_hdfs_path',
             '/tmp/ibis',
             'HDFS path for storage of temporary data',
-        )
-=======
-    builder = ImpalaQueryBuilder
-    dialect = ImpalaDialect
-    connect = connect
->>>>>>> 038bde2e
+        )