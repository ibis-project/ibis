--- conflicted
+++ resolved
@@ -147,11 +147,6 @@
 
 class Backend(BaseBackend):
     name = 'impala'
-<<<<<<< HEAD
-    builder = None
-    dialect = None
-=======
     builder = ImpalaQueryBuilder
     dialect = ImpalaDialect
->>>>>>> 038bde2e
     connect = connect