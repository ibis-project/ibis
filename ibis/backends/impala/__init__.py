"""Impala backend"""
import ibis.config
from ibis.backends.base.sql import BaseSQLBackend

# these objects are exposed in the public API and are not used in the module
from .client import (  # noqa: F401
    ImpalaClient,
    ImpalaConnection,
    ImpalaDatabase,
    ImpalaTable,
)
from .hdfs import HDFS, WebHDFS, hdfs_connect
from .udf import *  # noqa: F401,F403


class Backend(BaseSQLBackend):
    name = 'impala'
    client_class = ImpalaClient
    database_class = ImpalaDatabase
    table_expr_class = ImpalaTable
    HDFS = HDFS
    WebHDFS = WebHDFS

    def hdfs_connect(self, *args, **kwargs):
        return hdfs_connect(*args, **kwargs)

    def connect(
        self,
        host='localhost',
        port=21050,
        database='default',
        timeout=45,
        use_ssl=False,
        ca_cert=None,
        user=None,
        password=None,
        auth_mechanism='NOSASL',
        kerberos_service_name='impala',
        pool_size=8,
        hdfs_client=None,
    ):
        """Create an ImpalaClient for use with Ibis.

        Parameters
        ----------
        host : str, optional
            Host name of the impalad or HiveServer2 in Hive
        port : int, optional
            Impala's HiveServer2 port
        database : str, optional
            Default database when obtaining new cursors
        timeout : int, optional
            Connection timeout in seconds when communicating with HiveServer2
        use_ssl : bool, optional
            Use SSL when connecting to HiveServer2
        ca_cert : str, optional
            Local path to 3rd party CA certificate or copy of server
            certificate for self-signed certificates. If SSL is enabled, but
            this argument is ``None``, then certificate validation is skipped.
        user : str, optional
            LDAP user to authenticate
        password : str, optional
            LDAP password to authenticate
        auth_mechanism : str, optional
            {'NOSASL' <- default, 'PLAIN', 'GSSAPI', 'LDAP'}.
            Use NOSASL for non-secured Impala connections.  Use PLAIN for
            non-secured Hive clusters.  Use LDAP for LDAP authenticated
            connections.  Use GSSAPI for Kerberos-secured clusters.
        kerberos_service_name : str, optional
            Specify particular impalad service principal.

        Examples
        --------
        >>> import ibis
        >>> import os
        >>> hdfs_host = os.environ.get('IBIS_TEST_NN_HOST', 'localhost')
        >>> hdfs_port = int(os.environ.get('IBIS_TEST_NN_PORT', 50070))
        >>> impala_host = os.environ.get('IBIS_TEST_IMPALA_HOST', 'localhost')
        >>> impala_port = int(os.environ.get('IBIS_TEST_IMPALA_PORT', 21050))
        >>> hdfs = ibis.impala.hdfs_connect(host=hdfs_host, port=hdfs_port)
        >>> hdfs  # doctest: +ELLIPSIS
        <ibis.filesystems.WebHDFS object at 0x...>
        >>> client = ibis.impala.connect(
        ...     host=impala_host,
        ...     port=impala_port,
        ...     hdfs_client=hdfs,
        ... )
        >>> client  # doctest: +ELLIPSIS
        <ibis.impala.client.ImpalaClient object at 0x...>

        Returns
        -------
        ImpalaClient
        """
        params = {
            'host': host,
            'port': port,
            'database': database,
            'timeout': timeout,
            'use_ssl': use_ssl,
            'ca_cert': ca_cert,
            'user': user,
            'password': password,
            'auth_mechanism': auth_mechanism,
            'kerberos_service_name': kerberos_service_name,
        }

        con = ImpalaConnection(pool_size=pool_size, **params)
        try:
            self.client = ImpalaClient(
                backend=self, con=con, hdfs_client=hdfs_client
            )
        except Exception:
            con.close()
            raise
        self.client._ensure_temp_db_exists()
        return self.client

    @property
    def version(self):
        cursor = self.client.raw_sql('select version()')
        result = cursor.fetchone()[0]
        cursor.release()
        return result

    def register_options(self):
        ibis.config.register_option(
            'temp_db',
            '__ibis_tmp',
            'Database to use for temporary tables, views. functions, etc.',
        )
        ibis.config.register_option(
            'temp_hdfs_path',
            '/tmp/ibis',
            'HDFS path for storage of temporary data',
        )

<<<<<<< HEAD
    @property
    def current_database(self):
        return self.client.con.database
=======
    def list_databases(self, like=None):
        cur = self.client.raw_sql('SHOW DATABASES')
        databases = self.client._get_list(cur)
        cur.release()
        return self._filter_with_like(databases, like)
>>>>>>> 1ae54eb5
<|MERGE_RESOLUTION|>--- conflicted
+++ resolved
@@ -135,14 +135,12 @@
             'HDFS path for storage of temporary data',
         )
 
-<<<<<<< HEAD
     @property
     def current_database(self):
         return self.client.con.database
-=======
+
     def list_databases(self, like=None):
         cur = self.client.raw_sql('SHOW DATABASES')
         databases = self.client._get_list(cur)
         cur.release()
-        return self._filter_with_like(databases, like)
->>>>>>> 1ae54eb5
+        return self._filter_with_like(databases, like)