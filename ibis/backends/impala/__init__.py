"""Impala backend"""
import ibis.config
from ibis.backends.base import BaseBackend

# these objects are exposed in the public API and are not used in the module
from .client import (  # noqa: F401
    ImpalaClient,
    ImpalaConnection,
    ImpalaDatabase,
    ImpalaTable,
)
from .compiler import ImpalaDialect, ImpalaQueryBuilder
from .hdfs import HDFS, WebHDFS, hdfs_connect
from .udf import *  # noqa: F401,F403


class Backend(BaseBackend):
    name = 'impala'
    builder = ImpalaQueryBuilder
    dialect = ImpalaDialect
<<<<<<< HEAD

    HDFS = HDFS
    WebHDFS = WebHDFS

    def hdfs_connect(self, *args, **kwargs):
        return hdfs_connect(*args, **kwargs)

    def connect(
        self,
        host='localhost',
        port=21050,
        database='default',
        timeout=45,
        use_ssl=False,
        ca_cert=None,
        user=None,
        password=None,
        auth_mechanism='NOSASL',
        kerberos_service_name='impala',
        pool_size=8,
        hdfs_client=None,
    ):
        """Create an ImpalaClient for use with Ibis.

        Parameters
        ----------
        host : str, optional
            Host name of the impalad or HiveServer2 in Hive
        port : int, optional
            Impala's HiveServer2 port
        database : str, optional
            Default database when obtaining new cursors
        timeout : int, optional
            Connection timeout in seconds when communicating with HiveServer2
        use_ssl : bool, optional
            Use SSL when connecting to HiveServer2
        ca_cert : str, optional
            Local path to 3rd party CA certificate or copy of server
            certificate for self-signed certificates. If SSL is enabled, but
            this argument is ``None``, then certificate validation is skipped.
        user : str, optional
            LDAP user to authenticate
        password : str, optional
            LDAP password to authenticate
        auth_mechanism : str, optional
            {'NOSASL' <- default, 'PLAIN', 'GSSAPI', 'LDAP'}.
            Use NOSASL for non-secured Impala connections.  Use PLAIN for
            non-secured Hive clusters.  Use LDAP for LDAP authenticated
            connections.  Use GSSAPI for Kerberos-secured clusters.
        kerberos_service_name : str, optional
            Specify particular impalad service principal.

        Examples
        --------
        >>> import ibis
        >>> import os
        >>> hdfs_host = os.environ.get('IBIS_TEST_NN_HOST', 'localhost')
        >>> hdfs_port = int(os.environ.get('IBIS_TEST_NN_PORT', 50070))
        >>> impala_host = os.environ.get('IBIS_TEST_IMPALA_HOST', 'localhost')
        >>> impala_port = int(os.environ.get('IBIS_TEST_IMPALA_PORT', 21050))
        >>> hdfs = ibis.impala.hdfs_connect(host=hdfs_host, port=hdfs_port)
        >>> hdfs  # doctest: +ELLIPSIS
        <ibis.filesystems.WebHDFS object at 0x...>
        >>> client = ibis.impala.connect(
        ...     host=impala_host,
        ...     port=impala_port,
        ...     hdfs_client=hdfs,
        ... )
        >>> client  # doctest: +ELLIPSIS
        <ibis.impala.client.ImpalaClient object at 0x...>

        Returns
        -------
        ImpalaClient
        """
        params = {
            'host': host,
            'port': port,
            'database': database,
            'timeout': timeout,
            'use_ssl': use_ssl,
            'ca_cert': ca_cert,
            'user': user,
            'password': password,
            'auth_mechanism': auth_mechanism,
            'kerberos_service_name': kerberos_service_name,
        }

        con = ImpalaConnection(pool_size=pool_size, **params)
        try:
            client = ImpalaClient(con, hdfs_client=hdfs_client)
        except Exception:
            con.close()
            raise
        return client
=======
    connect = connect

    def register_options(self):
        ibis.config.register_option(
            'temp_db',
            '__ibis_tmp',
            'Database to use for temporary tables, views. functions, etc.',
        )
        ibis.config.register_option(
            'temp_hdfs_path',
            '/tmp/ibis',
            'HDFS path for storage of temporary data',
        )
>>>>>>> df8992c1
<|MERGE_RESOLUTION|>--- conflicted
+++ resolved
@@ -18,7 +18,6 @@
     name = 'impala'
     builder = ImpalaQueryBuilder
     dialect = ImpalaDialect
-<<<<<<< HEAD
 
     HDFS = HDFS
     WebHDFS = WebHDFS
@@ -114,8 +113,6 @@
             con.close()
             raise
         return client
-=======
-    connect = connect
 
     def register_options(self):
         ibis.config.register_option(
@@ -127,5 +124,4 @@
             'temp_hdfs_path',
             '/tmp/ibis',
             'HDFS path for storage of temporary data',
-        )
->>>>>>> df8992c1
+        )