--- conflicted
+++ resolved
@@ -148,204 +148,4 @@
     def make_context(
         self, params: Optional[Mapping[ir.ValueExpr, Any]] = None
     ):
-<<<<<<< HEAD
-        return self.api.client_class.compiler.make_context(params=params)
-
-
-# TODO move to the spark/pyspark backends, #2565
-_spark_testing_client = None
-_pyspark_testing_client = None
-
-
-# TODO move to the sparn/pyspark backends, #2565
-def get_spark_testing_client(data_directory):
-    global _spark_testing_client
-    if _spark_testing_client is None:
-        _spark_testing_client = get_common_spark_testing_client(
-            data_directory,
-            lambda session: ibis.backends.spark.Backend().connect(session),
-        )
-    return _spark_testing_client
-
-
-# TODO move to the spark/pyspark backends, #2565
-def get_pyspark_testing_client(data_directory):
-    global _pyspark_testing_client
-    if _pyspark_testing_client is None:
-        _pyspark_testing_client = get_common_spark_testing_client(
-            data_directory,
-            lambda session: ibis.backends.pyspark.Backend().connect(session),
-        )
-    return _pyspark_testing_client
-
-
-# TODO move to the spark/pyspark backends, #2565
-def get_common_spark_testing_client(data_directory, connect):
-    pytest.importorskip('pyspark')
-    import pyspark.sql.types as pt
-    from pyspark.sql import SparkSession
-
-    spark = (
-        SparkSession.builder.config('spark.default.parallelism', 4)
-        .config('spark.driver.bindAddress', '127.0.0.1')
-        .getOrCreate()
-    )
-    _spark_testing_client = connect(spark)
-    s = _spark_testing_client._session
-    num_partitions = 4
-
-    df_functional_alltypes = (
-        s.read.csv(
-            path=str(data_directory / 'functional_alltypes.csv'),
-            schema=pt.StructType(
-                [
-                    pt.StructField('index', pt.IntegerType(), True),
-                    pt.StructField('Unnamed: 0', pt.IntegerType(), True),
-                    pt.StructField('id', pt.IntegerType(), True),
-                    # cast below, Spark can't read 0/1 as bool
-                    pt.StructField('bool_col', pt.ByteType(), True),
-                    pt.StructField('tinyint_col', pt.ByteType(), True),
-                    pt.StructField('smallint_col', pt.ShortType(), True),
-                    pt.StructField('int_col', pt.IntegerType(), True),
-                    pt.StructField('bigint_col', pt.LongType(), True),
-                    pt.StructField('float_col', pt.FloatType(), True),
-                    pt.StructField('double_col', pt.DoubleType(), True),
-                    pt.StructField('date_string_col', pt.StringType(), True),
-                    pt.StructField('string_col', pt.StringType(), True),
-                    pt.StructField('timestamp_col', pt.TimestampType(), True),
-                    pt.StructField('year', pt.IntegerType(), True),
-                    pt.StructField('month', pt.IntegerType(), True),
-                ]
-            ),
-            mode='FAILFAST',
-            header=True,
-        )
-        .repartition(num_partitions)
-        .sort('index')
-    )
-
-    df_functional_alltypes = df_functional_alltypes.withColumn(
-        "bool_col", df_functional_alltypes["bool_col"].cast("boolean")
-    )
-    df_functional_alltypes.createOrReplaceTempView('functional_alltypes')
-
-    df_batting = (
-        s.read.csv(
-            path=str(data_directory / 'batting.csv'),
-            schema=pt.StructType(
-                [
-                    pt.StructField('playerID', pt.StringType(), True),
-                    pt.StructField('yearID', pt.IntegerType(), True),
-                    pt.StructField('stint', pt.IntegerType(), True),
-                    pt.StructField('teamID', pt.StringType(), True),
-                    pt.StructField('lgID', pt.StringType(), True),
-                    pt.StructField('G', pt.IntegerType(), True),
-                    pt.StructField('AB', pt.DoubleType(), True),
-                    pt.StructField('R', pt.DoubleType(), True),
-                    pt.StructField('H', pt.DoubleType(), True),
-                    pt.StructField('X2B', pt.DoubleType(), True),
-                    pt.StructField('X3B', pt.DoubleType(), True),
-                    pt.StructField('HR', pt.DoubleType(), True),
-                    pt.StructField('RBI', pt.DoubleType(), True),
-                    pt.StructField('SB', pt.DoubleType(), True),
-                    pt.StructField('CS', pt.DoubleType(), True),
-                    pt.StructField('BB', pt.DoubleType(), True),
-                    pt.StructField('SO', pt.DoubleType(), True),
-                    pt.StructField('IBB', pt.DoubleType(), True),
-                    pt.StructField('HBP', pt.DoubleType(), True),
-                    pt.StructField('SH', pt.DoubleType(), True),
-                    pt.StructField('SF', pt.DoubleType(), True),
-                    pt.StructField('GIDP', pt.DoubleType(), True),
-                ]
-            ),
-            header=True,
-        )
-        .repartition(num_partitions)
-        .sort('playerID')
-    )
-    df_batting.createOrReplaceTempView('batting')
-
-    df_awards_players = (
-        s.read.csv(
-            path=str(data_directory / 'awards_players.csv'),
-            schema=pt.StructType(
-                [
-                    pt.StructField('playerID', pt.StringType(), True),
-                    pt.StructField('awardID', pt.StringType(), True),
-                    pt.StructField('yearID', pt.IntegerType(), True),
-                    pt.StructField('lgID', pt.StringType(), True),
-                    pt.StructField('tie', pt.StringType(), True),
-                    pt.StructField('notes', pt.StringType(), True),
-                ]
-            ),
-            header=True,
-        )
-        .repartition(num_partitions)
-        .sort('playerID')
-    )
-    df_awards_players.createOrReplaceTempView('awards_players')
-
-    df_simple = s.createDataFrame([(1, 'a')], ['foo', 'bar'])
-    df_simple.createOrReplaceTempView('simple')
-
-    df_struct = s.createDataFrame([((1, 2, 'a'),)], ['struct_col'])
-    df_struct.createOrReplaceTempView('struct')
-
-    df_nested_types = s.createDataFrame(
-        [([1, 2], [[3, 4], [5, 6]], {'a': [[2, 4], [3, 5]]})],
-        [
-            'list_of_ints',
-            'list_of_list_of_ints',
-            'map_string_list_of_list_of_ints',
-        ],
-    )
-    df_nested_types.createOrReplaceTempView('nested_types')
-
-    df_complicated = s.createDataFrame(
-        [({(1, 3): [[2, 4], [3, 5]]},)], ['map_tuple_list_of_list_of_ints']
-    )
-    df_complicated.createOrReplaceTempView('complicated')
-
-    df_udf = s.createDataFrame(
-        [('a', 1, 4.0, 'a'), ('b', 2, 5.0, 'a'), ('c', 3, 6.0, 'b')],
-        ['a', 'b', 'c', 'key'],
-    )
-    df_udf.createOrReplaceTempView('udf')
-
-    df_udf_nan = s.createDataFrame(
-        pd.DataFrame(
-            {
-                'a': np.arange(10, dtype=float),
-                'b': [3.0, np.NaN] * 5,
-                'key': list('ddeefffggh'),
-            }
-        )
-    )
-    df_udf_nan.createOrReplaceTempView('udf_nan')
-
-    df_udf_null = s.createDataFrame(
-        [
-            (float(i), None if i % 2 else 3.0, 'ddeefffggh'[i])
-            for i in range(10)
-        ],
-        ['a', 'b', 'key'],
-    )
-    df_udf_null.createOrReplaceTempView('udf_null')
-
-    df_udf_random = s.createDataFrame(
-        pd.DataFrame(
-            {
-                'a': np.arange(4, dtype=float).tolist()
-                + np.random.rand(3).tolist(),
-                'b': np.arange(4, dtype=float).tolist()
-                + np.random.rand(3).tolist(),
-                'key': list('ddeefff'),
-            }
-        )
-    )
-    df_udf_random.createOrReplaceTempView('udf_random')
-
-    return _spark_testing_client
-=======
-        return self.api.client.compiler.make_context(params=params)
->>>>>>> 6c76976a
+        return self.api.client_class.compiler.make_context(params=params)