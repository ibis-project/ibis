import pandas as pd
import pandas.testing as tm
import pytest
from pkg_resources import parse_version

import ibis
import ibis.expr.datatypes as dt

SQLALCHEMY_BACKENDS = ['sqlite', 'postgres', 'mysql']


@pytest.fixture
def new_schema():
    return ibis.schema([('a', 'string'), ('b', 'bool'), ('c', 'int32')])


@pytest.mark.only_on_backends(
    SQLALCHEMY_BACKENDS, reason="run only if backend is SQLAlchemy based",
)
@pytest.mark.xfail_unsupported
def test_load_data_sqlalchemy(backend, con, temp_table):
    sch = ibis.schema(
        [
            ('first_name', 'string'),
            ('last_name', 'string'),
            ('department_name', 'string'),
            ('salary', 'float64'),
        ]
    )

    df = pd.DataFrame(
        {
            'first_name': ['A', 'B', 'C'],
            'last_name': ['D', 'E', 'F'],
            'department_name': ['AA', 'BB', 'CC'],
            'salary': [100.0, 200.0, 300.0],
        }
    )
    con.create_table(temp_table, schema=sch)
    con.load_data(temp_table, df, if_exists='append')
    result = con.table(temp_table).execute()

    backend.assert_frame_equal(df, result)


@pytest.mark.xfail_unsupported
def test_version(backend, con):
    expected_type = (
        type(parse_version('1.0')),
        type(parse_version('1.0-legacy')),
    )
    assert isinstance(con.version, expected_type)


@pytest.mark.parametrize(
    ('expr_fn', 'expected'),
    [
        (lambda t: t.string_col, [('string_col', dt.String)]),
        (
            lambda t: t[t.string_col, t.bigint_col],
            [('string_col', dt.String), ('bigint_col', dt.Int64)],
        ),
    ],
)
def test_query_schema(backend, con, alltypes, expr_fn, expected):
    if not hasattr(con, 'compiler'):
        pytest.skip(
            '{} backend has no `compiler` attribute'.format(
                type(backend).__name__
            )
        )

    expr = expr_fn(alltypes)

    # we might need a public API for it
    ast = con.compiler.to_ast(expr, backend.make_context())
    schema = con.ast_schema(ast)

    # clickhouse columns has been defined as non-nullable
    # whereas other backends don't support non-nullable columns yet
    expected = ibis.schema(
        [
            (name, dtype(nullable=schema[name].nullable))
            for name, dtype in expected
        ]
    )
    assert schema.equals(expected)


@pytest.mark.parametrize(
    'sql',
    [
        'select * from functional_alltypes limit 10',
        'select * from functional_alltypes \nlimit 10\n',
    ],
)
@pytest.mark.xfail_backends(('bigquery',))
@pytest.mark.xfail_unsupported
def test_sql(backend, con, sql):
    if not hasattr(con, 'sql') or not hasattr(con, '_get_schema_using_query'):
        pytest.skip('Backend {} does not support sql method'.format(backend))

    # execute the expression using SQL query
    con.sql(sql).execute()


# test table


@pytest.mark.xfail_unsupported
def test_create_table_from_schema(con, backend, new_schema, temp_table):
    if not hasattr(con, 'create_table') or not hasattr(con, 'drop_table'):
        pytest.xfail(
            '{} backend doesn\'t have create_table or drop_table methods.'
        )

    con.create_table(temp_table, schema=new_schema)

    t = con.table(temp_table)

    for k, i_type in t.schema().items():
        assert new_schema[k] == i_type


@pytest.mark.xfail_unsupported
def test_rename_table(con, backend, temp_table, new_schema):
    if not hasattr(con, 'rename_table'):
        pytest.xfail('{} backend doesn\'t have rename_table method.')

    temp_table_original = '{}_original'.format(temp_table)
    con.create_table(temp_table_original, schema=new_schema)

    t = con.table(temp_table_original)
    t.rename(temp_table)

    assert con.table(temp_table) is not None
    assert temp_table in con.list_tables()


@pytest.mark.xfail_unsupported
@pytest.mark.xfail_backends(['impala', 'pyspark', 'spark'])
def test_nullable_input_output(con, backend, temp_table):
    # - Impala, PySpark and Spark non-nullable issues #2138 and #2137
    if not hasattr(con, 'create_table') or not hasattr(con, 'drop_table'):
        pytest.xfail(
            '{} backend doesn\'t have create_table or drop_table methods.'
        )

    sch = ibis.schema(
        [
            ('foo', 'int64'),
            ('bar', ibis.expr.datatypes.int64(nullable=False)),
            ('baz', 'boolean*'),
        ]
    )

    con.create_table(temp_table, schema=sch)

    t = con.table(temp_table)

    assert t.schema().types[0].nullable
    assert not t.schema().types[1].nullable
    assert t.schema().types[2].nullable


# view tests


@pytest.mark.xfail_unsupported
@pytest.mark.xfail_backends(['pyspark', 'spark'])
def test_create_drop_view(con, backend, temp_view):
    # pyspark and spark skipt because table actually is a temporary view
    if not hasattr(con, 'create_view') or not hasattr(con, 'drop_view'):
        pytest.xfail(
            '{} backend doesn\'t have create_view or drop_view methods.'
        )

    # setup
    table_name = 'functional_alltypes'
    expr = con.table(table_name).limit(1)

    # create a new view
    con.create_view(temp_view, expr)
    # check if the view was created
    assert temp_view in con.list_tables()

    t_expr = con.table(table_name)
    v_expr = con.table(temp_view)
    # check if the view and the table has the same fields
    assert set(t_expr.schema().names) == set(v_expr.schema().names)


@pytest.mark.only_on_backends(
    ['bigquery', 'clickhouse', 'impala', 'omniscidb', 'spark'],
    reason="run only if backend is sql-based",
)
def test_separate_database(con, alternate_current_database, current_data_db):
    # using alternate_current_database switches "con" current
    #  database to a temporary one until a test is over
    tmp_db = con.database(alternate_current_database)
    # verifying we can open another db which isn't equal to current
    db = con.database(current_data_db)
    assert db.name == current_data_db
    assert tmp_db.name == alternate_current_database


def _create_temp_table_with_schema(con, temp_table_name, schema, data=None):

    con.drop_table(temp_table_name, force=True)
    con.create_table(temp_table_name, schema=schema)
    temporary = con.table(temp_table_name)
    assert len(temporary.execute()) == 0

    if data is not None and isinstance(data, pd.DataFrame):
        con.load_data(temp_table_name, data, if_exists='append')
        assert len(temporary.execute()) == len(data.index)
        tm.assert_frame_equal(temporary.execute(), data)

    return temporary


@pytest.mark.only_on_backends(
    SQLALCHEMY_BACKENDS, reason="run only if backend is SQLAlchemy based",
)
def test_insert_no_overwrite_from_dataframe(
    con, test_employee_schema, test_employee_data_2
):

    temp_table = 'temp_to_table'
    temporary = _create_temp_table_with_schema(
        con, temp_table, test_employee_schema,
    )

    con.insert(temp_table, obj=test_employee_data_2, overwrite=False)
    assert len(temporary.execute()) == 3
    tm.assert_frame_equal(temporary.execute(), test_employee_data_2)


@pytest.mark.only_on_backends(
    SQLALCHEMY_BACKENDS, reason="run only if backend is SQLAlchemy based",
)
def test_insert_overwrite_from_dataframe(
    con, test_employee_schema, test_employee_data_1, test_employee_data_2
):

    temp_table = 'temp_to_table'
    temporary = _create_temp_table_with_schema(
        con, temp_table, test_employee_schema, data=test_employee_data_1,
    )

    con.insert(temp_table, obj=test_employee_data_2, overwrite=True)
    assert len(temporary.execute()) == 3
    tm.assert_frame_equal(temporary.execute(), test_employee_data_2)


@pytest.mark.only_on_backends(
    SQLALCHEMY_BACKENDS, reason="run only if backend is SQLAlchemy based",
)
def test_insert_no_overwite_from_expr(
    con, test_employee_schema, test_employee_data_2
):

    temp_table = 'temp_to_table'
    temporary = _create_temp_table_with_schema(
        con, temp_table, test_employee_schema,
    )

    from_table_name = 'temp_from_table'
    from_table = _create_temp_table_with_schema(
        con, from_table_name, test_employee_schema, data=test_employee_data_2,
    )

    con.insert(temp_table, obj=from_table, overwrite=False)
    assert len(temporary.execute()) == 3
    tm.assert_frame_equal(temporary.execute(), from_table.execute())


@pytest.mark.only_on_backends(
    SQLALCHEMY_BACKENDS, reason="run only if backend is SQLAlchemy based",
)
def test_insert_overwrite_from_expr(
    con, test_employee_schema, test_employee_data_1, test_employee_data_2
):

    temp_table = 'temp_to_table'
    temporary = _create_temp_table_with_schema(
        con, temp_table, test_employee_schema, data=test_employee_data_1,
    )

    from_table_name = 'temp_from_table'
    from_table = _create_temp_table_with_schema(
        con, from_table_name, test_employee_schema, data=test_employee_data_2,
    )

    con.insert(temp_table, obj=from_table, overwrite=True)
    assert len(temporary.execute()) == 3
    tm.assert_frame_equal(temporary.execute(), from_table.execute())


<<<<<<< HEAD
@pytest.mark.only_on_backends(
    SQLALCHEMY_BACKENDS, reason="run only if backend is SQLAlchemy based",
)
def test_list_databases(con):
    # Every backend has its own databases
    TEST_DATABASES = {
        'SQLiteClient': ['main', 'base'],
        'PostgreSQLClient': ['postgres', 'ibis_testing'],
        'MySQLClient': ['ibis_testing', 'information_schema'],
    }
    assert con.list_databases() == TEST_DATABASES[con.__class__.__name__]


@pytest.mark.only_on_backends(
    set(SQLALCHEMY_BACKENDS) - {'postgres'},
    reason="run only if backend is SQLAlchemy based, except postgres which "
    "which has schemas different than databases",
)
def test_list_schemas(con):
    with pytest.warns(FutureWarning):
        schemas = con.list_schemas()
    assert schemas == con.list_databases()
=======
def test_verify(con, backend):
    if not hasattr(con, 'compiler'):
        pytest.skip(
            '{} backend has no `compiler` attribute'.format(
                type(backend).__name__
            )
        )
    expr = con.table('functional_alltypes').double_col.sum()

    with pytest.warns(FutureWarning):
        assert expr.verify()

    with pytest.warns(FutureWarning):
        assert backend.api.verify(expr)

    # There is no expression that can't be compiled to any backend
    # Testing `not verify()` only for an expression not supported in postgres
    if backend.api.name == 'postgres':
        expr = con.table('functional_alltypes').double_col.approx_median()
        with pytest.warns(FutureWarning):
            assert not expr.verify()

        with pytest.warns(FutureWarning):
            assert not backend.api.verify(expr)
>>>>>>> f87a9dea
<|MERGE_RESOLUTION|>--- conflicted
+++ resolved
@@ -297,7 +297,6 @@
     tm.assert_frame_equal(temporary.execute(), from_table.execute())
 
 
-<<<<<<< HEAD
 @pytest.mark.only_on_backends(
     SQLALCHEMY_BACKENDS, reason="run only if backend is SQLAlchemy based",
 )
@@ -320,7 +319,8 @@
     with pytest.warns(FutureWarning):
         schemas = con.list_schemas()
     assert schemas == con.list_databases()
-=======
+
+
 def test_verify(con, backend):
     if not hasattr(con, 'compiler'):
         pytest.skip(
@@ -344,5 +344,4 @@
             assert not expr.verify()
 
         with pytest.warns(FutureWarning):
-            assert not backend.api.verify(expr)
->>>>>>> f87a9dea
+            assert not backend.api.verify(expr)