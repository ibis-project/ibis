--- conflicted
+++ resolved
@@ -10,7 +10,6 @@
     assert isinstance(backend.api.version, str)
 
 
-<<<<<<< HEAD
 @pytest.mark.parametrize('table_name', ['functional_alltypes', 'unexisting'])
 def test_exists_table(con, table_name):
     expected = table_name in con.list_tables()
@@ -21,14 +20,12 @@
     assert actual == expected
 
 
-=======
 # `list_databases` is underspecified for the HDF5 backend, so it's skipped
 # until that can be specified more clearly.
 # 1. `current_database` returns '.', but isn't listed in list_databases()
 # 2. list_databases() returns directories which don't make sense as HDF5
 #    databases
 @pytest.mark.xfail_backends(['hdf5'])
->>>>>>> ab5b743e
 @pytest.mark.xfail_unsupported
 def test_database_consistency(con):
     # every backend has a different set of databases, not testing the
