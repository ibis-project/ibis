--- conflicted
+++ resolved
@@ -12,18 +12,6 @@
     # exact names for now
     databases = con.list_databases()
     assert isinstance(databases, list)
-<<<<<<< HEAD
-    assert all(isinstance(database, str) for database in databases)
-
-
-def test_list_tables(con):
-    tables = con.list_tables()
-    assert isinstance(tables, list)
-    assert 'awards_players' in tables
-    assert 'batting' in tables
-    assert 'functional_alltypes' in tables
-    assert all(isinstance(table, str) for table in tables)
-=======
     assert len(databases) >= 1
     assert all(isinstance(database, str) for database in databases)
 
@@ -50,4 +38,12 @@
         con.set_database(current_database)
     except NotImplementedError:
         pass
->>>>>>> 9253db3e
+
+
+def test_list_tables(con):
+    tables = con.list_tables()
+    assert isinstance(tables, list)
+    assert 'awards_players' in tables
+    assert 'batting' in tables
+    assert 'functional_alltypes' in tables
+    assert all(isinstance(table, str) for table in tables)