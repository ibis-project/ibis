--- conflicted
+++ resolved
@@ -7,15 +7,14 @@
     assert isinstance(backend.api.version, str)
 
 
-<<<<<<< HEAD
 def test_current_database(con):
     current_database = con.current_database
     assert isinstance(current_database, str) or current_database is None
-=======
+
+
 def test_list_databases(con):
     # every backend has a different set of databases, not testing the
     # exact names for now
     databases = con.list_databases()
     assert isinstance(databases, list)
-    assert all(isinstance(database, str) for database in databases)
->>>>>>> 1ae54eb5
+    assert all(isinstance(database, str) for database in databases)