from __future__ import annotations

import contextlib
import csv
import gzip
import os
from pathlib import Path
from typing import TYPE_CHECKING

import pytest
from pytest import param

import ibis
from ibis.backends.conftest import TEST_TABLES
<<<<<<< HEAD
from ibis.backends.tests.errors import MySQLOperationalError, PyODBCProgrammingError
=======
from ibis.backends.tests.errors import PySparkAnalysisException
from ibis.conftest import IS_SPARK_REMOTE
>>>>>>> abb55939

if TYPE_CHECKING:
    from collections.abc import Iterator

    import pyarrow as pa

<<<<<<< HEAD
=======
pytestmark = [
    pytest.mark.notimpl(["druid", "exasol", "oracle"]),
    pytest.mark.notyet(
        ["pyspark"], condition=IS_SPARK_REMOTE, raises=PySparkAnalysisException
    ),
]

>>>>>>> abb55939

@contextlib.contextmanager
def pushd(new_dir):
    previous_dir = os.getcwd()
    os.chdir(new_dir)
    try:
        yield
    finally:
        os.chdir(previous_dir)


@pytest.fixture
def gzip_csv(data_dir, tmp_path):
    basename = "diamonds.csv"
    f = tmp_path.joinpath(f"{basename}.gz")
    data = data_dir.joinpath("csv", basename).read_bytes()
    f.write_bytes(gzip.compress(data))
    return str(f.absolute())


# TODO: rewrite or delete test when register api is removed
@pytest.mark.parametrize(
    ("fname", "in_table_name", "out_table_name"),
    [
        param("diamonds.csv", None, "ibis_read_csv_", id="default"),
        param(
            "csv://diamonds.csv",
            "Diamonds2",
            "Diamonds2",
            id="csv_name",
            marks=pytest.mark.notyet(
                ["pyspark"], reason="pyspark lowercases view names"
            ),
        ),
        param(
            "file://diamonds.csv",
            "fancy_stones",
            "fancy_stones",
            id="file_name",
        ),
        param(
            "file://diamonds.csv",
            "fancy stones",
            "fancy stones",
            id="file_atypical_name",
            marks=pytest.mark.notyet(
                ["pyspark"], reason="no spaces allowed in view names"
            ),
        ),
        param(
            ["file://diamonds.csv", "diamonds.csv"],
            "fancy_stones2",
            "fancy_stones2",
            id="multi_csv",
            marks=pytest.mark.notyet(
                ["datafusion"],
                reason="doesn't accept multiple files to scan or read",
            ),
        ),
    ],
)
@pytest.mark.notyet(
    [
        "bigquery",
        "clickhouse",
        "flink",
        "impala",
        "mssql",
        "mysql",
        "postgres",
        "risingwave",
        "snowflake",
        "sqlite",
        "trino",
    ]
)
@pytest.mark.notimpl(["druid", "exasol", "oracle"])
def test_register_csv(con, data_dir, fname, in_table_name, out_table_name):
    with pushd(data_dir / "csv"):
        with pytest.warns(FutureWarning, match="v9.1"):
            table = con.register(fname, table_name=in_table_name)

    assert any(out_table_name in t for t in con.list_tables())
    if con.name != "datafusion":
        table.count().execute()


# TODO: rewrite or delete test when register api is removed
@pytest.mark.notimpl(["datafusion", "druid", "exasol", "oracle"])
@pytest.mark.notyet(
    [
        "bigquery",
        "clickhouse",
        "flink",
        "impala",
        "mssql",
        "mysql",
        "postgres",
        "risingwave",
        "snowflake",
        "sqlite",
        "trino",
    ]
)
def test_register_csv_gz(con, data_dir, gzip_csv):
    with pushd(data_dir):
        with pytest.warns(FutureWarning, match="v9.1"):
            table = con.register(gzip_csv)

    assert table.count().execute()


# TODO: rewrite or delete test when register api is removed
@pytest.mark.notyet(
    [
        "bigquery",
        "clickhouse",
        "flink",
        "impala",
        "mssql",
        "mysql",
        "postgres",
        "risingwave",
        "snowflake",
        "sqlite",
        "trino",
    ]
)
@pytest.mark.notimpl(["druid", "exasol", "oracle"])
def test_register_with_dotted_name(con, data_dir, tmp_path):
    basename = "foo.bar.baz/diamonds.csv"
    f = tmp_path.joinpath(basename)
    f.parent.mkdir()
    data = data_dir.joinpath("csv", "diamonds.csv").read_bytes()
    f.write_bytes(data)
    with pytest.warns(FutureWarning, match="v9.1"):
        table = con.register(str(f.absolute()))

    if con.name != "datafusion":
        table.count().execute()


def read_table(path: Path) -> Iterator[tuple[str, pa.Table]]:
    """For each csv `names` in `data_dir` return a `pyarrow.Table`."""
    pac = pytest.importorskip("pyarrow.csv")

    table_name = path.stem
    schema = TEST_TABLES[table_name]
    convert_options = pac.ConvertOptions(
        column_types={name: typ.to_pyarrow() for name, typ in schema.items()}
    )
    data_dir = path.parent
    return pac.read_csv(data_dir / f"{table_name}.csv", convert_options=convert_options)


# TODO: rewrite or delete test when register api is removed
@pytest.mark.parametrize(
    ("fname", "in_table_name", "out_table_name"),
    [
        param(
            "parquet://functional_alltypes.parquet", None, "ibis_read_parquet", id="url"
        ),
        param("functional_alltypes.parquet", "funk_all", "funk_all", id="basename"),
        param(
            "parquet://functional_alltypes.parq", "funk_all", "funk_all", id="url_parq"
        ),
        param(
            "parquet://functional_alltypes", None, "ibis_read_parquet", id="url_no_ext"
        ),
    ],
)
@pytest.mark.notyet(
    [
        "bigquery",
        "clickhouse",
        "flink",
        "impala",
        "mssql",
        "mysql",
        "postgres",
        "risingwave",
        "snowflake",
        "sqlite",
        "trino",
    ]
)
@pytest.mark.notimpl(["druid", "exasol", "oracle"])
def test_register_parquet(
    con, tmp_path, data_dir, fname, in_table_name, out_table_name
):
    pq = pytest.importorskip("pyarrow.parquet")

    fname = Path(fname)
    table = read_table(data_dir / "csv" / fname.name)

    pq.write_table(table, tmp_path / fname.name)

    with pushd(tmp_path):
        with pytest.warns(FutureWarning, match="v9.1"):
            table = con.register(f"parquet://{fname.name}", table_name=in_table_name)

        assert any(out_table_name in t for t in con.list_tables())

    if con.name != "datafusion":
        table.count().execute()


# TODO: rewrite or delete test when register api is removed
@pytest.mark.notyet(
    [
        "bigquery",
        "clickhouse",
        "datafusion",
        "flink",
        "impala",
        "mssql",
        "mysql",
        "postgres",
        "risingwave",
        "pyspark",
        "snowflake",
        "sqlite",
        "trino",
    ]
)
@pytest.mark.notimpl(["druid", "exasol", "oracle"])
def test_register_iterator_parquet(
    con,
    tmp_path,
    data_dir,
):
    pq = pytest.importorskip("pyarrow.parquet")

    table = read_table(data_dir / "csv" / "functional_alltypes.csv")

    pq.write_table(table, tmp_path / "functional_alltypes.parquet")

    with pushd(tmp_path):
        with pytest.warns(FutureWarning, match="v9.1"):
            table = con.register(
                [
                    "parquet://functional_alltypes.parquet",
                    "functional_alltypes.parquet",
                ],
                table_name=None,
            )

    assert any("ibis_read_parquet" in t for t in con.list_tables())
    assert table.count().execute()


# TODO: remove entirely when `register` is removed
# This same functionality is implemented across all backends
# via `create_table` and tested in `test_client.py`
@pytest.mark.notimpl(["datafusion", "druid", "exasol", "oracle"])
@pytest.mark.notyet(
    [
        "bigquery",
        "clickhouse",
        "flink",
        "impala",
        "mssql",
        "mysql",
        "postgres",
        "risingwave",
        "pyspark",
        "snowflake",
        "sqlite",
        "trino",
    ]
)
def test_register_pandas(con):
    pd = pytest.importorskip("pandas")
    df = pd.DataFrame({"x": [1, 2, 3], "y": ["a", "b", "c"]})

    with pytest.warns(FutureWarning, match="v9.1"):
        t = con.register(df)
    assert t.x.sum().execute() == 6

    with pytest.warns(FutureWarning, match="v9.1"):
        t = con.register(df, "my_table")
    assert t.op().name == "my_table"
    assert t.x.sum().execute() == 6


# TODO: remove entirely when `register` is removed
# This same functionality is implemented across all backends
# via `create_table` and tested in `test_client.py`
@pytest.mark.notimpl(["datafusion", "polars", "druid", "exasol", "oracle"])
@pytest.mark.notyet(
    [
        "bigquery",
        "clickhouse",
        "flink",
        "impala",
        "mssql",
        "mysql",
        "postgres",
        "risingwave",
        "pyspark",
        "snowflake",
        "sqlite",
        "trino",
    ]
)
def test_register_pyarrow_tables(con):
    pa = pytest.importorskip("pyarrow")
    pa_t = pa.Table.from_pydict({"x": [1, 2, 3], "y": ["a", "b", "c"]})

    with pytest.warns(FutureWarning, match="v9.1"):
        t = con.register(pa_t)
    assert t.x.sum().execute() == 6


@pytest.mark.notyet(
    [
        "bigquery",
        "clickhouse",
        "flink",
        "impala",
        "mssql",
        "mysql",
        "postgres",
        "risingwave",
        "snowflake",
        "sqlite",
        "trino",
    ]
)
@pytest.mark.notimpl(["druid", "exasol", "oracle"])
def test_csv_reregister_schema(con, tmp_path):
    foo = tmp_path.joinpath("foo.csv")
    with foo.open("w", newline="") as csvfile:
        csv.writer(csvfile, delimiter=",").writerows(
            [
                ["cola", "colb", "colc"],
                [0, 1, 2],
                [1, 5, 6],
                [2, 3.0, "bar"],
            ]
        )

    with pytest.warns(FutureWarning, match="v9.1"):
        # For a full file scan, expect correct schema based on final row
        foo_table = con.register(foo, table_name="same")
    result_schema = foo_table.schema()

    assert result_schema.names == ("cola", "colb", "colc")
    assert result_schema["cola"].is_integer()
    assert result_schema["colb"].is_float64()
    assert result_schema["colc"].is_string()


@pytest.mark.notimpl(
    [
        "bigquery",
        "clickhouse",
        "datafusion",
        "druid",
        "exasol",
        "flink",
        "impala",
        "mysql",
        "mssql",
        "oracle",
        "polars",
        "postgres",
        "risingwave",
        "pyspark",
        "snowflake",
        "sqlite",
        "trino",
    ]
)
def test_register_garbage(con, monkeypatch):
    # monkeypatch to avoid downloading extensions in tests
    monkeypatch.setattr(con, "_load_extensions", lambda x: True)

    duckdb = pytest.importorskip("duckdb")
    with pytest.raises(
        duckdb.IOException, match="No files found that match the pattern"
    ):
        con.read_csv("garbage_notafile")

    with pytest.raises((FileNotFoundError, duckdb.IOException)):
        con.read_parquet("garbage_notafile")


@pytest.mark.parametrize(
    ("fname", "in_table_name"),
    [
        ("functional_alltypes.parquet", None),
        ("functional_alltypes.parquet", "funk_all"),
    ],
)
@pytest.mark.notyet(
    ["flink", "impala", "mssql", "mysql", "postgres", "risingwave", "sqlite", "trino"]
)
@pytest.mark.notimpl(["druid", "exasol", "oracle"])
def test_read_parquet(con, tmp_path, data_dir, fname, in_table_name):
    pq = pytest.importorskip("pyarrow.parquet")

    fname = Path(fname)
    fname = Path(data_dir) / "parquet" / fname.name
    table = pq.read_table(fname)

    pq.write_table(table, tmp_path / fname.name)

    with pushd(data_dir):
        if con.name == "pyspark":
            # pyspark doesn't respect CWD
            fname = str(Path(fname).absolute())
        table = con.read_parquet(fname, table_name=in_table_name)

    if in_table_name is not None:
        assert table.op().name == in_table_name
    assert table.count().execute()


@pytest.fixture(scope="module")
def ft_data(data_dir):
    pq = pytest.importorskip("pyarrow.parquet")
    nrows = 5
    table = pq.read_table(data_dir.joinpath("parquet", "functional_alltypes.parquet"))
    return table.slice(0, nrows)


@pytest.mark.notyet(
    [
        "flink",
        "impala",
        "mssql",
        "mysql",
        "postgres",
        "risingwave",
        "sqlite",
        "trino",
    ]
)
@pytest.mark.notimpl(["druid", "exasol", "oracle"])
def test_read_parquet_glob(con, tmp_path, ft_data):
    pq = pytest.importorskip("pyarrow.parquet")

    nrows = len(ft_data)
    ntables = 2
    ext = "parquet"

    fnames = [f"data{i}.{ext}" for i in range(ntables)]
    for fname in fnames:
        pq.write_table(ft_data, tmp_path / fname)

    table = con.read_parquet(tmp_path / f"*.{ext}")

    assert table.count().execute() == nrows * ntables


@pytest.mark.notyet(["flink"])
@pytest.mark.notimpl(["druid"])
@pytest.mark.notimpl(["mssql"], raises=PyODBCProgrammingError)
@pytest.mark.notimpl(["mysql"], raises=MySQLOperationalError)
def test_read_csv_glob(con, tmp_path, ft_data):
    pc = pytest.importorskip("pyarrow.csv")

    nrows = len(ft_data)
    ntables = 2
    ext = "csv"

    fnames = [f"data{i}.{ext}" for i in range(ntables)]
    for fname in fnames:
        pc.write_csv(ft_data, tmp_path / fname)

    table = con.read_csv(tmp_path / f"*.{ext}")

    assert table.count().execute() == nrows * ntables


@pytest.mark.notyet(
    [
        "clickhouse",
        "datafusion",
        "impala",
        "mssql",
        "mysql",
        "postgres",
        "risingwave",
        "sqlite",
        "trino",
    ]
)
@pytest.mark.notimpl(
    ["flink"],
    raises=ValueError,
    reason="read_json() missing required argument: 'schema'",
)
@pytest.mark.notimpl(["druid", "exasol", "oracle"])
def test_read_json_glob(con, tmp_path, ft_data):
    nrows = len(ft_data)
    ntables = 2
    ext = "json"

    df = ft_data.to_pandas()

    for i in range(ntables):
        df.to_json(
            tmp_path / f"data{i}.{ext}", orient="records", lines=True, date_format="iso"
        )

    table = con.read_json(tmp_path / f"*.{ext}")

    assert table.count().execute() == nrows * ntables


@pytest.fixture(scope="module")
def num_diamonds(data_dir):
    with open(data_dir / "csv" / "diamonds.csv") as f:
        # subtract 1 for the header
        return sum(1 for _ in f) - 1


DIAMONDS_COLUMN_TYPES = {
    # snowflake's `INFER_SCHEMA` returns this for the diamonds CSV `price`
    # column type
    "snowflake": {
        "carat": "decimal(3, 2)",
        "depth": "decimal(3, 1)",
        "table": "decimal(3, 1)",
        "x": "decimal(4, 2)",
        "y": "decimal(4, 2)",
        "z": "decimal(4, 2)",
    },
    "pyspark": {"price": "int32"},
}


@pytest.mark.parametrize(
    "in_table_name",
    [param(None, id="default"), param("fancy_stones", id="file_name")],
)
@pytest.mark.notyet(["flink"])
@pytest.mark.notimpl(["druid", "exasol", "oracle"])
def test_read_csv(con, data_dir, in_table_name, num_diamonds):
    if con.name in ("trino", "impala"):
        # TODO: remove after trino and impala have efficient insertion
        pytest.skip(
            "Both Impala and Trino lack efficient data insertion methods from Python."
        )
    fname = "diamonds.csv"
    with pushd(data_dir / "csv"):
        if con.name in (
            "pyspark",
            "sqlite",
            "mysql",
            "postgres",
            "risingwave",
            "mssql",
        ):
            # pyspark backend doesn't respect CWD
            # backends using pyarrow implementation need absolute path
            fname = str(Path(fname).absolute())
        table = con.read_csv(fname, table_name=in_table_name)

    if in_table_name is not None:
        assert table.op().name == in_table_name

    special_types = DIAMONDS_COLUMN_TYPES.get(con.name, {})

    assert table.schema() == ibis.schema(
        {
            "carat": "float64",
            "cut": "string",
            "color": "string",
            "clarity": "string",
            "depth": "float64",
            "table": "float64",
            "price": "int64",
            "x": "float64",
            "y": "float64",
            "z": "float64",
            **special_types,
        }
    )
    assert table.count().execute() == num_diamonds<|MERGE_RESOLUTION|>--- conflicted
+++ resolved
@@ -12,28 +12,26 @@
 
 import ibis
 from ibis.backends.conftest import TEST_TABLES
-<<<<<<< HEAD
-from ibis.backends.tests.errors import MySQLOperationalError, PyODBCProgrammingError
-=======
-from ibis.backends.tests.errors import PySparkAnalysisException
+from ibis.backends.tests.errors import (
+    MySQLOperationalError,
+    PyODBCProgrammingError,
+    PySparkAnalysisException,
+)
 from ibis.conftest import IS_SPARK_REMOTE
->>>>>>> abb55939
 
 if TYPE_CHECKING:
     from collections.abc import Iterator
 
     import pyarrow as pa
 
-<<<<<<< HEAD
-=======
 pytestmark = [
-    pytest.mark.notimpl(["druid", "exasol", "oracle"]),
     pytest.mark.notyet(
-        ["pyspark"], condition=IS_SPARK_REMOTE, raises=PySparkAnalysisException
+        ["pyspark"],
+        condition=IS_SPARK_REMOTE,
+        raises=PySparkAnalysisException,
     ),
 ]
 
->>>>>>> abb55939
 
 @contextlib.contextmanager
 def pushd(new_dir):
