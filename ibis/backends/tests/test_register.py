--- conflicted
+++ resolved
@@ -279,15 +279,10 @@
     assert table.count().execute()
 
 
-<<<<<<< HEAD
-# TODO: modify test to use read_in_memory when implemented xref: 8858
-@pytest.mark.notimpl(["datafusion", "druid", "exasol", "oracle"])
-=======
 # TODO: remove entirely when `register` is removed
 # This same functionality is implemented across all backends
 # via `create_table` and tested in `test_client.py`
-@pytest.mark.notimpl(["datafusion"])
->>>>>>> 84a786d2
+@pytest.mark.notimpl(["datafusion", "druid", "exasol", "oracle"])
 @pytest.mark.notyet(
     [
         "bigquery",
@@ -320,15 +315,11 @@
     assert t.x.sum().execute() == 6
 
 
-<<<<<<< HEAD
-# TODO: modify test to use read_in_memory when implemented xref: 8858
-@pytest.mark.notimpl(["datafusion", "polars", "druid", "exasol", "oracle"])
-=======
+
 # TODO: remove entirely when `register` is removed
 # This same functionality is implemented across all backends
 # via `create_table` and tested in `test_client.py`
-@pytest.mark.notimpl(["datafusion", "polars"])
->>>>>>> 84a786d2
+@pytest.mark.notimpl(["datafusion", "polars", "druid", "exasol", "oracle"])
 @pytest.mark.notyet(
     [
         "bigquery",
