--- conflicted
+++ resolved
@@ -538,10 +538,6 @@
         catalog: str | None = None,
         database: str | None = None,
     ) -> Iterable[tuple[str, dt.DataType]]:
-<<<<<<< HEAD
-        import snowflake.connector
-
-=======
         # this will always show temp tables with the same name as a non-temp
         # table first
         #
@@ -549,7 +545,6 @@
         # non-temp tables and differentiates between them using a different
         # mechanism than other database that often put temp tables in a hidden
         # or intentionally-difficult-to-access catalog/database
->>>>>>> d4e8c111
         table = sg.table(
             table_name, db=database, catalog=catalog, quoted=self.compiler.quoted
         )
