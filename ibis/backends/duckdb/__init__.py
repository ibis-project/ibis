--- conflicted
+++ resolved
@@ -1043,18 +1043,12 @@
 
         return self._list_objects(like, database, "VIEW")
 
-<<<<<<< HEAD
     def _list_temp_views(
         self,
         like: str | None = None,
         database: tuple[str, str] | str | None = None,
     ) -> list[str]:
         """List temporary views."""
-=======
-            To specify a table in a separate catalog, you can pass in the
-            catalog and database as a string `"catalog.database"`, or as a tuple of
-            strings `("catalog", "database")`.
->>>>>>> c62efce8
 
         return self._list_objects(like, database, "VIEW", is_temp=True)
 
@@ -1063,16 +1057,10 @@
         self,
         like: str | None = None,
         database: tuple[str, str] | str | None = None,
-        schema: str | None = None,
     ) -> list[str]:
         """List tables and views."""
 
-<<<<<<< HEAD
-        table_loc = self._warn_and_create_table_loc(database, schema)
-=======
-        """
         table_loc = self._to_sqlglot_table(database)
->>>>>>> c62efce8
 
         database = self.current_database
         if table_loc is not None:
