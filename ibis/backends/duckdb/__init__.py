--- conflicted
+++ resolved
@@ -1461,15 +1461,12 @@
     _compile_python_udf = _compile_udf
     _compile_pyarrow_udf = _compile_udf
 
-<<<<<<< HEAD
     def _compile_builtin_udf(self, udf_node: ops.ScalarUDF) -> None:
         """No op."""
 
     def _compile_pandas_udf(self, _: ops.ScalarUDF) -> None:
         raise NotImplementedError("DuckDB doesn't support pandas UDFs")
 
-=======
->>>>>>> 0320d01f
     def _get_temp_view_definition(self, name: str, definition: str) -> str:
         return sge.Create(
             this=sg.to_identifier(name, quoted=self.compiler.quoted),
