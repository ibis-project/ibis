--- conflicted
+++ resolved
@@ -299,17 +299,12 @@
             )
         ).sql(self.dialect)
 
-<<<<<<< HEAD
-        if not meta:
-            raise exc.TableNotFound(table_name)
-=======
         try:
             result = self.con.sql(query)
         except duckdb.CatalogException:
-            raise exc.IbisError(f"Table not found: {table_name!r}")
+            raise exc.TableNotFound(table_name)
         else:
             meta = result.fetch_arrow_table()
->>>>>>> d4e8c111
 
         names = meta["column_name"].to_pylist()
         types = meta["column_type"].to_pylist()
