from __future__ import annotations

import calendar
import math
from functools import partial, reduce
from itertools import starmap

import sqlglot as sg
import sqlglot.expressions as sge

import ibis.common.exceptions as com
import ibis.expr.datatypes as dt
import ibis.expr.operations as ops
from ibis.backends.sql.compilers.base import FALSE, NULL, STAR, AggGen, SQLGlotCompiler
from ibis.backends.sql.datatypes import DataFusionType
from ibis.backends.sql.dialects import DataFusion
from ibis.backends.sql.rewrites import split_select_distinct_with_order_by
from ibis.common.temporal import IntervalUnit, TimestampUnit
from ibis.expr.operations.udf import InputType


class DataFusionCompiler(SQLGlotCompiler):
    __slots__ = ()

    dialect = DataFusion
    type_mapper = DataFusionType

    agg = AggGen(supports_filter=True, supports_order_by=True)

    post_rewrites = (split_select_distinct_with_order_by,)

    UNSUPPORTED_OPS = (
        ops.ArrayFilter,
        ops.ArrayMap,
        ops.ArrayZip,
        ops.BitwiseNot,
        ops.Clip,
        ops.CountDistinctStar,
        ops.DateDelta,
        ops.Greatest,
        ops.IntervalFromInteger,
        ops.Least,
        ops.RowID,
        ops.Strftime,
        ops.TimeDelta,
        ops.TimestampBucket,
        ops.TimestampDelta,
        ops.TypeOf,
        ops.StringToDate,
        ops.StringToTimestamp,
        ops.StringToTime,
    )

    SIMPLE_OPS = {
        ops.ApproxQuantile: "approx_percentile_cont",
        ops.ApproxMedian: "approx_median",
        ops.ArrayDistinct: "array_distinct",
        ops.ArrayRemove: "array_remove_all",
        ops.BitAnd: "bit_and",
        ops.BitOr: "bit_or",
        ops.BitXor: "bit_xor",
        ops.Cot: "cot",
        ops.ExtractMicrosecond: "extract_microsecond",
        ops.Median: "median",
        ops.StringLength: "character_length",
        ops.RegexSplit: "regex_split",
        ops.EndsWith: "ends_with",
        ops.ArrayIntersect: "array_intersect",
        ops.ArrayUnion: "array_union",
        ops.MapKeys: "map_keys",
        ops.MapValues: "map_values",
        ops.MapLength: "cardinality",
        ops.IsNull: "ifnull",
    }

    def _to_timestamp(self, value, target_dtype, literal=False):
        tz = (
            f'Some("{timezone}")'
            if (timezone := target_dtype.timezone) is not None
            else "None"
        )
        unit = (
            target_dtype.unit.name.capitalize()
            if target_dtype.scale is not None
            else "Microsecond"
        )
        str_value = str(value) if literal else value
        return self.f.arrow_cast(str_value, f"Timestamp({unit}, {tz})")

    def visit_NonNullLiteral(self, op, *, value, dtype):
        if dtype.is_decimal():
            return self.cast(
                sg.exp.convert(str(value)),
                dt.Decimal(precision=dtype.precision or 38, scale=dtype.scale or 9),
            )
        elif dtype.is_numeric():
            if isinstance(value, float):
                if math.isinf(value):
                    return self.cast("+Inf", dt.float64)
                elif math.isnan(value):
                    return self.cast("NaN", dt.float64)
            return sg.exp.convert(value)
        elif dtype.is_interval():
            if dtype.unit.short in ("ms", "us", "ns"):
                raise com.UnsupportedOperationError(
                    "DataFusion doesn't support subsecond interval resolutions"
                )

            return sg.exp.Interval(
                this=sg.exp.convert(str(value)),
                unit=sg.exp.var(dtype.unit.plural.lower()),
            )
        elif dtype.is_timestamp():
            return self._to_timestamp(value, dtype, literal=True)
        elif dtype.is_date():
            return self.f.date_trunc("day", value.isoformat())
        elif dtype.is_binary():
            return sg.exp.HexString(this=value.hex())
        elif dtype.is_uuid():
            return sge.convert(str(value))
        elif dtype.is_struct():
            args = []
            for name, field_value in value.items():
                args.append(sge.convert(name))
                args.append(field_value)
            return self.f.named_struct(*args)
        else:
            return None

    def visit_Cast(self, op, *, arg, to):
        if to.is_interval():
            unit = to.unit.name.lower()
            return sg.cast(
                self.f.concat(self.cast(arg, dt.string), f" {unit}"), "interval"
            )
        if to.is_timestamp():
            return self._to_timestamp(arg, to)
        if to.is_decimal():
            from ibis.formats.pyarrow import PyArrowType

            return self.f.arrow_cast(arg, f"{PyArrowType.from_ibis(to)}".capitalize())
        return self.cast(arg, to)

    def visit_Arbitrary(self, op, *, arg, where):
        cond = ~arg.is_(NULL)
        if where is not None:
            cond &= where
        return self.agg.first_value(arg, where=cond)

    def visit_Variance(self, op, *, arg, how, where):
        if how == "sample":
            return self.agg.var_samp(arg, where=where)
        elif how == "pop":
            return self.agg.var_pop(arg, where=where)
        else:
            raise ValueError(f"Unrecognized how value: {how}")

    def visit_StandardDev(self, op, *, arg, how, where):
        if how == "sample":
            return self.agg.stddev_samp(arg, where=where)
        elif how == "pop":
            return self.agg.stddev_pop(arg, where=where)
        else:
            raise ValueError(f"Unrecognized how value: {how}")

    def visit_ScalarUDF(self, op, **kw):
        input_type = op.__input_type__
        if input_type in (InputType.PYARROW, InputType.BUILTIN):
            return self.f.anon[op.__func_name__](*kw.values())
        else:
            raise NotImplementedError(
                f"DataFusion only supports PyArrow UDFs: got a {input_type.name.lower()} UDF"
            )

    def visit_ElementWiseVectorizedUDF(
        self, op, *, func, func_args, input_type, return_type
    ):
        return self.f[func.__name__](*func_args)

    def visit_RegexExtract(self, op, *, arg, pattern, index):
        if not isinstance(op.index, ops.Literal):
            raise ValueError(
                "re_extract `index` expressions must be literals. "
                "Arbitrary expressions are not supported in the DataFusion backend"
            )
        return self.f.regexp_match(arg, self.f.concat("(", pattern, ")"))[index]

    def visit_StringFind(self, op, *, arg, substr, start, end):
        if end is not None:
            raise NotImplementedError("`end` not yet implemented")

        if start is not None:
            pos = self.f.strpos(self.f.substr(arg, start + 1), substr)
            return self.f.coalesce(self.f.nullif(pos + start, start), 0)

        return self.f.strpos(arg, substr)

    def visit_RegexSearch(self, op, *, arg, pattern):
        return self.if_(
            sg.or_(arg.is_(NULL), pattern.is_(NULL)),
            NULL,
            self.f.coalesce(
                # null is returned for non-matching patterns, so coalesce to false
                # because that is the desired behavior for ops.RegexSearch
                self.f.array_length(self.f.regexp_match(arg, pattern)) > 0,
                FALSE,
            ),
        )

    def visit_StringContains(self, op, *, haystack, needle):
        return self.f.strpos(haystack, needle) > sg.exp.convert(0)

    def visit_LPad(self, op, *, arg, length, pad):
        return self.if_(
            length <= self.f.length(arg),
            arg,
            self.f.concat(self.f.repeat(pad, length - self.f.length(arg)), arg),
        )

    def visit_RPad(self, op, *, arg, length, pad):
        return self.if_(
            length <= self.f.length(arg),
            arg,
            self.f.concat(arg, self.f.repeat(pad, length - self.f.length(arg))),
        )

    def visit_ExtractFragment(self, op, *, arg):
        return self.f.extract_url_field(arg, "fragment")

    def visit_ExtractProtocol(self, op, *, arg):
        return self.f.extract_url_field(arg, "scheme")

    def visit_ExtractAuthority(self, op, *, arg):
        return self.f.extract_url_field(arg, "netloc")

    def visit_ExtractPath(self, op, *, arg):
        return self.f.extract_url_field(arg, "path")

    def visit_ExtractHost(self, op, *, arg):
        return self.f.extract_url_field(arg, "hostname")

    def visit_ExtractQuery(self, op, *, arg, key):
        if key is not None:
            return self.f.extract_query_param(arg, key)
        return self.f.extract_query(arg)

    def visit_ExtractUserInfo(self, op, *, arg):
        return self.f.extract_user_info(arg)

    def visit_ExtractYearMonthQuarterDay(self, op, *, arg):
        skip = len("Extract")
        part = type(op).__name__[skip:].lower()
        return self.f.date_part(part, arg)

    visit_ExtractYear = visit_ExtractMonth = visit_ExtractQuarter = visit_ExtractDay = (
        visit_ExtractYearMonthQuarterDay
    )

    def visit_ExtractDayOfYear(self, op, *, arg):
        return self.f.date_part("doy", arg)

    def visit_DayOfWeekIndex(self, op, *, arg):
        return (self.f.date_part("dow", arg) + 6) % 7

    def visit_DayOfWeekName(self, op, *, arg):
        return sg.exp.Case(
            this=sge.paren(self.f.date_part("dow", arg) + 6, copy=False) % 7,
            ifs=list(starmap(self.if_, enumerate(calendar.day_name))),
        )

    def visit_Date(self, op, *, arg):
        return self.f.date_trunc("day", arg)

    def visit_ExtractWeekOfYear(self, op, *, arg):
        return self.f.date_part("week", arg)

    def visit_TimestampTruncate(self, op, *, arg, unit):
        if unit in (
            IntervalUnit.MILLISECOND,
            IntervalUnit.MICROSECOND,
            IntervalUnit.NANOSECOND,
        ):
            raise com.UnsupportedOperationError(
                f"The function is not defined for time unit {unit}"
            )

        return self.f.date_trunc(unit.name.lower(), arg)

    def visit_ExtractEpochSeconds(self, op, *, arg):
        if op.arg.dtype.is_date():
            return self.f.extract_epoch_seconds_date(arg)
        elif op.arg.dtype.is_timestamp():
            return self.f.extract_epoch_seconds_timestamp(arg)
        else:
            raise com.OperationNotDefinedError(
                f"The function is not defined for {op.arg.dtype}"
            )

    def visit_ExtractMinute(self, op, *, arg):
        if op.arg.dtype.is_date():
            return self.f.date_part("minute", arg)
        elif op.arg.dtype.is_time():
            return self.f.extract_minute_time(arg)
        elif op.arg.dtype.is_timestamp():
            return self.f.extract_minute_timestamp(arg)
        else:
            raise com.OperationNotDefinedError(
                f"The function is not defined for {op.arg.dtype}"
            )

    def visit_ExtractMillisecond(self, op, *, arg):
        if op.arg.dtype.is_time():
            return self.f.extract_millisecond_time(arg)
        elif op.arg.dtype.is_timestamp():
            return self.f.extract_millisecond_timestamp(arg)
        else:
            raise com.OperationNotDefinedError(
                f"The function is not defined for {op.arg.dtype}"
            )

    def visit_ExtractHour(self, op, *, arg):
        if op.arg.dtype.is_date() or op.arg.dtype.is_timestamp():
            return self.f.date_part("hour", arg)
        elif op.arg.dtype.is_time():
            return self.f.extract_hour_time(arg)
        else:
            raise com.OperationNotDefinedError(
                f"The function is not defined for {op.arg.dtype}"
            )

    def visit_ExtractSecond(self, op, *, arg):
        if op.arg.dtype.is_date() or op.arg.dtype.is_timestamp():
            return self.f.extract_second_timestamp(arg)
        elif op.arg.dtype.is_time():
            return self.f.extract_second_time(arg)
        else:
            raise com.OperationNotDefinedError(
                f"The function is not defined for {op.arg.dtype}"
            )

    def visit_ArrayRepeat(self, op, *, arg, times):
        return self.f.flatten(self.f.array_repeat(arg, times))

    def visit_ArrayPosition(self, op, *, arg, other):
        return self.f.coalesce(self.f.array_position(arg, other), 0)

    def visit_ArrayCollect(self, op, *, arg, where, order_by, include_null, distinct):
        if distinct:
            raise com.UnsupportedOperationError(
                "`collect` with `distinct=True` is not supported"
            )
        if not include_null:
            cond = arg.is_(sg.not_(NULL, copy=False))
            where = cond if where is None else sge.And(this=cond, expression=where)
        return self.agg.array_agg(arg, where=where, order_by=order_by)

    def visit_Covariance(self, op, *, left, right, how, where):
        x = op.left
        if x.dtype.is_boolean():
            left = self.cast(left, dt.float64)

        y = op.right
        if y.dtype.is_boolean():
            right = self.cast(right, dt.float64)

        if how == "sample":
            return self.agg.covar_samp(left, right, where=where)
        elif how == "pop":
            return self.agg.covar_pop(left, right, where=where)
        else:
            raise ValueError(f"Unrecognized how = `{how}` value")

    def visit_Correlation(self, op, *, left, right, where, how):
        x = op.left
        if x.dtype.is_boolean():
            left = self.cast(left, dt.float64)

        y = op.right
        if y.dtype.is_boolean():
            right = self.cast(right, dt.float64)

        return self.agg.corr(left, right, where=where)

    def visit_IsNan(self, op, *, arg):
        return sg.and_(arg.is_(sg.not_(NULL)), self.f.isnan(arg))

    def visit_ArrayStringJoin(self, op, *, sep, arg):
        return self.f.array_join(arg, sep)

    def visit_FindInSet(self, op, *, needle, values):
        return self.f.coalesce(
            self.f.array_position(self.f.make_array(*values), needle), 0
        )

    def visit_TimestampFromUNIX(self, op, *, arg, unit):
        if unit == TimestampUnit.SECOND:
            return self.f.from_unixtime(arg)
        elif unit in (
            TimestampUnit.MILLISECOND,
            TimestampUnit.MICROSECOND,
            TimestampUnit.NANOSECOND,
        ):
            return self.f.arrow_cast(arg, f"Timestamp({unit.name.capitalize()}, None)")
        else:
            raise com.UnsupportedOperationError(f"Unsupported unit {unit}")

    def visit_DateFromYMD(self, op, *, year, month, day):
        return self.cast(
            self.f.concat(
                self.f.lpad(self.cast(self.cast(year, dt.int64), dt.string), 4, "0"),
                "-",
                self.f.lpad(self.cast(self.cast(month, dt.int64), dt.string), 2, "0"),
                "-",
                self.f.lpad(self.cast(self.cast(day, dt.int64), dt.string), 2, "0"),
            ),
            dt.date,
        )

    def visit_TimestampFromYMDHMS(
        self, op, *, year, month, day, hours, minutes, seconds, **_
    ):
        return self.f.to_timestamp_micros(
            self.f.concat(
                self.f.lpad(self.cast(self.cast(year, dt.int64), dt.string), 4, "0"),
                "-",
                self.f.lpad(self.cast(self.cast(month, dt.int64), dt.string), 2, "0"),
                "-",
                self.f.lpad(self.cast(self.cast(day, dt.int64), dt.string), 2, "0"),
                "T",
                self.f.lpad(self.cast(self.cast(hours, dt.int64), dt.string), 2, "0"),
                ":",
                self.f.lpad(self.cast(self.cast(minutes, dt.int64), dt.string), 2, "0"),
                ":",
                self.f.lpad(self.cast(self.cast(seconds, dt.int64), dt.string), 2, "0"),
                ".000000Z",
            )
        )

    def visit_IsInf(self, op, *, arg):
        return sg.and_(sg.not_(self.f.isnan(arg)), self.f.abs(arg).eq(self.POS_INF))

    def visit_ArrayIndex(self, op, *, arg, index):
        return self.f.array_element(arg, index + self.cast(index >= 0, op.index.dtype))

    def visit_StringConcat(self, op, *, arg):
        any_args_null = (a.is_(NULL) for a in arg)
        return self.if_(
            sg.or_(*any_args_null), self.cast(NULL, dt.string), self.f.concat(*arg)
        )

    def visit_First(self, op, *, arg, where, order_by, include_null):
        if not include_null:
            cond = arg.is_(sg.not_(NULL, copy=False))
            where = cond if where is None else sge.And(this=cond, expression=where)
        return self.agg.first_value(arg, where=where, order_by=order_by)

    def visit_Last(self, op, *, arg, where, order_by, include_null):
        if not include_null:
            cond = arg.is_(sg.not_(NULL, copy=False))
            where = cond if where is None else sge.And(this=cond, expression=where)
        return self.agg.last_value(arg, where=where, order_by=order_by)

    def visit_ArgMin(self, op, *, arg, key, where):
        return self.agg.first_value(arg, where=where, order_by=[sge.Ordered(this=key)])

    def visit_ArgMax(self, op, *, arg, key, where):
        return self.agg.first_value(
            arg, where=where, order_by=[sge.Ordered(this=key, desc=True)]
        )

    def visit_Aggregate(self, op, *, parent, groups, metrics):
        """Support `GROUP BY` expressions in `SELECT` since DataFusion does not."""
        quoted = self.quoted
        metrics = tuple(self._cleanup_names(metrics))

        if groups:
            # datafusion doesn't support count distinct aggregations alongside
            # computed grouping keys so create a projection of the key and all
            # existing columns first, followed by the usual group by
            #
            # analogous to a user calling mutate -> group_by
            cols = list(
                map(
                    partial(
                        sg.column,
                        table=sg.to_identifier(parent.alias, quoted=quoted),
                        quoted=quoted,
                    ),
                    # can't use set subtraction here since the schema keys'
                    # order matters and set subtraction doesn't preserve order
                    (k for k in op.parent.schema.keys() if k not in groups),
                )
            )
            table = (
                sg.select(*cols, *self._cleanup_names(groups))
                .from_(parent)
                .subquery(parent.alias)
            )

            # datafusion lower cases all column names internally unless quoted so
            # quoted=True is required here for correctness
            by_names_quoted = tuple(
                sg.column(key, table=getattr(value, "table", None), quoted=quoted)
                for key, value in groups.items()
            )
            selections = by_names_quoted + metrics
        else:
            selections = metrics or (STAR,)
            table = parent

        sel = sg.select(*selections).from_(table)

        if groups:
            sel = sel.group_by(*by_names_quoted)

        return sel

    def visit_StructColumn(self, op, *, names, values):
        args = []
        for name, value in zip(names, values):
            args.append(sge.convert(name))
            args.append(value)
        return self.f.named_struct(*args)

    def visit_GroupConcat(self, op, *, arg, sep, where, order_by):
        if order_by:
            raise com.UnsupportedOperationError(
                "DataFusion does not support order-sensitive group_concat"
            )
        return super().visit_GroupConcat(
            op, arg=arg, sep=sep, where=where, order_by=order_by
        )

    def visit_ArrayFlatten(self, op, *, arg):
        return self.if_(arg.is_(NULL), NULL, self.f.flatten(arg))

    def visit_RandomUUID(self, op):
        return self.f.anon.uuid()

<<<<<<< HEAD
    def visit_MapContains(self, op, *, arg, key):
        return self.if_(
            sg.or_(arg.is_(NULL), key.is_(NULL)),
            NULL,
            sge.NEQ(self.f.cardinality(self.f.map_extract(arg, key)) != 0),
        )

    def visit_MapGet(self, op, *, arg, key, default):
        return self.if_(
            sg.or_(arg.is_(NULL), key.is_(NULL)),
            NULL,
            self.f.ifnull(
                self.f.list_extract(self.f.map_extract(arg, key), 1),
                default,
            ),
        )


# def visit_MapKeys(self, op, *, arg):
#         return self.if_(arg.is_(NULL), NULL, self.f.map_keys(arg))
# ops.MapMerge: "mapUpdate", ## need to implement this as a visitor node

=======
    def visit_ArrayConcat(self, op, *, arg):
        return reduce(
            lambda x, y: self.if_(
                x.is_(NULL).or_(y.is_(NULL)), NULL, self.f.array_cat(x, y)
            ),
            map(partial(self.cast, to=op.dtype), arg),
        )

>>>>>>> db8af10a

compiler = DataFusionCompiler()<|MERGE_RESOLUTION|>--- conflicted
+++ resolved
@@ -537,14 +537,14 @@
     def visit_RandomUUID(self, op):
         return self.f.anon.uuid()
 
-<<<<<<< HEAD
-    def visit_MapContains(self, op, *, arg, key):
-        return self.if_(
-            sg.or_(arg.is_(NULL), key.is_(NULL)),
-            NULL,
-            sge.NEQ(self.f.cardinality(self.f.map_extract(arg, key)) != 0),
-        )
-
+    def visit_ArrayConcat(self, op, *, arg):
+        return reduce(
+            lambda x, y: self.if_(
+                x.is_(NULL).or_(y.is_(NULL)), NULL, self.f.array_cat(x, y)
+            ),
+            map(partial(self.cast, to=op.dtype), arg),
+        )
+    
     def visit_MapGet(self, op, *, arg, key, default):
         return self.if_(
             sg.or_(arg.is_(NULL), key.is_(NULL)),
@@ -555,20 +555,13 @@
             ),
         )
 
-
-# def visit_MapKeys(self, op, *, arg):
-#         return self.if_(arg.is_(NULL), NULL, self.f.map_keys(arg))
-# ops.MapMerge: "mapUpdate", ## need to implement this as a visitor node
-
-=======
-    def visit_ArrayConcat(self, op, *, arg):
-        return reduce(
-            lambda x, y: self.if_(
-                x.is_(NULL).or_(y.is_(NULL)), NULL, self.f.array_cat(x, y)
-            ),
-            map(partial(self.cast, to=op.dtype), arg),
-        )
-
->>>>>>> db8af10a
+    def visit_MapContains(self, op, *, arg, key):
+        return self.if_(
+            sg.or_(arg.is_(NULL), key.is_(NULL)),
+            NULL,
+            sge.NEQ(self.f.cardinality(self.f.map_extract(arg, key)) != 0),
+        )
+      
+    # ops.MapMerge: "mapUpdate", ## need to implement this as a visitor node
 
 compiler = DataFusionCompiler()