--- conflicted
+++ resolved
@@ -427,12 +427,8 @@
         # Although the semicolon isn't required for most statements, the
         # T-SQL docs state that it will be required in a future version.
         # https://learn.microsoft.com/en-us/sql/t-sql/language-elements/transact-sql-syntax-conventions-transact-sql?view=sql-server-ver17&tabs=code
-<<<<<<< HEAD
-        query = f"{query};"
-=======
         if not query.rstrip().endswith(";"):
             query = f"{query};"
->>>>>>> 8161b86b
 
         with self.begin() as cur:
             cur.execute(query, *args, **kwargs)
