# Copyright 2015 Cloudera Inc.
#
# Licensed under the Apache License, Version 2.0 (the "License");
# you may not use this file except in compliance with the License.
# You may obtain a copy of the License at
#
# http://www.apache.org/licenses/LICENSE-2.0
#
# Unless required by applicable law or agreed to in writing, software
# distributed under the License is distributed on an "AS IS" BASIS,
# WITHOUT WARRANTIES OR CONDITIONS OF ANY KIND, either express or implied.
# See the License for the specific language governing permissions and
# limitations under the License.

from ibis.backends.base import BaseBackend
from ibis.backends.base_sqlalchemy.alchemy import (
    AlchemyQueryBuilder,
    to_sqlalchemy,
)

from .client import SQLiteClient
<<<<<<< HEAD
=======
from .compiler import SQLiteDialect, dialect, rewrites  # noqa: F401


def compile(expr, params=None):
    """
    Force compilation of expression for the SQLite target
    """
    return to_sqlalchemy(expr, dialect.make_context(params=params))
>>>>>>> 038bde2e


def connect(path=None, create=False):

    """
    Create an Ibis client connected to a SQLite database.

    Multiple database files can be created using the attach() method

    Parameters
    ----------
    path : string, default None
        File path to the SQLite database file. If None, creates an in-memory
        transient database and you can use attach() to add more files
    create : boolean, default False
        If file does not exist, create it
    """

    return SQLiteClient(path, create=create)


class Backend(BaseBackend):
    name = 'sqlite'
    builder = AlchemyQueryBuilder
    dialect = SQLiteDialect
    connect = connect<|MERGE_RESOLUTION|>--- conflicted
+++ resolved
@@ -13,23 +13,10 @@
 # limitations under the License.
 
 from ibis.backends.base import BaseBackend
-from ibis.backends.base_sqlalchemy.alchemy import (
-    AlchemyQueryBuilder,
-    to_sqlalchemy,
-)
+from ibis.backends.base_sqlalchemy.alchemy import AlchemyQueryBuilder
 
 from .client import SQLiteClient
-<<<<<<< HEAD
-=======
-from .compiler import SQLiteDialect, dialect, rewrites  # noqa: F401
-
-
-def compile(expr, params=None):
-    """
-    Force compilation of expression for the SQLite target
-    """
-    return to_sqlalchemy(expr, dialect.make_context(params=params))
->>>>>>> 038bde2e
+from .compiler import SQLiteDialect
 
 
 def connect(path=None, create=False):
