--- conflicted
+++ resolved
@@ -247,7 +247,6 @@
     ) -> list[str]:
         """List tables and views."""
 
-<<<<<<< HEAD
         table_loc = self._warn_and_create_table_loc(database)
 
         database = self.current_database
@@ -259,39 +258,6 @@
             | set(self._list_temp_tables(like=like, database=database))
             | set(self._list_views(like=like, database=database))
             | set(self._list_temp_views(like=like, database=database))
-=======
-        If `database` is None, the current database is used, and temporary
-        tables are included in the result.
-
-        Parameters
-        ----------
-        like
-            A pattern to use for listing tables.
-        database
-            Database to list tables from. Default behavior is to show tables in
-            the current database.
-        """
-        if database is None:
-            database = "main"
-            schemas = [database, "temp"]
-        else:
-            schemas = [database]
-
-        sql = (
-            sg.select(C.name)
-            .from_(F.pragma_table_list())
-            .where(
-                C.schema.isin(*map(sge.convert, schemas)),
-                C.type.isin(sge.convert("table"), sge.convert("view")),
-                ~C.name.isin(
-                    sge.convert("sqlite_schema"),
-                    sge.convert("sqlite_master"),
-                    sge.convert("sqlite_temp_schema"),
-                    sge.convert("sqlite_temp_master"),
-                ),
-            )
-            .sql(self.dialect)
->>>>>>> 913bc551
         )
 
         return tables_and_views
@@ -453,22 +419,9 @@
             return True
 
     def _register_in_memory_table(self, op: ops.InMemoryTable) -> None:
-<<<<<<< HEAD
-        # only register if we haven't already done so
-        if op.name not in self.tables(database="temp"):
-            table = sg.table(op.name, quoted=self.compiler.quoted, catalog="temp")
-            create_stmt = self._generate_create_table(table, op.schema).sql(self.name)
-            df = op.data.to_frame()
-
-            data = df.itertuples(index=False)
-            insert_stmt = self._build_insert_template(
-                op.name, schema=op.schema, catalog="temp", columns=True
-            )
-=======
         table = sg.table(op.name, quoted=self.compiler.quoted, catalog="temp")
         create_stmt = self._generate_create_table(table, op.schema).sql(self.name)
         df = op.data.to_frame()
->>>>>>> 913bc551
 
         data = df.itertuples(index=False)
         insert_stmt = self._build_insert_template(
