--- conflicted
+++ resolved
@@ -36,25 +36,6 @@
         self.dictionary[name] = path
         return t
 
-<<<<<<< HEAD
-    def list_databases(self, path=None):
-        return self._list_databases_dirs_or_files(path)
-=======
-    def list_tables(self, path=None):
-        # tables are individual tables within a file
-
-        if path is None:
-            path = self.root
-
-        if path.is_file() and str(path).endswith(self.extension):
-
-            with pd.HDFStore(str(path), mode='r') as store:
-                # strip leading /
-                return [k[1:] for k in store.keys()]
-
-        return []
->>>>>>> 5c56e1f5
-
 
 class Backend(BaseFileBackend):
     name = 'hdf5'
@@ -62,7 +43,6 @@
     table_class = HDFTable
     client_class = HDFClient
 
-<<<<<<< HEAD
     def list_tables(self, like=None):
         """
         For HDF5, tables are the HDF5 tables inside the file.
@@ -73,7 +53,7 @@
                 return [k[1:] for k in store.keys()]
 
         return []
-=======
+
     def _list_databases_dirs_or_files(self, path=None):
         # databases are dir & file
         tables = []
@@ -102,7 +82,6 @@
             )
         databases = self._list_databases_dirs_or_files(path)
         return self._filter_with_like(databases, like)
->>>>>>> 5c56e1f5
 
 
 @execute_node.register(Backend.table_class, HDFClient)
