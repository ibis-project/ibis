"""OmniSciDB Compiler module."""
from io import StringIO

import ibis
import ibis.common.exceptions as com
import ibis.expr.operations as ops
import ibis.expr.types as ir
import ibis.util as util
<<<<<<< HEAD
from ibis.backends.impala import compiler as impala_compiler
=======
from ibis.backends.base_sqlalchemy import compiler
>>>>>>> 96bab066
from ibis.expr.api import _add_methods, _binop_expr, _unary_op

from . import operations as omniscidb_ops
from .identifiers import quote_identifier  # noqa: F401
from .operations import _type_to_sql_string  # noqa: F401


def build_ast(
    expr: ibis.Expr, context: compiler.QueryContext,
) -> compiler.QueryAST:
    """Build AST from given expression.

    Parameters
    ----------
    expr : ibis.Expr
    context : compiler.QueryContext

    Returns
    -------
    compiler.QueryAST
    """
    assert context is not None, 'context is None'
    builder = OmniSciDBQueryBuilder(expr, context=context)
    return builder.get_result()


def _get_query(
    expr: ibis.Expr, context: compiler.QueryContext,
):
    assert context is not None, 'context is None'
    ast = build_ast(expr, context)
    query = ast.queries[0]

    return query


def to_sql(expr: ibis.Expr, context: compiler.QueryContext = None,) -> str:
    """Convert expression to SQL statement.

    Parameters
    ----------
    expr : ibis.Expr
    context : compiler.QueryContext, optional

    Returns
    -------
    str
    """
    if context is None:
        context = OmniSciDBDialect.make_context()
    assert context is not None, 'context is None'
    query = _get_query(expr, context)
    return query.compile()


class OmniSciDBSelectBuilder(compiler.SelectBuilder):
    """OmniSciDB Select Builder class."""

    @property
    def _select_class(self):
        return OmniSciDBSelect

    def _convert_group_by(self, exprs):
        return exprs


class OmniSciDBQueryBuilder(compiler.QueryBuilder):
    """OmniSciDB Query Builder class."""

    select_builder = OmniSciDBSelectBuilder
    union_class = None

    def _make_union(self):
        raise com.UnsupportedOperationError(
            "OmniSciDB backend doesn't support Union operation"
        )


class OmniSciDBQueryContext(compiler.QueryContext):
    """OmniSciDB Query Context class."""

    always_alias = False

    def _to_sql(self, expr, ctx):
        ctx.always_alias = False
        return to_sql(expr, context=ctx)


class OmniSciDBSelect(compiler.Select):
    """OmniSciDB Select class."""

    @property
    def translator(self):
        """Return the translator class.

        Returns
        -------
        OmniSciDBExprTranslator
        """
        return OmniSciDBExprTranslator

    @property
    def table_set_formatter(self):
        """Return the Table Set Formatter.

        Returns
        -------
        OmniSciDBTableSetFormatter
        """
        return OmniSciDBTableSetFormatter

    def format_select_set(self) -> str:
        """Format the select clause.

        Returns
        -------
        string
        """
        return super().format_select_set()

    def format_group_by(self) -> str:
        """Format the group by clause.

        Returns
        -------
        string
        """
        if not self.group_by:
            # There is no aggregation, nothing to see here
            return None

        lines = []
        if self.group_by:
            columns = ['{}'.format(expr.get_name()) for expr in self.group_by]
            clause = 'GROUP BY {}'.format(', '.join(columns))
            lines.append(clause)

        if self.having:
            trans_exprs = []
            for expr in self.having:
                translated = self._translate(expr)
                trans_exprs.append(translated)
            lines.append('HAVING {}'.format(' AND '.join(trans_exprs)))

        return '\n'.join(lines)

    def format_limit(self):
        """Format the limit clause.

        Returns
        -------
        string
        """
        if not self.limit:
            return None

        buf = StringIO()

        n, offset = self.limit['n'], self.limit['offset']
        buf.write('LIMIT {}'.format(n))
        if offset is not None and offset != 0:
            buf.write(', {}'.format(offset))

        return buf.getvalue()


class OmniSciDBTableSetFormatter(compiler.TableSetFormatter):
    """OmniSciDB Table Set Formatter class."""

    _join_names = {
        ops.InnerJoin: 'JOIN',
        ops.LeftJoin: 'LEFT JOIN',
        ops.LeftSemiJoin: 'JOIN',  # needed by topk as filter
        ops.CrossJoin: 'JOIN',
    }

    def get_result(self):
        """Get a formatted string for the expression.

        Got to unravel the join stack; the nesting order could be
        arbitrary, so we do a depth first search and push the join tokens
        and predicates onto a flat list, then format them

        Returns
        -------
        string
        """
        op = self.expr.op()

        if isinstance(op, ops.Join):
            self._walk_join_tree(op)
        else:
            self.join_tables.append(self._format_table(self.expr))

        buf = StringIO()
        buf.write(self.join_tables[0])
        for jtype, table, preds in zip(
            self.join_types, self.join_tables[1:], self.join_predicates
        ):
            buf.write('\n')
            buf.write(util.indent('{} {}'.format(jtype, table), self.indent))

            fmt_preds = []
            npreds = len(preds)
            for pred in preds:
                new_pred = self._translate(pred)
                if npreds > 1:
                    new_pred = '({})'.format(new_pred)
                fmt_preds.append(new_pred)

            if len(fmt_preds):
                buf.write('\n')

                conj = ' AND\n{}'.format(' ' * 3)
                fmt_preds = util.indent(
                    'ON ' + conj.join(fmt_preds), self.indent * 2
                )
                buf.write(fmt_preds)
            else:
                buf.write(util.indent('ON TRUE', self.indent * 2))

        return buf.getvalue()

    _non_equijoin_supported = True

    def _validate_join_predicates(self, predicates):
        for pred in predicates:
            op = pred.op()

            if (
                not isinstance(op, ops.Equals)
                and not self._non_equijoin_supported
            ):
                raise com.TranslationError(
                    'Non-equality join predicates, '
                    'i.e. non-equijoins, are not '
                    'supported'
                )

    def _format_predicate(self, predicate):
        column = predicate.op().args[0]
        return column.get_name()

    def _quote_identifier(self, name):
        return name


class OmniSciDBExprTranslator(compiler.ExprTranslator):
    """OmniSciDB Expr Translator class."""

    _registry = omniscidb_ops._operation_registry
    _rewrites = impala_compiler.ImpalaExprTranslator._rewrites.copy()

    context_class = OmniSciDBQueryContext

    def name(self, translated: str, name: str, force=True):
        """Define name for the expression.

        Parameters
        ----------
        translated : str
            translated expresion
        name : str
        force : bool, optional
            if True force the new name, by default True

        Returns
        -------
        str
        """
        return omniscidb_ops._name_expr(translated, name)


class OmniSciDBDialect(compiler.Dialect):
    """OmniSciDB Dialect class."""

    translator = OmniSciDBExprTranslator


dialect = OmniSciDBDialect
compiles = OmniSciDBExprTranslator.compiles
rewrites = OmniSciDBExprTranslator.rewrites

omniscidb_reg = omniscidb_ops._operation_registry


@rewrites(ops.All)
def omniscidb_rewrite_all(expr: ibis.Expr) -> ibis.Expr:
    """Rewrite All operation.

    Parameters
    ----------
    expr : ibis.Expr

    Returns
    -------
    [type]
    """
    return omniscidb_ops._all(expr)


@rewrites(ops.Any)
def omniscidb_rewrite_any(expr: ibis.Expr) -> ibis.Expr:
    """Rewrite Any operation.

    Parameters
    ----------
    expr : ibis.Expr

    Returns
    -------
    ibis.Expr
    """
    return omniscidb_ops._any(expr)


@rewrites(ops.NotAll)
def omniscidb_rewrite_not_all(expr: ibis.Expr) -> ibis.Expr:
    """Rewrite Not All operation.

    Parameters
    ----------
    expr : ibis.Expr

    Returns
    -------
    ibis.Expr
    """
    return omniscidb_ops._not_all(expr)


@rewrites(ops.NotAny)
def omniscidb_rewrite_not_any(expr: ibis.Expr) -> ibis.Expr:
    """Rewrite Not Any operation.

    Parameters
    ----------
    expr : ibis.Expr

    Returns
    -------
    ibis.Expr
    """
    return omniscidb_ops._not_any(expr)


_add_methods(
    ir.NumericValue,
    dict(
        conv_4326_900913_x=_unary_op(
            'conv_4326_900913_x', omniscidb_ops.Conv_4326_900913_X
        ),
        conv_4326_900913_y=_unary_op(
            'conv_4326_900913_y', omniscidb_ops.Conv_4326_900913_Y
        ),
        truncate=_binop_expr('truncate', omniscidb_ops.NumericTruncate),
    ),
)

_add_methods(
    ir.StringValue,
    dict(byte_length=_unary_op('length', omniscidb_ops.ByteLength)),
)<|MERGE_RESOLUTION|>--- conflicted
+++ resolved
@@ -6,11 +6,8 @@
 import ibis.expr.operations as ops
 import ibis.expr.types as ir
 import ibis.util as util
-<<<<<<< HEAD
-from ibis.backends.impala import compiler as impala_compiler
-=======
+from ibis.backends.base_sql.compiler import BaseExprTranslator
 from ibis.backends.base_sqlalchemy import compiler
->>>>>>> 96bab066
 from ibis.expr.api import _add_methods, _binop_expr, _unary_op
 
 from . import operations as omniscidb_ops
@@ -262,7 +259,7 @@
     """OmniSciDB Expr Translator class."""
 
     _registry = omniscidb_ops._operation_registry
-    _rewrites = impala_compiler.ImpalaExprTranslator._rewrites.copy()
+    _rewrites = BaseExprTranslator._rewrites.copy()
 
     context_class = OmniSciDBQueryContext
 
