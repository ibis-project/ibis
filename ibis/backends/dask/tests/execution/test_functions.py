--- conflicted
+++ resolved
@@ -7,6 +7,7 @@
 import dask.dataframe as dd
 import numpy as np
 import pandas as pd
+import pandas._testing as ptm
 import pytest
 from dask.dataframe.utils import tm  # noqa: E402
 
@@ -191,7 +192,7 @@
     expr = ibis_func(t[column])
     result = expr.compile()
     expected = dask_func(df[column])
-    assert type(result) == type(expected) and np.array_equal(result, expected)
+    ptm.assert_numpy_array_equal(result, expected)
 
 
 @pytest.mark.parametrize(
@@ -210,16 +211,7 @@
         ibis_func(t.float64_with_zeros).execute()
 
 
-<<<<<<< HEAD
 def test_quantile_multi_array_access(client, t, df):
-=======
-@pytest.mark.xfail(
-    raises=NotImplementedError,
-    reason='TODO - arrays - #2553'
-    # Need an ops.MultiQuantile execution func that dispatches on ndarrays
-)
-def test_quantile_array_access(client, t, df):
->>>>>>> cd7ec992
     quantile = t.float64_with_zeros.quantile([0.25, 0.5])
     expr = quantile[0], quantile[1]
     result = tuple(map(client.execute, expr))
