--- conflicted
+++ resolved
@@ -11,60 +11,7 @@
 from ibis.backends.pandas import _flatten_subclass_tree
 
 from .client import DaskClient, DaskTable
-from .execution import execute, execute_node
-
-__all__ = ('connect', 'dialect', 'execute')
-
-
-<<<<<<< HEAD
-with ibis.config.config_prefix('dask'):
-    ibis.config.register_option(
-        'enable_trace',
-        False,
-        'Whether enable tracing for dask execution. '
-        'See ibis.dask.trace for details.',
-        validator=ibis.config.is_bool,
-    )
-=======
-def connect(dictionary: Dict[str, DataFrame]) -> DaskClient:
-    """Construct a dask client from a dictionary of DataFrames.
-
-    Parameters
-    ----------
-    dictionary : dict
-
-    Returns
-    -------
-    DaskClient
-    """
-    return DaskClient(dictionary)
-
-
-def from_dataframe(
-    df: DataFrame, name: str = 'df', client: DaskClient = None
-) -> DaskTable:
-    """
-    convenience function to construct an ibis table
-    from a DataFrame
-
-    Parameters
-    ----------
-    df : DataFrame
-    name : str, default 'df'
-    client : Client, default new DaskClient
-        client dictionary will be mutated with the
-        name of the DataFrame
-
-    Returns
-    -------
-    Table
-    """
-
-    if client is None:
-        return connect({name: df}).table(name)
-    client.dictionary[name] = df
-    return client.table(name)
->>>>>>> df8992c1
+from .execution import execute, execute_node  # noqa F401
 
 
 class DaskExprTranslator:
@@ -90,8 +37,7 @@
 class Backend(BaseBackend):
     name = 'dask'
     builder = None
-    dialect = None
-<<<<<<< HEAD
+    dialect = DaskDialect
 
     def connect(self, dictionary: Dict[str, DataFrame]) -> DaskClient:
         """Construct a dask client from a dictionary of DataFrames.
@@ -130,8 +76,6 @@
             return self.connect({name: df}).table(name)
         client.dictionary[name] = df
         return client.table(name)
-=======
-    connect = connect
 
     def register_options(self):
         ibis.config.register_option(
@@ -140,5 +84,4 @@
             'Whether enable tracing for dask execution. '
             'See ibis.dask.trace for details.',
             validator=ibis.config.is_bool,
-        )
->>>>>>> df8992c1
+        )