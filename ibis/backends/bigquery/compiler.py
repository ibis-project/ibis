import datetime
from functools import partial

import numpy as np
import regex as re
import toolz
from multipledispatch import Dispatcher

import ibis
import ibis.common.exceptions as com
import ibis.expr.datatypes as dt
import ibis.expr.lineage as lin
import ibis.expr.operations as ops
import ibis.expr.types as ir
import ibis.sql.compiler as comp
from ibis.backends import base_sql
<<<<<<< HEAD
from ibis.backends.base_sql import BaseExprTranslator, literal
from ibis.backends.impala import compiler as impala_compiler
from ibis.backends.impala.compiler import (
    ImpalaSelect,
    ImpalaTableSetFormatter,
    _reduction,
=======
from ibis.backends.base_sql import (
    BaseExprTranslator,
>>>>>>> b8383197
    fixed_arity,
    literal,
    reduction,
    unary,
)
from ibis.impala import compiler as impala_compiler
from ibis.impala.compiler import ImpalaSelect, ImpalaTableSetFormatter

from .datatypes import ibis_type_to_bigquery_type


class BigQueryUDFNode(ops.ValueOp):
    pass


class BigQuerySelectBuilder(comp.SelectBuilder):
    @property
    def _select_class(self):
        return BigQuerySelect


class BigQueryUDFDefinition(comp.DDL):
    def __init__(self, expr, context):
        self.expr = expr
        self.context = context

    def compile(self):
        return self.expr.op().js


class BigQueryUnion(comp.Union):
    @staticmethod
    def keyword(distinct):
        return 'UNION DISTINCT' if distinct else 'UNION ALL'


def find_bigquery_udf(expr):
    if isinstance(expr.op(), BigQueryUDFNode):
        result = expr
    else:
        result = None
    return lin.proceed, result


class BigQueryQueryBuilder(comp.QueryBuilder):

    select_builder = BigQuerySelectBuilder
    union_class = BigQueryUnion

    def generate_setup_queries(self):
        queries = map(
            partial(BigQueryUDFDefinition, context=self.context),
            lin.traverse(find_bigquery_udf, self.expr),
        )

        # UDFs are uniquely identified by the name of the Node subclass we
        # generate.
        return list(
            toolz.unique(queries, key=lambda x: type(x.expr.op()).__name__)
        )


def build_ast(expr, context):
    builder = BigQueryQueryBuilder(expr, context=context)
    return builder.get_result()


def to_sql(expr, context):
    query_ast = build_ast(expr, context)
    compiled = query_ast.compile()
    return compiled


class BigQueryContext(comp.QueryContext):
    def _to_sql(self, expr, ctx):
        return to_sql(expr, context=ctx)


def _extract_field(sql_attr):
    def extract_field_formatter(translator, expr):
        op = expr.op()
        arg = translator.translate(op.args[0])
        if sql_attr == 'epochseconds':
            return f'UNIX_SECONDS({arg})'
        else:
            return f'EXTRACT({sql_attr} from {arg})'

    return extract_field_formatter


bigquery_cast = Dispatcher('bigquery_cast')


@bigquery_cast.register(str, dt.Timestamp, dt.Integer)
def bigquery_cast_timestamp_to_integer(compiled_arg, from_, to):
    return 'UNIX_MICROS({})'.format(compiled_arg)


@bigquery_cast.register(str, dt.DataType, dt.DataType)
def bigquery_cast_generate(compiled_arg, from_, to):
    sql_type = ibis_type_to_bigquery_type(to)
    return 'CAST({} AS {})'.format(compiled_arg, sql_type)


def _cast(translator, expr):
    op = expr.op()
    arg, target_type = op.args
    arg_formatted = translator.translate(arg)
    return bigquery_cast(arg_formatted, arg.type(), target_type)


def _struct_field(translator, expr):
    arg, field = expr.op().args
    arg_formatted = translator.translate(arg)
    return '{}.`{}`'.format(arg_formatted, field)


def _array_concat(translator, expr):
    return 'ARRAY_CONCAT({})'.format(
        ', '.join(map(translator.translate, expr.op().args))
    )


def _array_index(translator, expr):
    # SAFE_OFFSET returns NULL if out of bounds
    return '{}[SAFE_OFFSET({})]'.format(
        *map(translator.translate, expr.op().args)
    )


def _string_find(translator, expr):
    haystack, needle, start, end = expr.op().args

    if start is not None:
        raise NotImplementedError('start not implemented for string find')
    if end is not None:
        raise NotImplementedError('end not implemented for string find')

    return 'STRPOS({}, {}) - 1'.format(
        translator.translate(haystack), translator.translate(needle)
    )


def _translate_pattern(translator, pattern):
    # add 'r' to string literals to indicate to BigQuery this is a raw string
    return 'r' * isinstance(pattern.op(), ops.Literal) + translator.translate(
        pattern
    )


def _regex_search(translator, expr):
    arg, pattern = expr.op().args
    regex = _translate_pattern(translator, pattern)
    result = 'REGEXP_CONTAINS({}, {})'.format(translator.translate(arg), regex)
    return result


def _regex_extract(translator, expr):
    arg, pattern, index = expr.op().args
    regex = _translate_pattern(translator, pattern)
    result = 'REGEXP_EXTRACT_ALL({}, {})[SAFE_OFFSET({})]'.format(
        translator.translate(arg), regex, translator.translate(index)
    )
    return result


def _regex_replace(translator, expr):
    arg, pattern, replacement = expr.op().args
    regex = _translate_pattern(translator, pattern)
    result = 'REGEXP_REPLACE({}, {}, {})'.format(
        translator.translate(arg), regex, translator.translate(replacement)
    )
    return result


def _string_concat(translator, expr):
    return 'CONCAT({})'.format(
        ', '.join(map(translator.translate, expr.op().arg))
    )


def _string_join(translator, expr):
    sep, args = expr.op().args
    return 'ARRAY_TO_STRING([{}], {})'.format(
        ', '.join(map(translator.translate, args)), translator.translate(sep)
    )


def _string_ascii(translator, expr):
    (arg,) = expr.op().args
    return 'TO_CODE_POINTS({})[SAFE_OFFSET(0)]'.format(
        translator.translate(arg)
    )


def _string_right(translator, expr):
    arg, nchars = map(translator.translate, expr.op().args)
    return 'SUBSTR({arg}, -LEAST(LENGTH({arg}), {nchars}))'.format(
        arg=arg, nchars=nchars
    )


def _array_literal_format(expr):
    return str(list(expr.op().value))


def _log(translator, expr):
    op = expr.op()
    arg, base = op.args
    arg_formatted = translator.translate(arg)

    if base is None:
        return 'ln({})'.format(arg_formatted)

    base_formatted = translator.translate(base)
    return 'log({}, {})'.format(arg_formatted, base_formatted)


def _literal(translator, expr):

    if isinstance(expr, ir.NumericValue):
        value = expr.op().value
        if not np.isfinite(value):
            return 'CAST({!r} AS FLOAT64)'.format(str(value))

    # special case literal timestamp, date, and time scalars
    if isinstance(expr.op(), ops.Literal):
        value = expr.op().value
        if isinstance(expr, ir.DateScalar):
            if isinstance(value, datetime.datetime):
                raw_value = value.date()
            else:
                raw_value = value
            return "DATE '{}'".format(raw_value)
        elif isinstance(expr, ir.TimestampScalar):
            return "TIMESTAMP '{}'".format(value)
        elif isinstance(expr, ir.TimeScalar):
            # TODO: define extractors on TimeValue expressions
            return "TIME '{}'".format(value)

    try:
        return literal(translator, expr)
    except NotImplementedError:
        if isinstance(expr, ir.ArrayValue):
            return _array_literal_format(expr)
        raise NotImplementedError(type(expr).__name__)


def _arbitrary(translator, expr):
    arg, how, where = expr.op().args

    if where is not None:
        arg = where.ifelse(arg, ibis.NA)

    if how not in (None, 'first'):
        raise com.UnsupportedOperationError(
            '{!r} value not supported for arbitrary in BigQuery'.format(how)
        )

    return 'ANY_VALUE({})'.format(translator.translate(arg))


_date_units = {
    'Y': 'YEAR',
    'Q': 'QUARTER',
    'W': 'WEEK',
    'M': 'MONTH',
    'D': 'DAY',
}


_timestamp_units = {
    'us': 'MICROSECOND',
    'ms': 'MILLISECOND',
    's': 'SECOND',
    'm': 'MINUTE',
    'h': 'HOUR',
}
_time_units = _timestamp_units.copy()
_timestamp_units.update(_date_units)


def _truncate(kind, units):
    def truncator(translator, expr):
        arg, unit = expr.op().args
        trans_arg = translator.translate(arg)
        valid_unit = units.get(unit)
        if valid_unit is None:
            raise com.UnsupportedOperationError(
                'BigQuery does not support truncating {} values to unit '
                '{!r}'.format(arg.type(), unit)
            )
        return '{}_TRUNC({}, {})'.format(kind, trans_arg, valid_unit)

    return truncator


def _timestamp_op(func, units):
    def _formatter(translator, expr):
        op = expr.op()
        arg, offset = op.args

        unit = offset.type().unit
        if unit not in units:
            raise com.UnsupportedOperationError(
                'BigQuery does not allow binary operation '
                '{} with INTERVAL offset {}'.format(func, unit)
            )
        formatted_arg = translator.translate(arg)
        formatted_offset = translator.translate(offset)
        result = '{}({}, {})'.format(func, formatted_arg, formatted_offset)
        return result

    return _formatter


STRFTIME_FORMAT_FUNCTIONS = {
    dt.Date: 'DATE',
    dt.Time: 'TIME',
    dt.Timestamp: 'TIMESTAMP',
}


_operation_registry = {
    **base_sql.operation_registry,
    **impala_compiler._operation_registry,
}
_operation_registry.update(
    {
        ops.ExtractYear: _extract_field('year'),
        ops.ExtractQuarter: _extract_field('quarter'),
        ops.ExtractMonth: _extract_field('month'),
        ops.ExtractDay: _extract_field('day'),
        ops.ExtractHour: _extract_field('hour'),
        ops.ExtractMinute: _extract_field('minute'),
        ops.ExtractSecond: _extract_field('second'),
        ops.ExtractMillisecond: _extract_field('millisecond'),
        ops.ExtractEpochSeconds: _extract_field('epochseconds'),
        ops.StringReplace: fixed_arity('REPLACE', 3),
        ops.StringSplit: fixed_arity('SPLIT', 2),
        ops.StringConcat: _string_concat,
        ops.StringJoin: _string_join,
        ops.StringAscii: _string_ascii,
        ops.StringFind: _string_find,
        ops.StrRight: _string_right,
        ops.Repeat: fixed_arity('REPEAT', 2),
        ops.RegexSearch: _regex_search,
        ops.RegexExtract: _regex_extract,
        ops.RegexReplace: _regex_replace,
        ops.GroupConcat: reduction('STRING_AGG'),
        ops.IfNull: fixed_arity('IFNULL', 2),
        ops.Cast: _cast,
        ops.StructField: _struct_field,
        ops.ArrayCollect: unary('ARRAY_AGG'),
        ops.ArrayConcat: _array_concat,
        ops.ArrayIndex: _array_index,
        ops.ArrayLength: unary('ARRAY_LENGTH'),
        ops.HLLCardinality: reduction('APPROX_COUNT_DISTINCT'),
        ops.Log: _log,
        ops.Sign: unary('SIGN'),
        ops.Modulus: fixed_arity('MOD', 2),
        ops.Date: unary('DATE'),
        # BigQuery doesn't have these operations built in.
        # ops.ArrayRepeat: _array_repeat,
        # ops.ArraySlice: _array_slice,
        ops.Literal: _literal,
        ops.Arbitrary: _arbitrary,
        ops.TimestampTruncate: _truncate('TIMESTAMP', _timestamp_units),
        ops.DateTruncate: _truncate('DATE', _date_units),
        ops.TimeTruncate: _truncate('TIME', _timestamp_units),
        ops.Time: unary('TIME'),
        ops.TimestampAdd: _timestamp_op(
            'TIMESTAMP_ADD', {'h', 'm', 's', 'ms', 'us'}
        ),
        ops.TimestampSub: _timestamp_op(
            'TIMESTAMP_DIFF', {'h', 'm', 's', 'ms', 'us'}
        ),
        ops.DateAdd: _timestamp_op('DATE_ADD', {'D', 'W', 'M', 'Q', 'Y'}),
        ops.DateSub: _timestamp_op('DATE_SUB', {'D', 'W', 'M', 'Q', 'Y'}),
        ops.TimestampNow: fixed_arity('CURRENT_TIMESTAMP', 0),
    }
)

_invalid_operations = {
    ops.Translate,
    ops.FindInSet,
    ops.Capitalize,
    ops.DateDiff,
    ops.TimestampDiff,
}

_operation_registry = {
    k: v
    for k, v in _operation_registry.items()
    if k not in _invalid_operations
}


class BigQueryExprTranslator(BaseExprTranslator):
    _registry = _operation_registry
    _rewrites = BaseExprTranslator._rewrites.copy()

    context_class = BigQueryContext

    def _trans_param(self, expr):
        op = expr.op()
        if op not in self.context.params:
            raise KeyError(op)
        return '@{}'.format(expr.get_name())


compiles = BigQueryExprTranslator.compiles
rewrites = BigQueryExprTranslator.rewrites


@compiles(ops.DayOfWeekIndex)
def bigquery_day_of_week_index(t, e):
    arg = e.op().args[0]
    arg_formatted = t.translate(arg)
    return 'MOD(EXTRACT(DAYOFWEEK FROM {}) + 5, 7)'.format(arg_formatted)


@rewrites(ops.DayOfWeekName)
def bigquery_day_of_week_name(e):
    arg = e.op().args[0]
    return arg.strftime('%A')


@compiles(ops.Divide)
def bigquery_compiles_divide(t, e):
    return 'IEEE_DIVIDE({}, {})'.format(*map(t.translate, e.op().args))


@compiles(ops.Strftime)
def compiles_strftime(translator, expr):
    arg, format_string = expr.op().args
    arg_type = arg.type()
    strftime_format_func_name = STRFTIME_FORMAT_FUNCTIONS[type(arg_type)]
    fmt_string = translator.translate(format_string)
    arg_formatted = translator.translate(arg)
    if isinstance(arg_type, dt.Timestamp):
        return 'FORMAT_{}({}, {}, {!r})'.format(
            strftime_format_func_name,
            fmt_string,
            arg_formatted,
            arg_type.timezone if arg_type.timezone is not None else 'UTC',
        )
    return 'FORMAT_{}({}, {})'.format(
        strftime_format_func_name, fmt_string, arg_formatted
    )


@compiles(ops.StringToTimestamp)
def compiles_string_to_timestamp(translator, expr):
    arg, format_string, timezone_arg = expr.op().args
    fmt_string = translator.translate(format_string)
    arg_formatted = translator.translate(arg)
    if timezone_arg is not None:
        timezone_str = translator.translate(timezone_arg)
        return 'PARSE_TIMESTAMP({}, {}, {})'.format(
            fmt_string, arg_formatted, timezone_str
        )
    return 'PARSE_TIMESTAMP({}, {})'.format(fmt_string, arg_formatted)


class BigQueryTableSetFormatter(ImpalaTableSetFormatter):
    def _quote_identifier(self, name):
        if re.match(r'^[A-Za-z][A-Za-z_0-9]*$', name):
            return name
        return '`{}`'.format(name)


class BigQuerySelect(ImpalaSelect):

    translator = BigQueryExprTranslator

    @property
    def table_set_formatter(self):
        return BigQueryTableSetFormatter


@rewrites(ops.IdenticalTo)
def identical_to(expr):
    left, right = expr.op().args
    return (left.isnull() & right.isnull()) | (left == right)


@rewrites(ops.Log2)
def log2(expr):
    (arg,) = expr.op().args
    return arg.log(2)


@rewrites(ops.Sum)
def bq_sum(expr):
    arg = expr.op().args[0]
    where = expr.op().args[1]
    if isinstance(arg, ir.BooleanColumn):
        return arg.cast('int64').sum(where=where)
    else:
        return expr


@rewrites(ops.Mean)
def bq_mean(expr):
    arg = expr.op().args[0]
    where = expr.op().args[1]
    if isinstance(arg, ir.BooleanColumn):
        return arg.cast('int64').mean(where=where)
    else:
        return expr


UNIT_FUNCS = {'s': 'SECONDS', 'ms': 'MILLIS', 'us': 'MICROS'}


@compiles(ops.TimestampFromUNIX)
def compiles_timestamp_from_unix(t, e):
    value, unit = e.op().args
    return 'TIMESTAMP_{}({})'.format(UNIT_FUNCS[unit], t.translate(value))


@compiles(ops.Floor)
def compiles_floor(t, e):
    bigquery_type = ibis_type_to_bigquery_type(e.type())
    arg = e.op().arg
    return 'CAST(FLOOR({}) AS {})'.format(t.translate(arg), bigquery_type)


@compiles(ops.CMSMedian)
def compiles_approx(translator, expr):
    expr = expr.op()
    arg = expr.arg
    where = expr.where

    if where is not None:
        arg = where.ifelse(arg, ibis.NA)

    return 'APPROX_QUANTILES({}, 2)[OFFSET(1)]'.format(
        translator.translate(arg)
    )


@compiles(ops.Covariance)
def compiles_covar(translator, expr):
    expr = expr.op()
    left = expr.left
    right = expr.right
    where = expr.where

    if expr.how == 'sample':
        how = 'SAMP'
    elif expr.how == 'pop':
        how = 'POP'
    else:
        raise ValueError(
            "Covariance with how={!r} is not supported.".format(how)
        )

    if where is not None:
        left = where.ifelse(left, ibis.NA)
        right = where.ifelse(right, ibis.NA)

    return "COVAR_{}({}, {})".format(
        how, translator.translate(left), translator.translate(right)
    )


@rewrites(ops.Any)
@rewrites(ops.All)
@rewrites(ops.NotAny)
@rewrites(ops.NotAll)
def bigquery_any_all_no_op(expr):
    return expr


@compiles(ops.Any)
def bigquery_compile_any(translator, expr):
    return "LOGICAL_OR({})".format(*map(translator.translate, expr.op().args))


@compiles(ops.NotAny)
def bigquery_compile_notany(translator, expr):
    return "LOGICAL_AND(NOT ({}))".format(
        *map(translator.translate, expr.op().args)
    )


@compiles(ops.All)
def bigquery_compile_all(translator, expr):
    return "LOGICAL_AND({})".format(*map(translator.translate, expr.op().args))


@compiles(ops.NotAll)
def bigquery_compile_notall(translator, expr):
    return "LOGICAL_OR(NOT ({}))".format(
        *map(translator.translate, expr.op().args)
    )


class BigQueryDialect(comp.Dialect):
    translator = BigQueryExprTranslator


dialect = BigQueryDialect<|MERGE_RESOLUTION|>--- conflicted
+++ resolved
@@ -14,24 +14,15 @@
 import ibis.expr.types as ir
 import ibis.sql.compiler as comp
 from ibis.backends import base_sql
-<<<<<<< HEAD
-from ibis.backends.base_sql import BaseExprTranslator, literal
-from ibis.backends.impala import compiler as impala_compiler
-from ibis.backends.impala.compiler import (
-    ImpalaSelect,
-    ImpalaTableSetFormatter,
-    _reduction,
-=======
 from ibis.backends.base_sql import (
     BaseExprTranslator,
->>>>>>> b8383197
     fixed_arity,
     literal,
     reduction,
     unary,
 )
-from ibis.impala import compiler as impala_compiler
-from ibis.impala.compiler import ImpalaSelect, ImpalaTableSetFormatter
+from ibis.backends.impala import compiler as impala_compiler
+from ibis.backends.impala.compiler import ImpalaSelect, ImpalaTableSetFormatter
 
 from .datatypes import ibis_type_to_bigquery_type
 
