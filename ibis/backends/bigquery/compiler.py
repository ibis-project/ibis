import datetime
from functools import partial

import numpy as np
import regex as re
import toolz
from multipledispatch import Dispatcher

import ibis
import ibis.backends.base_sqlalchemy.compiler as comp
import ibis.common.exceptions as com
import ibis.expr.datatypes as dt
import ibis.expr.lineage as lin
import ibis.expr.operations as ops
import ibis.expr.types as ir
from ibis.backends import base_sql
from ibis.backends.base_sql import fixed_arity, literal, reduction, unary
from ibis.backends.base_sql.compiler import (
    BaseExprTranslator,
    BaseSelect,
    BaseTableSetFormatter,
)
<<<<<<< HEAD
from ibis.backends.impala.compiler import ImpalaSelect, ImpalaTableSetFormatter
=======
>>>>>>> 96bab066

from .datatypes import ibis_type_to_bigquery_type


class BigQueryUDFNode(ops.ValueOp):
    pass


class BigQuerySelectBuilder(comp.SelectBuilder):
    @property
    def _select_class(self):
        return BigQuerySelect


class BigQueryUDFDefinition(comp.DDL):
    def __init__(self, expr, context):
        self.expr = expr
        self.context = context

    def compile(self):
        return self.expr.op().js


class BigQueryUnion(comp.Union):
    @staticmethod
    def keyword(distinct):
        return 'UNION DISTINCT' if distinct else 'UNION ALL'


def find_bigquery_udf(expr):
    if isinstance(expr.op(), BigQueryUDFNode):
        result = expr
    else:
        result = None
    return lin.proceed, result


class BigQueryQueryBuilder(comp.QueryBuilder):

    select_builder = BigQuerySelectBuilder
    union_class = BigQueryUnion

    def generate_setup_queries(self):
        queries = map(
            partial(BigQueryUDFDefinition, context=self.context),
            lin.traverse(find_bigquery_udf, self.expr),
        )

        # UDFs are uniquely identified by the name of the Node subclass we
        # generate.
        return list(
            toolz.unique(queries, key=lambda x: type(x.expr.op()).__name__)
        )


def build_ast(expr, context):
    builder = BigQueryQueryBuilder(expr, context=context)
    return builder.get_result()


def to_sql(expr, context):
    query_ast = build_ast(expr, context)
    compiled = query_ast.compile()
    return compiled


class BigQueryContext(comp.QueryContext):
    def _to_sql(self, expr, ctx):
        return to_sql(expr, context=ctx)


def _extract_field(sql_attr):
    def extract_field_formatter(translator, expr):
        op = expr.op()
        arg = translator.translate(op.args[0])
        if sql_attr == 'epochseconds':
            return f'UNIX_SECONDS({arg})'
        else:
            return f'EXTRACT({sql_attr} from {arg})'

    return extract_field_formatter


bigquery_cast = Dispatcher('bigquery_cast')


@bigquery_cast.register(str, dt.Timestamp, dt.Integer)
def bigquery_cast_timestamp_to_integer(compiled_arg, from_, to):
    return 'UNIX_MICROS({})'.format(compiled_arg)


@bigquery_cast.register(str, dt.DataType, dt.DataType)
def bigquery_cast_generate(compiled_arg, from_, to):
    sql_type = ibis_type_to_bigquery_type(to)
    return 'CAST({} AS {})'.format(compiled_arg, sql_type)


def _cast(translator, expr):
    op = expr.op()
    arg, target_type = op.args
    arg_formatted = translator.translate(arg)
    return bigquery_cast(arg_formatted, arg.type(), target_type)


def _struct_field(translator, expr):
    arg, field = expr.op().args
    arg_formatted = translator.translate(arg)
    return '{}.`{}`'.format(arg_formatted, field)


def _array_concat(translator, expr):
    return 'ARRAY_CONCAT({})'.format(
        ', '.join(map(translator.translate, expr.op().args))
    )


def _array_index(translator, expr):
    # SAFE_OFFSET returns NULL if out of bounds
    return '{}[SAFE_OFFSET({})]'.format(
        *map(translator.translate, expr.op().args)
    )


def _string_find(translator, expr):
    haystack, needle, start, end = expr.op().args

    if start is not None:
        raise NotImplementedError('start not implemented for string find')
    if end is not None:
        raise NotImplementedError('end not implemented for string find')

    return 'STRPOS({}, {}) - 1'.format(
        translator.translate(haystack), translator.translate(needle)
    )


def _translate_pattern(translator, pattern):
    # add 'r' to string literals to indicate to BigQuery this is a raw string
    return 'r' * isinstance(pattern.op(), ops.Literal) + translator.translate(
        pattern
    )


def _regex_search(translator, expr):
    arg, pattern = expr.op().args
    regex = _translate_pattern(translator, pattern)
    result = 'REGEXP_CONTAINS({}, {})'.format(translator.translate(arg), regex)
    return result


def _regex_extract(translator, expr):
    arg, pattern, index = expr.op().args
    regex = _translate_pattern(translator, pattern)
    result = 'REGEXP_EXTRACT_ALL({}, {})[SAFE_OFFSET({})]'.format(
        translator.translate(arg), regex, translator.translate(index)
    )
    return result


def _regex_replace(translator, expr):
    arg, pattern, replacement = expr.op().args
    regex = _translate_pattern(translator, pattern)
    result = 'REGEXP_REPLACE({}, {}, {})'.format(
        translator.translate(arg), regex, translator.translate(replacement)
    )
    return result


def _string_concat(translator, expr):
    return 'CONCAT({})'.format(
        ', '.join(map(translator.translate, expr.op().arg))
    )


def _string_join(translator, expr):
    sep, args = expr.op().args
    return 'ARRAY_TO_STRING([{}], {})'.format(
        ', '.join(map(translator.translate, args)), translator.translate(sep)
    )


def _string_ascii(translator, expr):
    (arg,) = expr.op().args
    return 'TO_CODE_POINTS({})[SAFE_OFFSET(0)]'.format(
        translator.translate(arg)
    )


def _string_right(translator, expr):
    arg, nchars = map(translator.translate, expr.op().args)
    return 'SUBSTR({arg}, -LEAST(LENGTH({arg}), {nchars}))'.format(
        arg=arg, nchars=nchars
    )


def _array_literal_format(expr):
    return str(list(expr.op().value))


def _log(translator, expr):
    op = expr.op()
    arg, base = op.args
    arg_formatted = translator.translate(arg)

    if base is None:
        return 'ln({})'.format(arg_formatted)

    base_formatted = translator.translate(base)
    return 'log({}, {})'.format(arg_formatted, base_formatted)


def _literal(translator, expr):

    if isinstance(expr, ir.NumericValue):
        value = expr.op().value
        if not np.isfinite(value):
            return 'CAST({!r} AS FLOAT64)'.format(str(value))

    # special case literal timestamp, date, and time scalars
    if isinstance(expr.op(), ops.Literal):
        value = expr.op().value
        if isinstance(expr, ir.DateScalar):
            if isinstance(value, datetime.datetime):
                raw_value = value.date()
            else:
                raw_value = value
            return "DATE '{}'".format(raw_value)
        elif isinstance(expr, ir.TimestampScalar):
            return "TIMESTAMP '{}'".format(value)
        elif isinstance(expr, ir.TimeScalar):
            # TODO: define extractors on TimeValue expressions
            return "TIME '{}'".format(value)

    try:
        return literal(translator, expr)
    except NotImplementedError:
        if isinstance(expr, ir.ArrayValue):
            return _array_literal_format(expr)
        raise NotImplementedError(type(expr).__name__)


def _arbitrary(translator, expr):
    arg, how, where = expr.op().args

    if where is not None:
        arg = where.ifelse(arg, ibis.NA)

    if how not in (None, 'first'):
        raise com.UnsupportedOperationError(
            '{!r} value not supported for arbitrary in BigQuery'.format(how)
        )

    return 'ANY_VALUE({})'.format(translator.translate(arg))


_date_units = {
    'Y': 'YEAR',
    'Q': 'QUARTER',
    'W': 'WEEK',
    'M': 'MONTH',
    'D': 'DAY',
}


_timestamp_units = {
    'us': 'MICROSECOND',
    'ms': 'MILLISECOND',
    's': 'SECOND',
    'm': 'MINUTE',
    'h': 'HOUR',
}
_time_units = _timestamp_units.copy()
_timestamp_units.update(_date_units)


def _truncate(kind, units):
    def truncator(translator, expr):
        arg, unit = expr.op().args
        trans_arg = translator.translate(arg)
        valid_unit = units.get(unit)
        if valid_unit is None:
            raise com.UnsupportedOperationError(
                'BigQuery does not support truncating {} values to unit '
                '{!r}'.format(arg.type(), unit)
            )
        return '{}_TRUNC({}, {})'.format(kind, trans_arg, valid_unit)

    return truncator


def _timestamp_op(func, units):
    def _formatter(translator, expr):
        op = expr.op()
        arg, offset = op.args

        unit = offset.type().unit
        if unit not in units:
            raise com.UnsupportedOperationError(
                'BigQuery does not allow binary operation '
                '{} with INTERVAL offset {}'.format(func, unit)
            )
        formatted_arg = translator.translate(arg)
        formatted_offset = translator.translate(offset)
        result = '{}({}, {})'.format(func, formatted_arg, formatted_offset)
        return result

    return _formatter


STRFTIME_FORMAT_FUNCTIONS = {
    dt.Date: 'DATE',
    dt.Time: 'TIME',
    dt.Timestamp: 'TIMESTAMP',
}


_operation_registry = {
    **base_sql.operation_registry,
}
_operation_registry.update(
    {
        ops.ExtractYear: _extract_field('year'),
        ops.ExtractQuarter: _extract_field('quarter'),
        ops.ExtractMonth: _extract_field('month'),
        ops.ExtractDay: _extract_field('day'),
        ops.ExtractHour: _extract_field('hour'),
        ops.ExtractMinute: _extract_field('minute'),
        ops.ExtractSecond: _extract_field('second'),
        ops.ExtractMillisecond: _extract_field('millisecond'),
        ops.ExtractEpochSeconds: _extract_field('epochseconds'),
        ops.StringReplace: fixed_arity('REPLACE', 3),
        ops.StringSplit: fixed_arity('SPLIT', 2),
        ops.StringConcat: _string_concat,
        ops.StringJoin: _string_join,
        ops.StringAscii: _string_ascii,
        ops.StringFind: _string_find,
        ops.StrRight: _string_right,
        ops.Repeat: fixed_arity('REPEAT', 2),
        ops.RegexSearch: _regex_search,
        ops.RegexExtract: _regex_extract,
        ops.RegexReplace: _regex_replace,
        ops.GroupConcat: reduction('STRING_AGG'),
        ops.IfNull: fixed_arity('IFNULL', 2),
        ops.Cast: _cast,
        ops.StructField: _struct_field,
        ops.ArrayCollect: unary('ARRAY_AGG'),
        ops.ArrayConcat: _array_concat,
        ops.ArrayIndex: _array_index,
        ops.ArrayLength: unary('ARRAY_LENGTH'),
        ops.HLLCardinality: reduction('APPROX_COUNT_DISTINCT'),
        ops.Log: _log,
        ops.Sign: unary('SIGN'),
        ops.Modulus: fixed_arity('MOD', 2),
        ops.Date: unary('DATE'),
        # BigQuery doesn't have these operations built in.
        # ops.ArrayRepeat: _array_repeat,
        # ops.ArraySlice: _array_slice,
        ops.Literal: _literal,
        ops.Arbitrary: _arbitrary,
        ops.TimestampTruncate: _truncate('TIMESTAMP', _timestamp_units),
        ops.DateTruncate: _truncate('DATE', _date_units),
        ops.TimeTruncate: _truncate('TIME', _timestamp_units),
        ops.Time: unary('TIME'),
        ops.TimestampAdd: _timestamp_op(
            'TIMESTAMP_ADD', {'h', 'm', 's', 'ms', 'us'}
        ),
        ops.TimestampSub: _timestamp_op(
            'TIMESTAMP_DIFF', {'h', 'm', 's', 'ms', 'us'}
        ),
        ops.DateAdd: _timestamp_op('DATE_ADD', {'D', 'W', 'M', 'Q', 'Y'}),
        ops.DateSub: _timestamp_op('DATE_SUB', {'D', 'W', 'M', 'Q', 'Y'}),
        ops.TimestampNow: fixed_arity('CURRENT_TIMESTAMP', 0),
    }
)

_invalid_operations = {
    ops.Translate,
    ops.FindInSet,
    ops.Capitalize,
    ops.DateDiff,
    ops.TimestampDiff,
}

_operation_registry = {
    k: v
    for k, v in _operation_registry.items()
    if k not in _invalid_operations
}


class BigQueryExprTranslator(BaseExprTranslator):
    _registry = _operation_registry
    _rewrites = BaseExprTranslator._rewrites.copy()

    context_class = BigQueryContext

    def _trans_param(self, expr):
        op = expr.op()
        if op not in self.context.params:
            raise KeyError(op)
        return '@{}'.format(expr.get_name())


compiles = BigQueryExprTranslator.compiles
rewrites = BigQueryExprTranslator.rewrites


@compiles(ops.DayOfWeekIndex)
def bigquery_day_of_week_index(t, e):
    arg = e.op().args[0]
    arg_formatted = t.translate(arg)
    return 'MOD(EXTRACT(DAYOFWEEK FROM {}) + 5, 7)'.format(arg_formatted)


@rewrites(ops.DayOfWeekName)
def bigquery_day_of_week_name(e):
    arg = e.op().args[0]
    return arg.strftime('%A')


@compiles(ops.Divide)
def bigquery_compiles_divide(t, e):
    return 'IEEE_DIVIDE({}, {})'.format(*map(t.translate, e.op().args))


@compiles(ops.Strftime)
def compiles_strftime(translator, expr):
    arg, format_string = expr.op().args
    arg_type = arg.type()
    strftime_format_func_name = STRFTIME_FORMAT_FUNCTIONS[type(arg_type)]
    fmt_string = translator.translate(format_string)
    arg_formatted = translator.translate(arg)
    if isinstance(arg_type, dt.Timestamp):
        return 'FORMAT_{}({}, {}, {!r})'.format(
            strftime_format_func_name,
            fmt_string,
            arg_formatted,
            arg_type.timezone if arg_type.timezone is not None else 'UTC',
        )
    return 'FORMAT_{}({}, {})'.format(
        strftime_format_func_name, fmt_string, arg_formatted
    )


@compiles(ops.StringToTimestamp)
def compiles_string_to_timestamp(translator, expr):
    arg, format_string, timezone_arg = expr.op().args
    fmt_string = translator.translate(format_string)
    arg_formatted = translator.translate(arg)
    if timezone_arg is not None:
        timezone_str = translator.translate(timezone_arg)
        return 'PARSE_TIMESTAMP({}, {}, {})'.format(
            fmt_string, arg_formatted, timezone_str
        )
    return 'PARSE_TIMESTAMP({}, {})'.format(fmt_string, arg_formatted)


class BigQueryTableSetFormatter(BaseTableSetFormatter):
    def _quote_identifier(self, name):
        if re.match(r'^[A-Za-z][A-Za-z_0-9]*$', name):
            return name
        return '`{}`'.format(name)


class BigQuerySelect(BaseSelect):

    translator = BigQueryExprTranslator

    @property
    def table_set_formatter(self):
        return BigQueryTableSetFormatter


@rewrites(ops.IdenticalTo)
def identical_to(expr):
    left, right = expr.op().args
    return (left.isnull() & right.isnull()) | (left == right)


@rewrites(ops.Log2)
def log2(expr):
    (arg,) = expr.op().args
    return arg.log(2)


@rewrites(ops.Sum)
def bq_sum(expr):
    arg = expr.op().args[0]
    where = expr.op().args[1]
    if isinstance(arg, ir.BooleanColumn):
        return arg.cast('int64').sum(where=where)
    else:
        return expr


@rewrites(ops.Mean)
def bq_mean(expr):
    arg = expr.op().args[0]
    where = expr.op().args[1]
    if isinstance(arg, ir.BooleanColumn):
        return arg.cast('int64').mean(where=where)
    else:
        return expr


UNIT_FUNCS = {'s': 'SECONDS', 'ms': 'MILLIS', 'us': 'MICROS'}


@compiles(ops.TimestampFromUNIX)
def compiles_timestamp_from_unix(t, e):
    value, unit = e.op().args
    return 'TIMESTAMP_{}({})'.format(UNIT_FUNCS[unit], t.translate(value))


@compiles(ops.Floor)
def compiles_floor(t, e):
    bigquery_type = ibis_type_to_bigquery_type(e.type())
    arg = e.op().arg
    return 'CAST(FLOOR({}) AS {})'.format(t.translate(arg), bigquery_type)


@compiles(ops.CMSMedian)
def compiles_approx(translator, expr):
    expr = expr.op()
    arg = expr.arg
    where = expr.where

    if where is not None:
        arg = where.ifelse(arg, ibis.NA)

    return 'APPROX_QUANTILES({}, 2)[OFFSET(1)]'.format(
        translator.translate(arg)
    )


@compiles(ops.Covariance)
def compiles_covar(translator, expr):
    expr = expr.op()
    left = expr.left
    right = expr.right
    where = expr.where

    if expr.how == 'sample':
        how = 'SAMP'
    elif expr.how == 'pop':
        how = 'POP'
    else:
        raise ValueError(
            "Covariance with how={!r} is not supported.".format(how)
        )

    if where is not None:
        left = where.ifelse(left, ibis.NA)
        right = where.ifelse(right, ibis.NA)

    return "COVAR_{}({}, {})".format(
        how, translator.translate(left), translator.translate(right)
    )


@rewrites(ops.Any)
@rewrites(ops.All)
@rewrites(ops.NotAny)
@rewrites(ops.NotAll)
def bigquery_any_all_no_op(expr):
    return expr


@compiles(ops.Any)
def bigquery_compile_any(translator, expr):
    return "LOGICAL_OR({})".format(*map(translator.translate, expr.op().args))


@compiles(ops.NotAny)
def bigquery_compile_notany(translator, expr):
    return "LOGICAL_AND(NOT ({}))".format(
        *map(translator.translate, expr.op().args)
    )


@compiles(ops.All)
def bigquery_compile_all(translator, expr):
    return "LOGICAL_AND({})".format(*map(translator.translate, expr.op().args))


@compiles(ops.NotAll)
def bigquery_compile_notall(translator, expr):
    return "LOGICAL_OR(NOT ({}))".format(
        *map(translator.translate, expr.op().args)
    )


class BigQueryDialect(comp.Dialect):
    translator = BigQueryExprTranslator


dialect = BigQueryDialect<|MERGE_RESOLUTION|>--- conflicted
+++ resolved
@@ -20,10 +20,6 @@
     BaseSelect,
     BaseTableSetFormatter,
 )
-<<<<<<< HEAD
-from ibis.backends.impala.compiler import ImpalaSelect, ImpalaTableSetFormatter
-=======
->>>>>>> 96bab066
 
 from .datatypes import ibis_type_to_bigquery_type
 
