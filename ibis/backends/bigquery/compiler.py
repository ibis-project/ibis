import datetime
from functools import partial

import numpy as np
import regex as re
import toolz
from multipledispatch import Dispatcher

import ibis
import ibis.common.exceptions as com
import ibis.expr.datatypes as dt
import ibis.expr.lineage as lin
import ibis.expr.operations as ops
import ibis.expr.types as ir
import ibis.sql.compiler as comp
<<<<<<< HEAD
from ibis.backends.impala import compiler as impala_compiler
from ibis.backends.impala.compiler import (
=======
from ibis.backends.base_sql import BaseExprTranslator, literal
from ibis.impala import compiler as impala_compiler
from ibis.impala.compiler import (
>>>>>>> 46e6dffa
    ImpalaSelect,
    ImpalaTableSetFormatter,
    _reduction,
    fixed_arity,
    unary,
)

from .datatypes import ibis_type_to_bigquery_type


class BigQueryUDFNode(ops.ValueOp):
    pass


class BigQuerySelectBuilder(comp.SelectBuilder):
    @property
    def _select_class(self):
        return BigQuerySelect


class BigQueryUDFDefinition(comp.DDL):
    def __init__(self, expr, context):
        self.expr = expr
        self.context = context

    def compile(self):
        return self.expr.op().js


class BigQueryUnion(comp.Union):
    @staticmethod
    def keyword(distinct):
        return 'UNION DISTINCT' if distinct else 'UNION ALL'


def find_bigquery_udf(expr):
    if isinstance(expr.op(), BigQueryUDFNode):
        result = expr
    else:
        result = None
    return lin.proceed, result


class BigQueryQueryBuilder(comp.QueryBuilder):

    select_builder = BigQuerySelectBuilder
    union_class = BigQueryUnion

    def generate_setup_queries(self):
        queries = map(
            partial(BigQueryUDFDefinition, context=self.context),
            lin.traverse(find_bigquery_udf, self.expr),
        )

        # UDFs are uniquely identified by the name of the Node subclass we
        # generate.
        return list(
            toolz.unique(queries, key=lambda x: type(x.expr.op()).__name__)
        )


def build_ast(expr, context):
    builder = BigQueryQueryBuilder(expr, context=context)
    return builder.get_result()


def to_sql(expr, context):
    query_ast = build_ast(expr, context)
    compiled = query_ast.compile()
    return compiled


class BigQueryContext(comp.QueryContext):
    def _to_sql(self, expr, ctx):
        return to_sql(expr, context=ctx)


def _extract_field(sql_attr):
    def extract_field_formatter(translator, expr):
        op = expr.op()
        arg = translator.translate(op.args[0])
        if sql_attr == 'epochseconds':
            return f'UNIX_SECONDS({arg})'
        else:
            return f'EXTRACT({sql_attr} from {arg})'

    return extract_field_formatter


bigquery_cast = Dispatcher('bigquery_cast')


@bigquery_cast.register(str, dt.Timestamp, dt.Integer)
def bigquery_cast_timestamp_to_integer(compiled_arg, from_, to):
    return 'UNIX_MICROS({})'.format(compiled_arg)


@bigquery_cast.register(str, dt.DataType, dt.DataType)
def bigquery_cast_generate(compiled_arg, from_, to):
    sql_type = ibis_type_to_bigquery_type(to)
    return 'CAST({} AS {})'.format(compiled_arg, sql_type)


def _cast(translator, expr):
    op = expr.op()
    arg, target_type = op.args
    arg_formatted = translator.translate(arg)
    return bigquery_cast(arg_formatted, arg.type(), target_type)


def _struct_field(translator, expr):
    arg, field = expr.op().args
    arg_formatted = translator.translate(arg)
    return '{}.`{}`'.format(arg_formatted, field)


def _array_concat(translator, expr):
    return 'ARRAY_CONCAT({})'.format(
        ', '.join(map(translator.translate, expr.op().args))
    )


def _array_index(translator, expr):
    # SAFE_OFFSET returns NULL if out of bounds
    return '{}[SAFE_OFFSET({})]'.format(
        *map(translator.translate, expr.op().args)
    )


def _string_find(translator, expr):
    haystack, needle, start, end = expr.op().args

    if start is not None:
        raise NotImplementedError('start not implemented for string find')
    if end is not None:
        raise NotImplementedError('end not implemented for string find')

    return 'STRPOS({}, {}) - 1'.format(
        translator.translate(haystack), translator.translate(needle)
    )


def _translate_pattern(translator, pattern):
    # add 'r' to string literals to indicate to BigQuery this is a raw string
    return 'r' * isinstance(pattern.op(), ops.Literal) + translator.translate(
        pattern
    )


def _regex_search(translator, expr):
    arg, pattern = expr.op().args
    regex = _translate_pattern(translator, pattern)
    result = 'REGEXP_CONTAINS({}, {})'.format(translator.translate(arg), regex)
    return result


def _regex_extract(translator, expr):
    arg, pattern, index = expr.op().args
    regex = _translate_pattern(translator, pattern)
    result = 'REGEXP_EXTRACT_ALL({}, {})[SAFE_OFFSET({})]'.format(
        translator.translate(arg), regex, translator.translate(index)
    )
    return result


def _regex_replace(translator, expr):
    arg, pattern, replacement = expr.op().args
    regex = _translate_pattern(translator, pattern)
    result = 'REGEXP_REPLACE({}, {}, {})'.format(
        translator.translate(arg), regex, translator.translate(replacement)
    )
    return result


def _string_concat(translator, expr):
    return 'CONCAT({})'.format(
        ', '.join(map(translator.translate, expr.op().arg))
    )


def _string_join(translator, expr):
    sep, args = expr.op().args
    return 'ARRAY_TO_STRING([{}], {})'.format(
        ', '.join(map(translator.translate, args)), translator.translate(sep)
    )


def _string_ascii(translator, expr):
    (arg,) = expr.op().args
    return 'TO_CODE_POINTS({})[SAFE_OFFSET(0)]'.format(
        translator.translate(arg)
    )


def _string_right(translator, expr):
    arg, nchars = map(translator.translate, expr.op().args)
    return 'SUBSTR({arg}, -LEAST(LENGTH({arg}), {nchars}))'.format(
        arg=arg, nchars=nchars
    )


def _array_literal_format(expr):
    return str(list(expr.op().value))


def _log(translator, expr):
    op = expr.op()
    arg, base = op.args
    arg_formatted = translator.translate(arg)

    if base is None:
        return 'ln({})'.format(arg_formatted)

    base_formatted = translator.translate(base)
    return 'log({}, {})'.format(arg_formatted, base_formatted)


def _literal(translator, expr):

    if isinstance(expr, ir.NumericValue):
        value = expr.op().value
        if not np.isfinite(value):
            return 'CAST({!r} AS FLOAT64)'.format(str(value))

    # special case literal timestamp, date, and time scalars
    if isinstance(expr.op(), ops.Literal):
        value = expr.op().value
        if isinstance(expr, ir.DateScalar):
            if isinstance(value, datetime.datetime):
                raw_value = value.date()
            else:
                raw_value = value
            return "DATE '{}'".format(raw_value)
        elif isinstance(expr, ir.TimestampScalar):
            return "TIMESTAMP '{}'".format(value)
        elif isinstance(expr, ir.TimeScalar):
            # TODO: define extractors on TimeValue expressions
            return "TIME '{}'".format(value)

    try:
        return literal(translator, expr)
    except NotImplementedError:
        if isinstance(expr, ir.ArrayValue):
            return _array_literal_format(expr)
        raise NotImplementedError(type(expr).__name__)


def _arbitrary(translator, expr):
    arg, how, where = expr.op().args

    if where is not None:
        arg = where.ifelse(arg, ibis.NA)

    if how not in (None, 'first'):
        raise com.UnsupportedOperationError(
            '{!r} value not supported for arbitrary in BigQuery'.format(how)
        )

    return 'ANY_VALUE({})'.format(translator.translate(arg))


_date_units = {
    'Y': 'YEAR',
    'Q': 'QUARTER',
    'W': 'WEEK',
    'M': 'MONTH',
    'D': 'DAY',
}


_timestamp_units = {
    'us': 'MICROSECOND',
    'ms': 'MILLISECOND',
    's': 'SECOND',
    'm': 'MINUTE',
    'h': 'HOUR',
}
_time_units = _timestamp_units.copy()
_timestamp_units.update(_date_units)


def _truncate(kind, units):
    def truncator(translator, expr):
        arg, unit = expr.op().args
        trans_arg = translator.translate(arg)
        valid_unit = units.get(unit)
        if valid_unit is None:
            raise com.UnsupportedOperationError(
                'BigQuery does not support truncating {} values to unit '
                '{!r}'.format(arg.type(), unit)
            )
        return '{}_TRUNC({}, {})'.format(kind, trans_arg, valid_unit)

    return truncator


def _timestamp_op(func, units):
    def _formatter(translator, expr):
        op = expr.op()
        arg, offset = op.args

        unit = offset.type().unit
        if unit not in units:
            raise com.UnsupportedOperationError(
                'BigQuery does not allow binary operation '
                '{} with INTERVAL offset {}'.format(func, unit)
            )
        formatted_arg = translator.translate(arg)
        formatted_offset = translator.translate(offset)
        result = '{}({}, {})'.format(func, formatted_arg, formatted_offset)
        return result

    return _formatter


STRFTIME_FORMAT_FUNCTIONS = {
    dt.Date: 'DATE',
    dt.Time: 'TIME',
    dt.Timestamp: 'TIMESTAMP',
}


_operation_registry = impala_compiler._operation_registry.copy()
_operation_registry.update(
    {
        ops.ExtractYear: _extract_field('year'),
        ops.ExtractQuarter: _extract_field('quarter'),
        ops.ExtractMonth: _extract_field('month'),
        ops.ExtractDay: _extract_field('day'),
        ops.ExtractHour: _extract_field('hour'),
        ops.ExtractMinute: _extract_field('minute'),
        ops.ExtractSecond: _extract_field('second'),
        ops.ExtractMillisecond: _extract_field('millisecond'),
        ops.ExtractEpochSeconds: _extract_field('epochseconds'),
        ops.StringReplace: fixed_arity('REPLACE', 3),
        ops.StringSplit: fixed_arity('SPLIT', 2),
        ops.StringConcat: _string_concat,
        ops.StringJoin: _string_join,
        ops.StringAscii: _string_ascii,
        ops.StringFind: _string_find,
        ops.StrRight: _string_right,
        ops.Repeat: fixed_arity('REPEAT', 2),
        ops.RegexSearch: _regex_search,
        ops.RegexExtract: _regex_extract,
        ops.RegexReplace: _regex_replace,
        ops.GroupConcat: _reduction('STRING_AGG'),
        ops.IfNull: fixed_arity('IFNULL', 2),
        ops.Cast: _cast,
        ops.StructField: _struct_field,
        ops.ArrayCollect: unary('ARRAY_AGG'),
        ops.ArrayConcat: _array_concat,
        ops.ArrayIndex: _array_index,
        ops.ArrayLength: unary('ARRAY_LENGTH'),
        ops.HLLCardinality: _reduction('APPROX_COUNT_DISTINCT'),
        ops.Log: _log,
        ops.Sign: unary('SIGN'),
        ops.Modulus: fixed_arity('MOD', 2),
        ops.Date: unary('DATE'),
        # BigQuery doesn't have these operations built in.
        # ops.ArrayRepeat: _array_repeat,
        # ops.ArraySlice: _array_slice,
        ops.Literal: _literal,
        ops.Arbitrary: _arbitrary,
        ops.TimestampTruncate: _truncate('TIMESTAMP', _timestamp_units),
        ops.DateTruncate: _truncate('DATE', _date_units),
        ops.TimeTruncate: _truncate('TIME', _timestamp_units),
        ops.Time: unary('TIME'),
        ops.TimestampAdd: _timestamp_op(
            'TIMESTAMP_ADD', {'h', 'm', 's', 'ms', 'us'}
        ),
        ops.TimestampSub: _timestamp_op(
            'TIMESTAMP_DIFF', {'h', 'm', 's', 'ms', 'us'}
        ),
        ops.DateAdd: _timestamp_op('DATE_ADD', {'D', 'W', 'M', 'Q', 'Y'}),
        ops.DateSub: _timestamp_op('DATE_SUB', {'D', 'W', 'M', 'Q', 'Y'}),
        ops.TimestampNow: fixed_arity('CURRENT_TIMESTAMP', 0),
    }
)

_invalid_operations = {
    ops.Translate,
    ops.FindInSet,
    ops.Capitalize,
    ops.DateDiff,
    ops.TimestampDiff,
}

_operation_registry = {
    k: v
    for k, v in _operation_registry.items()
    if k not in _invalid_operations
}


class BigQueryExprTranslator(BaseExprTranslator):
    _registry = _operation_registry
    _rewrites = BaseExprTranslator._rewrites.copy()

    context_class = BigQueryContext

    def _trans_param(self, expr):
        op = expr.op()
        if op not in self.context.params:
            raise KeyError(op)
        return '@{}'.format(expr.get_name())


compiles = BigQueryExprTranslator.compiles
rewrites = BigQueryExprTranslator.rewrites


@compiles(ops.DayOfWeekIndex)
def bigquery_day_of_week_index(t, e):
    arg = e.op().args[0]
    arg_formatted = t.translate(arg)
    return 'MOD(EXTRACT(DAYOFWEEK FROM {}) + 5, 7)'.format(arg_formatted)


@rewrites(ops.DayOfWeekName)
def bigquery_day_of_week_name(e):
    arg = e.op().args[0]
    return arg.strftime('%A')


@compiles(ops.Divide)
def bigquery_compiles_divide(t, e):
    return 'IEEE_DIVIDE({}, {})'.format(*map(t.translate, e.op().args))


@compiles(ops.Strftime)
def compiles_strftime(translator, expr):
    arg, format_string = expr.op().args
    arg_type = arg.type()
    strftime_format_func_name = STRFTIME_FORMAT_FUNCTIONS[type(arg_type)]
    fmt_string = translator.translate(format_string)
    arg_formatted = translator.translate(arg)
    if isinstance(arg_type, dt.Timestamp):
        return 'FORMAT_{}({}, {}, {!r})'.format(
            strftime_format_func_name,
            fmt_string,
            arg_formatted,
            arg_type.timezone if arg_type.timezone is not None else 'UTC',
        )
    return 'FORMAT_{}({}, {})'.format(
        strftime_format_func_name, fmt_string, arg_formatted
    )


@compiles(ops.StringToTimestamp)
def compiles_string_to_timestamp(translator, expr):
    arg, format_string, timezone_arg = expr.op().args
    fmt_string = translator.translate(format_string)
    arg_formatted = translator.translate(arg)
    if timezone_arg is not None:
        timezone_str = translator.translate(timezone_arg)
        return 'PARSE_TIMESTAMP({}, {}, {})'.format(
            fmt_string, arg_formatted, timezone_str
        )
    return 'PARSE_TIMESTAMP({}, {})'.format(fmt_string, arg_formatted)


class BigQueryTableSetFormatter(ImpalaTableSetFormatter):
    def _quote_identifier(self, name):
        if re.match(r'^[A-Za-z][A-Za-z_0-9]*$', name):
            return name
        return '`{}`'.format(name)


class BigQuerySelect(ImpalaSelect):

    translator = BigQueryExprTranslator

    @property
    def table_set_formatter(self):
        return BigQueryTableSetFormatter


@rewrites(ops.IdenticalTo)
def identical_to(expr):
    left, right = expr.op().args
    return (left.isnull() & right.isnull()) | (left == right)


@rewrites(ops.Log2)
def log2(expr):
    (arg,) = expr.op().args
    return arg.log(2)


@rewrites(ops.Sum)
def bq_sum(expr):
    arg = expr.op().args[0]
    where = expr.op().args[1]
    if isinstance(arg, ir.BooleanColumn):
        return arg.cast('int64').sum(where=where)
    else:
        return expr


@rewrites(ops.Mean)
def bq_mean(expr):
    arg = expr.op().args[0]
    where = expr.op().args[1]
    if isinstance(arg, ir.BooleanColumn):
        return arg.cast('int64').mean(where=where)
    else:
        return expr


UNIT_FUNCS = {'s': 'SECONDS', 'ms': 'MILLIS', 'us': 'MICROS'}


@compiles(ops.TimestampFromUNIX)
def compiles_timestamp_from_unix(t, e):
    value, unit = e.op().args
    return 'TIMESTAMP_{}({})'.format(UNIT_FUNCS[unit], t.translate(value))


@compiles(ops.Floor)
def compiles_floor(t, e):
    bigquery_type = ibis_type_to_bigquery_type(e.type())
    arg = e.op().arg
    return 'CAST(FLOOR({}) AS {})'.format(t.translate(arg), bigquery_type)


@compiles(ops.CMSMedian)
def compiles_approx(translator, expr):
    expr = expr.op()
    arg = expr.arg
    where = expr.where

    if where is not None:
        arg = where.ifelse(arg, ibis.NA)

    return 'APPROX_QUANTILES({}, 2)[OFFSET(1)]'.format(
        translator.translate(arg)
    )


@compiles(ops.Covariance)
def compiles_covar(translator, expr):
    expr = expr.op()
    left = expr.left
    right = expr.right
    where = expr.where

    if expr.how == 'sample':
        how = 'SAMP'
    elif expr.how == 'pop':
        how = 'POP'
    else:
        raise ValueError(
            "Covariance with how={!r} is not supported.".format(how)
        )

    if where is not None:
        left = where.ifelse(left, ibis.NA)
        right = where.ifelse(right, ibis.NA)

    return "COVAR_{}({}, {})".format(
        how, translator.translate(left), translator.translate(right)
    )


@rewrites(ops.Any)
@rewrites(ops.All)
@rewrites(ops.NotAny)
@rewrites(ops.NotAll)
def bigquery_any_all_no_op(expr):
    return expr


@compiles(ops.Any)
def bigquery_compile_any(translator, expr):
    return "LOGICAL_OR({})".format(*map(translator.translate, expr.op().args))


@compiles(ops.NotAny)
def bigquery_compile_notany(translator, expr):
    return "LOGICAL_AND(NOT ({}))".format(
        *map(translator.translate, expr.op().args)
    )


@compiles(ops.All)
def bigquery_compile_all(translator, expr):
    return "LOGICAL_AND({})".format(*map(translator.translate, expr.op().args))


@compiles(ops.NotAll)
def bigquery_compile_notall(translator, expr):
    return "LOGICAL_OR(NOT ({}))".format(
        *map(translator.translate, expr.op().args)
    )


class BigQueryDialect(comp.Dialect):
    translator = BigQueryExprTranslator


dialect = BigQueryDialect<|MERGE_RESOLUTION|>--- conflicted
+++ resolved
@@ -13,14 +13,9 @@
 import ibis.expr.operations as ops
 import ibis.expr.types as ir
 import ibis.sql.compiler as comp
-<<<<<<< HEAD
+from ibis.backends.base_sql import BaseExprTranslator, literal
 from ibis.backends.impala import compiler as impala_compiler
 from ibis.backends.impala.compiler import (
-=======
-from ibis.backends.base_sql import BaseExprTranslator, literal
-from ibis.impala import compiler as impala_compiler
-from ibis.impala.compiler import (
->>>>>>> 46e6dffa
     ImpalaSelect,
     ImpalaTableSetFormatter,
     _reduction,
