--- conflicted
+++ resolved
@@ -21,12 +21,7 @@
     reduction,
     unary,
 )
-<<<<<<< HEAD
-from ibis.backends.impala import compiler as impala_compiler
 from ibis.backends.impala.compiler import ImpalaSelect, ImpalaTableSetFormatter
-=======
-from ibis.impala.compiler import ImpalaSelect, ImpalaTableSetFormatter
->>>>>>> f97b8e90
 
 from .datatypes import ibis_type_to_bigquery_type
 
