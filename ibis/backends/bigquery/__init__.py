"""BigQuery public API."""

from typing import Optional

import google.auth.credentials
import google.cloud.bigquery  # noqa: F401, fail early if bigquery is missing
import pydata_google_auth

import ibis.common.exceptions as com
import ibis.config
from ibis.backends.base import BaseBackend
from ibis.config import options  # noqa: F401

from .client import BigQueryClient
from .compiler import BigQueryDialect, BigQueryQueryBuilder, dialect

try:
    from .udf import udf
except ImportError:
    pass


__all__ = ('compile', 'connect', 'verify', 'udf')


with ibis.config.config_prefix('bigquery'):
    ibis.config.register_option('partition_col', 'PARTITIONTIME')


def compile(expr, params=None):
    """Compile an expression for BigQuery.

    Returns
    -------
    compiled : str

    See Also
    --------
    ibis.expr.types.Expr.compile

    """
    from .compiler import to_sql

    return to_sql(expr, dialect.make_context(params=params))


def verify(expr, params=None):
    """Check if an expression can be compiled using BigQuery."""
    try:
        compile(expr, params=params)
        return True
    except com.TranslationError:
        return False


SCOPES = ["https://www.googleapis.com/auth/bigquery"]
CLIENT_ID = (
    "546535678771-gvffde27nd83kfl6qbrnletqvkdmsese.apps.googleusercontent.com"
)
CLIENT_SECRET = "iU5ohAF2qcqrujegE3hQ1cPt"


def connect(
    project_id: Optional[str] = None,
    dataset_id: Optional[str] = None,
    credentials: Optional[google.auth.credentials.Credentials] = None,
    application_name: Optional[str] = None,
) -> BigQueryClient:
    """Create a BigQueryClient for use with Ibis.

    Parameters
    ----------
    project_id : str
        A BigQuery project id.
    dataset_id : str
        A dataset id that lives inside of the project indicated by
        `project_id`.
    credentials : google.auth.credentials.Credentials
    application_name : str
        A string identifying your application to Google API endpoints.

    Returns
    -------
    BigQueryClient

    """
    default_project_id = None

    if credentials is None:
        credentials_cache = pydata_google_auth.cache.ReadWriteCredentialsCache(
            filename="ibis.json"
        )
        credentials, default_project_id = pydata_google_auth.default(
            SCOPES,
            client_id=CLIENT_ID,
            client_secret=CLIENT_SECRET,
            credentials_cache=credentials_cache,
        )

    project_id = project_id or default_project_id

    return BigQueryClient(
        project_id,
        dataset_id=dataset_id,
        credentials=credentials,
        application_name=application_name,
    )


class Backend(BaseBackend):
    name = 'bigquery'
<<<<<<< HEAD
    builder = None
    dialect = None
=======
    builder = BigQueryQueryBuilder
    dialect = BigQueryDialect
>>>>>>> 038bde2e
    connect = connect<|MERGE_RESOLUTION|>--- conflicted
+++ resolved
@@ -109,11 +109,6 @@
 
 class Backend(BaseBackend):
     name = 'bigquery'
-<<<<<<< HEAD
-    builder = None
-    dialect = None
-=======
     builder = BigQueryQueryBuilder
     dialect = BigQueryDialect
->>>>>>> 038bde2e
     connect = connect