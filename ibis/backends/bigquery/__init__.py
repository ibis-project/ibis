--- conflicted
+++ resolved
@@ -31,102 +31,6 @@
 CLIENT_SECRET = "iU5ohAF2qcqrujegE3hQ1cPt"
 
 
-<<<<<<< HEAD
-=======
-def connect(
-    project_id: Optional[str] = None,
-    dataset_id: Optional[str] = None,
-    credentials: Optional[google.auth.credentials.Credentials] = None,
-    application_name: Optional[str] = None,
-    auth_local_webserver: bool = False,
-    auth_external_data: bool = False,
-    auth_cache: str = "default",
-) -> BigQueryClient:
-    """Create a BigQueryClient for use with Ibis.
-
-    Parameters
-    ----------
-    project_id : str
-        A BigQuery project id.
-    dataset_id : str
-        A dataset id that lives inside of the project indicated by
-        `project_id`.
-    credentials : google.auth.credentials.Credentials
-    application_name : str
-        A string identifying your application to Google API endpoints.
-    auth_local_webserver : bool
-        Use a local webserver for the user authentication.  Binds a webserver
-        to an open port on localhost between 8080 and 8089, inclusive, to
-        receive authentication token. If not set, defaults to False, which
-        requests a token via the console.
-    auth_external_data : bool
-        Authenticate using additional scopes required to `query external data
-        sources <https://cloud.google.com/bigquery/external-data-sources>`_,
-        such as Google Sheets, files in Google Cloud Storage, or files in
-        Google Drive. If not set, defaults to False, which requests the default
-        BigQuery scopes.
-    auth_cache : str
-        Selects the behavior of the credentials cache.
-
-        ``'default'``
-            Reads credentials from disk if available, otherwise authenticates
-            and caches credentials to disk.
-
-        ``'reauth'``
-            Authenticates and caches credentials to disk.
-
-        ``'none'``
-            Authenticates and does **not** cache credentials.
-
-        Defaults to ``'default'``.
-
-    Returns
-    -------
-    BigQueryClient
-
-    """
-    default_project_id = None
-
-    if credentials is None:
-        scopes = SCOPES
-        if auth_external_data:
-            scopes = EXTERNAL_DATA_SCOPES
-
-        if auth_cache == "default":
-            credentials_cache = cache.ReadWriteCredentialsCache(
-                filename="ibis.json"
-            )
-        elif auth_cache == "reauth":
-            credentials_cache = cache.WriteOnlyCredentialsCache(
-                filename="ibis.json"
-            )
-        elif auth_cache == "none":
-            credentials_cache = cache.NOOP
-        else:
-            raise ValueError(
-                f"Got unexpected value for auth_cache = '{auth_cache}'. "
-                "Expected one of 'default', 'reauth', or 'none'."
-            )
-
-        credentials, default_project_id = pydata_google_auth.default(
-            scopes,
-            client_id=CLIENT_ID,
-            client_secret=CLIENT_SECRET,
-            credentials_cache=credentials_cache,
-            use_local_webserver=auth_local_webserver,
-        )
-
-    project_id = project_id or default_project_id
-
-    return BigQueryClient(
-        project_id,
-        dataset_id=dataset_id,
-        credentials=credentials,
-        application_name=application_name,
-    )
-
-
->>>>>>> aa185d6b
 class Backend(BaseBackend):
     name = 'bigquery'
     builder = BigQueryQueryBuilder
@@ -138,6 +42,9 @@
         dataset_id: Optional[str] = None,
         credentials: Optional[google.auth.credentials.Credentials] = None,
         application_name: Optional[str] = None,
+        auth_local_webserver: bool = False,
+        auth_external_data: bool = False,
+        auth_cache: str = "default",
     ) -> BigQueryClient:
         """Create a BigQueryClient for use with Ibis.
 
@@ -151,6 +58,32 @@
         credentials : google.auth.credentials.Credentials
         application_name : str
             A string identifying your application to Google API endpoints.
+        auth_local_webserver : bool
+            Use a local webserver for the user authentication.  Binds a
+            webserver to an open port on localhost between 8080 and 8089,
+            inclusive, to receive authentication token. If not set, defaults
+            to False, which requests a token via the console.
+        auth_external_data : bool
+            Authenticate using additional scopes required to `query external
+            data sources
+            <https://cloud.google.com/bigquery/external-data-sources>`_,
+            such as Google Sheets, files in Google Cloud Storage, or files in
+            Google Drive. If not set, defaults to False, which requests the
+            default BigQuery scopes.
+        auth_cache : str
+            Selects the behavior of the credentials cache.
+
+            ``'default'``
+                Reads credentials from disk if available, otherwise
+                authenticates and caches credentials to disk.
+
+            ``'reauth'``
+                Authenticates and caches credentials to disk.
+
+            ``'none'``
+                Authenticates and does **not** cache credentials.
+
+            Defaults to ``'default'``.
 
         Returns
         -------
@@ -160,13 +93,32 @@
         default_project_id = None
 
         if credentials is None:
-            cache_func = pydata_google_auth.cache.ReadWriteCredentialsCache
-            credentials_cache = cache_func(filename="ibis.json")
+            scopes = SCOPES
+            if auth_external_data:
+                scopes = EXTERNAL_DATA_SCOPES
+
+            if auth_cache == "default":
+                credentials_cache = cache.ReadWriteCredentialsCache(
+                    filename="ibis.json"
+                )
+            elif auth_cache == "reauth":
+                credentials_cache = cache.WriteOnlyCredentialsCache(
+                    filename="ibis.json"
+                )
+            elif auth_cache == "none":
+                credentials_cache = cache.NOOP
+            else:
+                raise ValueError(
+                    f"Got unexpected value for auth_cache = '{auth_cache}'. "
+                    "Expected one of 'default', 'reauth', or 'none'."
+                )
+
             credentials, default_project_id = pydata_google_auth.default(
-                SCOPES,
+                scopes,
                 client_id=CLIENT_ID,
                 client_secret=CLIENT_SECRET,
                 credentials_cache=credentials_cache,
+                use_local_webserver=auth_local_webserver,
             )
 
         project_id = project_id or default_project_id
