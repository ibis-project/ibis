--- conflicted
+++ resolved
@@ -10,18 +10,13 @@
 import ibis.config
 from ibis.backends.base import BaseBackend
 
-<<<<<<< HEAD
 from .client import (
     BigQueryClient,
     BigQueryDatabase,
     BigQueryQuery,
     BigQueryTable,
 )
-from .compiler import BigQueryDialect, BigQueryQueryBuilder, dialect
-=======
-from .client import BigQueryClient
 from .compiler import BigQueryDialect, BigQueryQueryBuilder
->>>>>>> ccdc6dde
 
 try:
     from .udf import udf  # noqa F401
@@ -41,67 +36,13 @@
 CLIENT_SECRET = "iU5ohAF2qcqrujegE3hQ1cPt"
 
 
-<<<<<<< HEAD
-def connect(
-    project_id: Optional[str] = None,
-    dataset_id: Optional[str] = None,
-    credentials: Optional[google.auth.credentials.Credentials] = None,
-    application_name: Optional[str] = None,
-) -> BigQueryClient:
-    """Create a BigQueryClient for use with Ibis.
-
-    Parameters
-    ----------
-    project_id : str
-        A BigQuery project id.
-    dataset_id : str
-        A dataset id that lives inside of the project indicated by
-        `project_id`.
-    credentials : google.auth.credentials.Credentials
-    application_name : str
-        A string identifying your application to Google API endpoints.
-
-    Returns
-    -------
-    BigQueryClient
-
-    """
-    default_project_id = None
-
-    if credentials is None:
-        credentials_cache = pydata_google_auth.cache.ReadWriteCredentialsCache(
-            filename="ibis.json"
-        )
-        credentials, default_project_id = pydata_google_auth.default(
-            SCOPES,
-            client_id=CLIENT_ID,
-            client_secret=CLIENT_SECRET,
-            credentials_cache=credentials_cache,
-        )
-
-    project_id = project_id or default_project_id
-
-    return BigQueryClient(
-        backend=Backend,
-        project_id=project_id,
-        dataset_id=dataset_id,
-        credentials=credentials,
-        application_name=application_name,
-    )
-
-
-=======
->>>>>>> ccdc6dde
 class Backend(BaseBackend):
     name = 'bigquery'
     builder = BigQueryQueryBuilder
     dialect = BigQueryDialect
-<<<<<<< HEAD
     query_class = BigQueryQuery
     database_class = BigQueryDatabase
     table_class = BigQueryTable
-    connect = connect
-=======
 
     def connect(
         self,
@@ -191,12 +132,12 @@
         project_id = project_id or default_project_id
 
         return BigQueryClient(
-            project_id,
+            backend=self,
+            project_id=project_id,
             dataset_id=dataset_id,
             credentials=credentials,
             application_name=application_name,
         )
 
     def register_options(self):
-        ibis.config.register_option('partition_col', 'PARTITIONTIME')
->>>>>>> ccdc6dde
+        ibis.config.register_option('partition_col', 'PARTITIONTIME')