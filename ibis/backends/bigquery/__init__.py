"""BigQuery public API."""

from typing import Optional

import google.auth.credentials
import google.cloud.bigquery  # noqa: F401, fail early if bigquery is missing
import pydata_google_auth

import ibis.common.exceptions as com
import ibis.config
from ibis.backends.base import BaseBackend
from ibis.config import options  # noqa: F401

from .client import BigQueryClient
from .compiler import BigQueryDialect, BigQueryQueryBuilder, dialect

try:
    from .udf import udf
except ImportError:
    pass


__all__ = ('compile', 'connect', 'verify', 'udf')


def compile(expr, params=None):
    """Compile an expression for BigQuery.

    Returns
    -------
    compiled : str

    See Also
    --------
    ibis.expr.types.Expr.compile

    """
    from .compiler import to_sql

    return to_sql(expr, dialect.make_context(params=params))


def verify(expr, params=None):
    """Check if an expression can be compiled using BigQuery."""
    try:
        compile(expr, params=params)
        return True
    except com.TranslationError:
        return False


SCOPES = ["https://www.googleapis.com/auth/bigquery"]
CLIENT_ID = (
    "546535678771-gvffde27nd83kfl6qbrnletqvkdmsese.apps.googleusercontent.com"
)
CLIENT_SECRET = "iU5ohAF2qcqrujegE3hQ1cPt"


def connect(
    project_id: Optional[str] = None,
    dataset_id: Optional[str] = None,
    credentials: Optional[google.auth.credentials.Credentials] = None,
    application_name: Optional[str] = None,
) -> BigQueryClient:
    """Create a BigQueryClient for use with Ibis.

    Parameters
    ----------
    project_id : str
        A BigQuery project id.
    dataset_id : str
        A dataset id that lives inside of the project indicated by
        `project_id`.
    credentials : google.auth.credentials.Credentials
    application_name : str
        A string identifying your application to Google API endpoints.

    Returns
    -------
    BigQueryClient

    """
    default_project_id = None

    if credentials is None:
        credentials_cache = pydata_google_auth.cache.ReadWriteCredentialsCache(
            filename="ibis.json"
        )
        credentials, default_project_id = pydata_google_auth.default(
            SCOPES,
            client_id=CLIENT_ID,
            client_secret=CLIENT_SECRET,
            credentials_cache=credentials_cache,
        )

    project_id = project_id or default_project_id

    return BigQueryClient(
        project_id,
        dataset_id=dataset_id,
        credentials=credentials,
        application_name=application_name,
    )


class Backend(BaseBackend):
    name = 'bigquery'
<<<<<<< HEAD
    buider = None
    dialect = None
    connect = connect

    def register_options(self):
        ibis.config.register_option('partition_col', 'PARTITIONTIME')
=======
    builder = BigQueryQueryBuilder
    dialect = BigQueryDialect
    connect = connect
>>>>>>> 038bde2e
<|MERGE_RESOLUTION|>--- conflicted
+++ resolved
@@ -105,15 +105,9 @@
 
 class Backend(BaseBackend):
     name = 'bigquery'
-<<<<<<< HEAD
-    buider = None
-    dialect = None
+    builder = BigQueryQueryBuilder
+    dialect = BigQueryDialect
     connect = connect
 
     def register_options(self):
-        ibis.config.register_option('partition_col', 'PARTITIONTIME')
-=======
-    builder = BigQueryQueryBuilder
-    dialect = BigQueryDialect
-    connect = connect
->>>>>>> 038bde2e
+        ibis.config.register_option('partition_col', 'PARTITIONTIME')