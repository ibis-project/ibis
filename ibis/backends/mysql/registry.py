import pandas as pd
import sqlalchemy as sa

<<<<<<< HEAD
import ibis
import ibis.backends.base_sqlalchemy.alchemy as alch
=======
>>>>>>> 2d07ff6d
import ibis.common.exceptions as com
import ibis.expr.datatypes as dt
import ibis.expr.operations as ops
import ibis.expr.types as ir
from ibis.backends.base.sql.alchemy import (
    fixed_arity,
    infix_op,
    reduction,
    sqlalchemy_operation_registry,
    sqlalchemy_window_functions_registry,
    unary,
    variance_reduction,
)

operation_registry = sqlalchemy_operation_registry.copy()

# NOTE: window functions are available from MySQL 8 and MariaDB 10.2
operation_registry.update(sqlalchemy_window_functions_registry)


def _substr(t, expr):
    f = sa.func.substr

    arg, start, length = expr.op().args

    sa_arg = t.translate(arg)
    sa_start = t.translate(start)

    if length is None:
        return f(sa_arg, sa_start + 1)
    else:
        sa_length = t.translate(length)
        return f(sa_arg, sa_start + 1, sa_length)


def _string_find(t, expr):
    arg, substr, start, _ = expr.op().args

    if start is not None:
        raise NotImplementedError

    sa_arg = t.translate(arg)
    sa_substr = t.translate(substr)

    return sa.func.locate(sa_arg, sa_substr) - 1


def _capitalize(t, expr):
    (arg,) = expr.op().args
    sa_arg = t.translate(arg)
    return sa.func.concat(
        sa.func.ucase(sa.func.left(sa_arg, 1)), sa.func.substring(sa_arg, 2)
    )


def _extract(fmt):
    def translator(t, expr):
        (arg,) = expr.op().args
        sa_arg = t.translate(arg)
        if fmt == 'millisecond':
            return sa.extract('microsecond', sa_arg) % 1000
        return sa.extract(fmt, sa_arg)

    return translator


_truncate_formats = {
    's': '%Y-%m-%d %H:%i:%s',
    'm': '%Y-%m-%d %H:%i:00',
    'h': '%Y-%m-%d %H:00:00',
    'D': '%Y-%m-%d',
    # 'W': 'week',
    'M': '%Y-%m-01',
    'Y': '%Y-01-01',
}


def _truncate(t, expr):
    arg, unit = expr.op().args
    sa_arg = t.translate(arg)
    try:
        fmt = _truncate_formats[unit]
    except KeyError:
        raise com.UnsupportedOperationError(
            'Unsupported truncate unit {}'.format(unit)
        )
    return sa.func.date_format(sa_arg, fmt)


def _cast(t, expr):
    arg, typ = expr.op().args

    sa_arg = t.translate(arg)
    sa_type = t.get_sqla_type(typ)

    # specialize going from an integer type to a timestamp
    if isinstance(arg.type(), dt.Integer) and isinstance(sa_type, sa.DateTime):
        return sa.func.timezone('UTC', sa.func.to_timestamp(sa_arg))

    if arg.type().equals(dt.binary) and typ.equals(dt.string):
        return sa.func.encode(sa_arg, 'escape')

    if typ.equals(dt.binary):
        #  decode yields a column of memoryview which is annoying to deal with
        # in pandas. CAST(expr AS BYTEA) is correct and returns byte strings.
        return sa.cast(sa_arg, sa.LargeBinary())

    return sa.cast(sa_arg, sa_type)


def _log(t, expr):
    arg, base = expr.op().args
    sa_arg = t.translate(arg)
    sa_base = t.translate(base)
    return sa.func.log(sa_base, sa_arg)


def _identical_to(t, expr):
    left, right = args = expr.op().args
    if left.equals(right):
        return True
    else:
        left, right = map(t.translate, args)
        return left.op('<=>')(right)


def _round(t, expr):
    arg, digits = expr.op().args
    sa_arg = t.translate(arg)

    if digits is None:
        sa_digits = 0
    else:
        sa_digits = t.translate(digits)

    return sa.func.round(sa_arg, sa_digits)


def _floor_divide(t, expr):
    left, right = map(t.translate, expr.op().args)
    return sa.func.floor(left / right)


def _string_join(t, expr):
    sep, elements = expr.op().args
    return sa.func.concat_ws(t.translate(sep), *map(t.translate, elements))


def _interval_from_integer(t, expr):
    arg, unit = expr.op().args
    if unit in {'ms', 'ns'}:
        raise com.UnsupportedOperationError(
            'MySQL does not allow operation '
            'with INTERVAL offset {}'.format(unit)
        )

    sa_arg = t.translate(arg)
    text_unit = expr.type().resolution.upper()

    # XXX: Is there a better way to handle this? I.e. can we somehow use
    # the existing bind parameter produced by translate and reuse its name in
    # the string passed to sa.text?
    if isinstance(sa_arg, sa.sql.elements.BindParameter):
        return sa.text('INTERVAL :arg {}'.format(text_unit)).bindparams(
            arg=sa_arg.value
        )
    return sa.text('INTERVAL {} {}'.format(sa_arg, text_unit))


def _timestamp_diff(t, expr):
    left, right = expr.op().args
    sa_left = t.translate(left)
    sa_right = t.translate(right)
    return sa.func.timestampdiff(sa.text('SECOND'), sa_right, sa_left)


def _literal(t, expr):
    if isinstance(expr, ir.IntervalScalar):
        if expr.type().unit in {'ms', 'ns'}:
            raise com.UnsupportedOperationError(
                'MySQL does not allow operation '
                'with INTERVAL offset {}'.format(expr.type().unit)
            )
        text_unit = expr.type().resolution.upper()
        value = expr.op().value
        return sa.text('INTERVAL :value {}'.format(text_unit)).bindparams(
            value=value
        )
    elif isinstance(expr, ir.SetScalar):
        return list(map(sa.literal, expr.op().value))
    else:
        value = expr.op().value
        if isinstance(value, pd.Timestamp):
            value = value.to_pydatetime()
        return sa.literal(value)


def _random(t, expr):
    return sa.func.random()


def _group_concat(t, expr):
    op = expr.op()
    arg, sep, where = op.args
    if where is not None:
        case = where.ifelse(arg, ibis.NA)
        arg = t.translate(case)
    else:
        arg = t.translate(arg)
    return sa.func.group_concat(arg.op('SEPARATOR')(t.translate(sep)))


operation_registry.update(
    {
        ops.Literal: _literal,
        # strings
        ops.Substring: _substr,
        ops.StringFind: _string_find,
        ops.Capitalize: _capitalize,
        ops.RegexSearch: infix_op('REGEXP'),
        # math
        ops.Log: _log,
        ops.Log2: unary(sa.func.log2),
        ops.Log10: unary(sa.func.log10),
        ops.Round: _round,
        ops.RandomScalar: _random,
        # dates and times
        ops.Date: unary(sa.func.date),
        ops.DateAdd: infix_op('+'),
        ops.DateSub: infix_op('-'),
        ops.DateDiff: fixed_arity(sa.func.datediff, 2),
        ops.TimestampAdd: infix_op('+'),
        ops.TimestampSub: infix_op('-'),
        ops.TimestampDiff: _timestamp_diff,
        ops.DateTruncate: _truncate,
        ops.TimestampTruncate: _truncate,
        ops.IntervalFromInteger: _interval_from_integer,
        ops.Strftime: fixed_arity(sa.func.date_format, 2),
        ops.ExtractYear: _extract('year'),
        ops.ExtractMonth: _extract('month'),
        ops.ExtractDay: _extract('day'),
        ops.ExtractDayOfYear: unary('dayofyear'),
        ops.ExtractQuarter: _extract('quarter'),
        ops.ExtractEpochSeconds: unary('UNIX_TIMESTAMP'),
        ops.ExtractWeekOfYear: fixed_arity('weekofyear', 1),
        ops.ExtractHour: _extract('hour'),
        ops.ExtractMinute: _extract('minute'),
        ops.ExtractSecond: _extract('second'),
        ops.ExtractMillisecond: _extract('millisecond'),
        # reductions
        ops.BitAnd: reduction(sa.func.bit_and),
        ops.BitOr: reduction(sa.func.bit_or),
        ops.BitXor: reduction(sa.func.bit_xor),
        ops.Variance: variance_reduction('var'),
        ops.StandardDev: variance_reduction('stddev'),
        ops.IdenticalTo: _identical_to,
        ops.TimestampNow: fixed_arity(sa.func.now, 0),
        # others
        ops.GroupConcat: _group_concat,
    }
)<|MERGE_RESOLUTION|>--- conflicted
+++ resolved
@@ -1,11 +1,7 @@
 import pandas as pd
 import sqlalchemy as sa
 
-<<<<<<< HEAD
 import ibis
-import ibis.backends.base_sqlalchemy.alchemy as alch
-=======
->>>>>>> 2d07ff6d
 import ibis.common.exceptions as com
 import ibis.expr.datatypes as dt
 import ibis.expr.operations as ops
