--- conflicted
+++ resolved
@@ -2,263 +2,11 @@
 import sqlalchemy.dialects.mysql as mysql
 
 import ibis
-<<<<<<< HEAD
-import ibis.common.exceptions as com
 import ibis.expr.datatypes as dt
 import ibis.expr.operations as ops
-import ibis.expr.types as ir
-from ibis.backends.base.sql.alchemy import (
-    AlchemyExprTranslator,
-    fixed_arity,
-    infix_op,
-    reduction,
-    sqlalchemy_operation_registry,
-    sqlalchemy_window_functions_registry,
-    unary,
-    variance_reduction,
-)
-
-_operation_registry = sqlalchemy_operation_registry.copy()
-
-# NOTE: window functions are available from MySQL 8 and MariaDB 10.2
-_operation_registry.update(sqlalchemy_window_functions_registry)
-
-
-def _substr(t, expr):
-    f = sa.func.substr
-
-    arg, start, length = expr.op().args
-
-    sa_arg = t.translate(arg)
-    sa_start = t.translate(start)
-
-    if length is None:
-        return f(sa_arg, sa_start + 1)
-    else:
-        sa_length = t.translate(length)
-        return f(sa_arg, sa_start + 1, sa_length)
-
-
-def _string_find(t, expr):
-    arg, substr, start, _ = expr.op().args
-
-    if start is not None:
-        raise NotImplementedError
-
-    sa_arg = t.translate(arg)
-    sa_substr = t.translate(substr)
-
-    return sa.func.locate(sa_arg, sa_substr) - 1
-
-
-def _capitalize(t, expr):
-    (arg,) = expr.op().args
-    sa_arg = t.translate(arg)
-    return sa.func.concat(
-        sa.func.ucase(sa.func.left(sa_arg, 1)), sa.func.substring(sa_arg, 2)
-    )
-
-
-def _extract(fmt):
-    def translator(t, expr):
-        (arg,) = expr.op().args
-        sa_arg = t.translate(arg)
-        if fmt == 'millisecond':
-            return sa.extract('microsecond', sa_arg) % 1000
-        return sa.extract(fmt, sa_arg)
-
-    return translator
-
-
-_truncate_formats = {
-    's': '%Y-%m-%d %H:%i:%s',
-    'm': '%Y-%m-%d %H:%i:00',
-    'h': '%Y-%m-%d %H:00:00',
-    'D': '%Y-%m-%d',
-    # 'W': 'week',
-    'M': '%Y-%m-01',
-    'Y': '%Y-01-01',
-}
-
-
-def _truncate(t, expr):
-    arg, unit = expr.op().args
-    sa_arg = t.translate(arg)
-    try:
-        fmt = _truncate_formats[unit]
-    except KeyError:
-        raise com.UnsupportedOperationError(
-            'Unsupported truncate unit {}'.format(unit)
-        )
-    return sa.func.date_format(sa_arg, fmt)
-
-
-def _cast(t, expr):
-    arg, typ = expr.op().args
-
-    sa_arg = t.translate(arg)
-    sa_type = t.get_sqla_type(typ)
-
-    # specialize going from an integer type to a timestamp
-    if isinstance(arg.type(), dt.Integer) and isinstance(sa_type, sa.DateTime):
-        return sa.func.timezone('UTC', sa.func.to_timestamp(sa_arg))
-
-    if arg.type().equals(dt.binary) and typ.equals(dt.string):
-        return sa.func.encode(sa_arg, 'escape')
-
-    if typ.equals(dt.binary):
-        #  decode yields a column of memoryview which is annoying to deal with
-        # in pandas. CAST(expr AS BYTEA) is correct and returns byte strings.
-        return sa.cast(sa_arg, sa.LargeBinary())
-
-    return sa.cast(sa_arg, sa_type)
-
-
-def _log(t, expr):
-    arg, base = expr.op().args
-    sa_arg = t.translate(arg)
-    sa_base = t.translate(base)
-    return sa.func.log(sa_base, sa_arg)
-
-
-def _identical_to(t, expr):
-    left, right = args = expr.op().args
-    if left.equals(right):
-        return True
-    else:
-        left, right = map(t.translate, args)
-        return left.op('<=>')(right)
-
-
-def _round(t, expr):
-    arg, digits = expr.op().args
-    sa_arg = t.translate(arg)
-
-    if digits is None:
-        sa_digits = 0
-    else:
-        sa_digits = t.translate(digits)
-
-    return sa.func.round(sa_arg, sa_digits)
-
-
-def _floor_divide(t, expr):
-    left, right = map(t.translate, expr.op().args)
-    return sa.func.floor(left / right)
-
-
-def _string_join(t, expr):
-    sep, elements = expr.op().args
-    return sa.func.concat_ws(t.translate(sep), *map(t.translate, elements))
-
-
-def _interval_from_integer(t, expr):
-    arg, unit = expr.op().args
-    if unit in {'ms', 'ns'}:
-        raise com.UnsupportedOperationError(
-            'MySQL does not allow operation '
-            'with INTERVAL offset {}'.format(unit)
-        )
-
-    sa_arg = t.translate(arg)
-    text_unit = expr.type().resolution.upper()
-
-    # XXX: Is there a better way to handle this? I.e. can we somehow use
-    # the existing bind parameter produced by translate and reuse its name in
-    # the string passed to sa.text?
-    if isinstance(sa_arg, sa.sql.elements.BindParameter):
-        return sa.text('INTERVAL :arg {}'.format(text_unit)).bindparams(
-            arg=sa_arg.value
-        )
-    return sa.text('INTERVAL {} {}'.format(sa_arg, text_unit))
-
-
-def _timestamp_diff(t, expr):
-    left, right = expr.op().args
-    sa_left = t.translate(left)
-    sa_right = t.translate(right)
-    return sa.func.timestampdiff(sa.text('SECOND'), sa_right, sa_left)
-
-
-def _literal(t, expr):
-    if isinstance(expr, ir.IntervalScalar):
-        if expr.type().unit in {'ms', 'ns'}:
-            raise com.UnsupportedOperationError(
-                'MySQL does not allow operation '
-                'with INTERVAL offset {}'.format(expr.type().unit)
-            )
-        text_unit = expr.type().resolution.upper()
-        value = expr.op().value
-        return sa.text('INTERVAL :value {}'.format(text_unit)).bindparams(
-            value=value
-        )
-    elif isinstance(expr, ir.SetScalar):
-        return list(map(sa.literal, expr.op().value))
-    else:
-        value = expr.op().value
-        if isinstance(value, pd.Timestamp):
-            value = value.to_pydatetime()
-        return sa.literal(value)
-
-
-def _random(t, expr):
-    return sa.func.random()
-
-
-_operation_registry.update(
-    {
-        ops.Literal: _literal,
-        # strings
-        ops.Substring: _substr,
-        ops.StringFind: _string_find,
-        ops.Capitalize: _capitalize,
-        ops.RegexSearch: infix_op('REGEXP'),
-        # math
-        ops.Log: _log,
-        ops.Log2: unary(sa.func.log2),
-        ops.Log10: unary(sa.func.log10),
-        ops.Round: _round,
-        ops.RandomScalar: _random,
-        # dates and times
-        ops.Date: unary(sa.func.date),
-        ops.DateAdd: infix_op('+'),
-        ops.DateSub: infix_op('-'),
-        ops.DateDiff: fixed_arity(sa.func.datediff, 2),
-        ops.TimestampAdd: infix_op('+'),
-        ops.TimestampSub: infix_op('-'),
-        ops.TimestampDiff: _timestamp_diff,
-        ops.DateTruncate: _truncate,
-        ops.TimestampTruncate: _truncate,
-        ops.IntervalFromInteger: _interval_from_integer,
-        ops.Strftime: fixed_arity(sa.func.date_format, 2),
-        ops.ExtractYear: _extract('year'),
-        ops.ExtractMonth: _extract('month'),
-        ops.ExtractDay: _extract('day'),
-        ops.ExtractDayOfYear: unary('dayofyear'),
-        ops.ExtractQuarter: _extract('quarter'),
-        ops.ExtractEpochSeconds: unary('UNIX_TIMESTAMP'),
-        ops.ExtractWeekOfYear: fixed_arity('weekofyear', 1),
-        ops.ExtractHour: _extract('hour'),
-        ops.ExtractMinute: _extract('minute'),
-        ops.ExtractSecond: _extract('second'),
-        ops.ExtractMillisecond: _extract('millisecond'),
-        # reductions
-        ops.BitAnd: reduction(sa.func.bit_and),
-        ops.BitOr: reduction(sa.func.bit_or),
-        ops.BitXor: reduction(sa.func.bit_xor),
-        ops.Variance: variance_reduction('var'),
-        ops.StandardDev: variance_reduction('stddev'),
-        ops.IdenticalTo: _identical_to,
-        ops.TimestampNow: fixed_arity(sa.func.now, 0),
-    }
-)
-=======
-import ibis.backends.base_sqlalchemy.alchemy as alch
-import ibis.expr.datatypes as dt
-import ibis.expr.operations as ops
+from ibis.backends.base.sql.alchemy import AlchemyExprTranslator
 
 from .registry import operation_registry
->>>>>>> e0f2f0ab
 
 
 def add_operation(op, translation_func):
@@ -266,16 +14,9 @@
 
 
 class MySQLExprTranslator(AlchemyExprTranslator):
-
-<<<<<<< HEAD
-    _registry = _operation_registry
+    _registry = operation_registry
     _rewrites = AlchemyExprTranslator._rewrites.copy()
     _type_map = AlchemyExprTranslator._type_map.copy()
-=======
-    _registry = operation_registry
-    _rewrites = alch.AlchemyExprTranslator._rewrites.copy()
-    _type_map = alch.AlchemyExprTranslator._type_map.copy()
->>>>>>> e0f2f0ab
     _type_map.update(
         {
             dt.Boolean: mysql.BOOLEAN,
