from __future__ import annotations

from datetime import date
from operator import methodcaller

import pandas as pd
import pandas.testing as tm
import pytest
import sqlglot as sg
from pytest import param

import ibis
import ibis.expr.datatypes as dt
from ibis import udf
from ibis.backends.mysql.tests.conftest import (
    IBIS_TEST_MYSQL_DB,
    MYSQL_HOST,
    MYSQL_PASS,
    MYSQL_USER,
)
from ibis.backends.tests.errors import MySQLOperationalError
from ibis.util import gen_name

MYSQL_TYPES = [
    param("tinyint", dt.int8, id="tinyint"),
    param("int1", dt.int8, id="int1"),
    param("boolean", dt.int8, id="boolean"),
    param("smallint", dt.int16, id="smallint"),
    param("int2", dt.int16, id="int2"),
    param("mediumint", dt.int32, id="mediumint"),
    param("int3", dt.int32, id="int3"),
    param("int", dt.int32, id="int"),
    param("int4", dt.int32, id="int4"),
    param("integer", dt.int32, id="integer"),
    param("bigint", dt.int64, id="bigint"),
    param("decimal", dt.Decimal(10, 0), id="decimal"),
    param("decimal(5, 2)", dt.Decimal(5, 2), id="decimal_5_2"),
    param("dec", dt.Decimal(10, 0), id="dec"),
    param("numeric", dt.Decimal(10, 0), id="numeric"),
    param("fixed", dt.Decimal(10, 0), id="fixed"),
    param("float", dt.float32, id="float"),
    param("double", dt.float64, id="double"),
    param("timestamp", dt.Timestamp("UTC"), id="timestamp"),
    param("date", dt.date, id="date"),
    param("time", dt.time, id="time"),
    param("datetime", dt.timestamp, id="datetime"),
    param("year", dt.int8, id="year"),
    param("char(32)", dt.string, id="char"),
    param("char byte", dt.binary, id="char_byte"),
    param("varchar(42)", dt.string, id="varchar"),
    param("mediumtext", dt.string, id="mediumtext"),
    param("text", dt.string, id="text"),
    param("binary(42)", dt.binary, id="binary"),
    param("varbinary(42)", dt.binary, id="varbinary"),
    param("bit(1)", dt.int8, id="bit_1"),
    param("bit(9)", dt.int16, id="bit_9"),
    param("bit(17)", dt.int32, id="bit_17"),
    param("bit(33)", dt.int64, id="bit_33"),
    # mariadb doesn't have a distinct json type
    param("enum('small', 'medium', 'large')", dt.string, id="enum"),
    param("set('a', 'b', 'c', 'd')", dt.Array(dt.string), id="set"),
    param("mediumblob", dt.binary, id="mediumblob"),
    param("blob", dt.binary, id="blob"),
] + [
    param(
        f"datetime({scale:d})",
        dt.Timestamp(scale=scale or None),
        id=f"datetime{scale:d}",
    )
    for scale in range(7)
]


@pytest.mark.parametrize(("mysql_type", "expected_type"), MYSQL_TYPES)
def test_get_schema_from_query(con, mysql_type, expected_type):
    raw_name = ibis.util.guid()
    name = sg.to_identifier(raw_name, quoted=True).sql("mysql")
    expected_schema = ibis.schema(dict(x=expected_type))

    # temporary tables get cleaned up by the db when the session ends, so we
    # don't need to explicitly drop the table
    with con.begin() as c:
        c.execute(f"CREATE TEMPORARY TABLE {name} (x {mysql_type})")

    result_schema = con._get_schema_using_query(f"SELECT * FROM {name}")
    assert result_schema == expected_schema

    t = con.table(raw_name)
    assert t.schema() == expected_schema


@pytest.mark.parametrize(
    ("mysql_type", "get_schema_expected_type", "table_expected_type"),
    [
        param("json", dt.binary, dt.string, id="json"),
        param("inet6", dt.binary, dt.inet, id="inet"),
        param("uuid", dt.binary, dt.uuid, id="uuid"),
    ],
)
def test_get_schema_from_query_special_cases(
    con, mysql_type, get_schema_expected_type, table_expected_type
):
    raw_name = ibis.util.guid()
    name = sg.to_identifier(raw_name, quoted=True).sql("mysql")
    get_schema_expected_schema = ibis.schema(dict(x=get_schema_expected_type))
    table_expected_schema = ibis.schema(dict(x=table_expected_type))

    # temporary tables get cleaned up by the db when the session ends, so we
    # don't need to explicitly drop the table
    with con.begin() as c:
        c.execute(f"CREATE TEMPORARY TABLE {name} (x {mysql_type})")

    result_schema = con._get_schema_using_query(f"SELECT * FROM {name}")
    assert result_schema == get_schema_expected_schema

    t = con.table(raw_name)
    assert t.schema() == table_expected_schema


@pytest.mark.parametrize("coltype", ["TINYBLOB", "MEDIUMBLOB", "BLOB", "LONGBLOB"])
def test_blob_type(con, coltype):
    tmp = f"tmp_{ibis.util.guid()}"
    with con.begin() as c:
        c.execute(f"CREATE TEMPORARY TABLE {tmp} (a {coltype})")
    t = con.table(tmp)
    assert t.schema() == ibis.schema({"a": dt.binary})


@pytest.fixture(scope="session")
def tmp_t(con):
    with con.begin() as c:
        c.execute("CREATE TABLE IF NOT EXISTS test_schema.t (x INET6)")
    yield "t"
    with con.begin() as c:
        c.execute("DROP TABLE IF EXISTS test_schema.t")


def test_get_schema_from_query_other_schema(con, tmp_t):
    t = con.table(tmp_t, database="test_schema")
    assert t.schema() == ibis.schema({"x": dt.inet})


def test_zero_timestamp_data(con):
    sql = """
    CREATE TEMPORARY TABLE ztmp_date_issue
    (
        name      CHAR(10) NULL,
        tradedate DATETIME NOT NULL,
        date      DATETIME NULL
    )
    """
    with con.begin() as c:
        c.execute(sql)
        c.execute(
            """
            INSERT INTO ztmp_date_issue VALUES
                ('C', '2018-10-22', 0),
                ('B', '2017-06-07', 0),
                ('C', '2022-12-21', 0)
            """
        )
    t = con.table("ztmp_date_issue")
    result = t.execute()
    expected = pd.DataFrame(
        {
            "name": ["C", "B", "C"],
            "tradedate": pd.to_datetime(
                [date(2018, 10, 22), date(2017, 6, 7), date(2022, 12, 21)]
            ),
            "date": [pd.NaT, pd.NaT, pd.NaT],
        }
    )
    tm.assert_frame_equal(result, expected)


@pytest.fixture(scope="module")
def enum_t(con):
    name = gen_name("mysql_enum_test")
    with con.begin() as cur:
        cur.execute(
            f"CREATE TEMPORARY TABLE {name} (sml ENUM('small', 'medium', 'large'))"
        )
        cur.execute(f"INSERT INTO {name} VALUES ('small')")

    yield con.table(name)
    con.drop_table(name, force=True)


@pytest.mark.parametrize(
    ("expr_fn", "expected"),
    [
        (methodcaller("startswith", "s"), pd.Series([True], name="sml")),
        (methodcaller("endswith", "m"), pd.Series([False], name="sml")),
        (methodcaller("re_search", "mall"), pd.Series([True], name="sml")),
        (methodcaller("lstrip"), pd.Series(["small"], name="sml")),
        (methodcaller("rstrip"), pd.Series(["small"], name="sml")),
        (methodcaller("strip"), pd.Series(["small"], name="sml")),
    ],
    ids=["startswith", "endswith", "re_search", "lstrip", "rstrip", "strip"],
)
def test_enum_as_string(enum_t, expr_fn, expected):
    expr = expr_fn(enum_t.sml).name("sml")
    res = expr.execute()
    tm.assert_series_equal(res, expected)


def test_builtin_scalar_udf(con):
    @udf.scalar.builtin
    def soundex(a: str) -> str:
        """Soundex of a string."""

    expr = soundex("foo")
    result = con.execute(expr)
    assert result == "F000"


def test_builtin_agg_udf(con):
    @udf.agg.builtin
    def json_arrayagg(a) -> str:
        """Glom together some JSON."""

    ft = con.tables.functional_alltypes[:5]
    expr = json_arrayagg(ft.string_col)
    result = expr.execute()
    expected = '["0","1","2","3","4"]'
    assert result == expected


def test_list_tables(con):
    mysql_tables = {
        "column_stats",
        "columns_priv",
        "db",
        "event",
        "func",
    }
    assert con.tables

<<<<<<< HEAD
    with pytest.warns(FutureWarning):
        assert mysql_tables.issubset(con.list_tables(schema="mysql"))

    assert mysql_tables.issubset(con.ddl.list_tables(database="mysql"))
    assert mysql_tables.issubset(con.ddl.list_tables(database=("mysql",)))
=======
    assert mysql_tables.issubset(con.list_tables(database="mysql"))
    assert mysql_tables.issubset(con.list_tables(database=("mysql",)))
>>>>>>> c62efce8


def test_invalid_port():
    port = 4000
    url = f"mysql://{MYSQL_USER}:{MYSQL_PASS}@{MYSQL_HOST}:{port}/{IBIS_TEST_MYSQL_DB}"
    with pytest.raises(MySQLOperationalError):
        ibis.connect(url)<|MERGE_RESOLUTION|>--- conflicted
+++ resolved
@@ -236,16 +236,8 @@
     }
     assert con.tables
 
-<<<<<<< HEAD
-    with pytest.warns(FutureWarning):
-        assert mysql_tables.issubset(con.list_tables(schema="mysql"))
-
-    assert mysql_tables.issubset(con.ddl.list_tables(database="mysql"))
-    assert mysql_tables.issubset(con.ddl.list_tables(database=("mysql",)))
-=======
     assert mysql_tables.issubset(con.list_tables(database="mysql"))
     assert mysql_tables.issubset(con.list_tables(database=("mysql",)))
->>>>>>> c62efce8
 
 
 def test_invalid_port():
