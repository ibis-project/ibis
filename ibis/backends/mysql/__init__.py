--- conflicted
+++ resolved
@@ -510,39 +510,8 @@
                 f"got null typed columns: {null_columns}"
             )
 
-<<<<<<< HEAD
-        # only register if we haven't already done so
-        if (name := op.name) not in self.tables:
-            quoted = self.compiler.quoted
-            column_defs = [
-                sg.exp.ColumnDef(
-                    this=sg.to_identifier(colname, quoted=quoted),
-                    kind=self.compiler.type_mapper.from_ibis(typ),
-                    constraints=(
-                        None
-                        if typ.nullable
-                        else [
-                            sg.exp.ColumnConstraint(
-                                kind=sg.exp.NotNullColumnConstraint()
-                            )
-                        ]
-                    ),
-                )
-                for colname, typ in schema.items()
-            ]
-
-            create_stmt = sg.exp.Create(
-                kind="TABLE",
-                this=sg.exp.Schema(
-                    this=sg.to_identifier(name, quoted=quoted), expressions=column_defs
-                ),
-                properties=sg.exp.Properties(expressions=[sge.TemporaryProperty()]),
-            )
-            create_stmt_sql = create_stmt.sql(self.name)
-=======
         name = op.name
         quoted = self.compiler.quoted
->>>>>>> 913bc551
 
         create_stmt = sg.exp.Create(
             kind="TABLE",
