--- conflicted
+++ resolved
@@ -1,19 +1,16 @@
 from ibis.backends.base import BaseBackend
 from ibis.backends.base_sqlalchemy.alchemy import AlchemyQueryBuilder
 
-<<<<<<< HEAD
 from .client import MySQLClient, MySQLDatabase, MySQLTable
-from .compiler import MySQLDialect, dialect, rewrites  # noqa: F401
-=======
-from .client import MySQLClient
 from .compiler import MySQLDialect
->>>>>>> ccdc6dde
 
 
 class Backend(BaseBackend):
     name = 'mysql'
     builder = AlchemyQueryBuilder
     dialect = MySQLDialect
+    database_class = MySQLDatabase
+    table_class = MySQLTable
 
     def connect(
         self,
@@ -29,56 +26,6 @@
         """Create an Ibis client located at `user`:`password`@`host`:`port`
         connected to a MySQL database named `database`.
 
-<<<<<<< HEAD
-    Examples
-    --------
-    >>> import os
-    >>> import getpass
-    >>> host = os.environ.get('IBIS_TEST_MYSQL_HOST', 'localhost')
-    >>> user = os.environ.get('IBIS_TEST_MYSQL_USER', getpass.getuser())
-    >>> password = os.environ.get('IBIS_TEST_MYSQL_PASSWORD')
-    >>> database = os.environ.get('IBIS_TEST_MYSQL_DATABASE',
-    ...                           'ibis_testing')
-    >>> con = connect(
-    ...     database=database,
-    ...     host=host,
-    ...     user=user,
-    ...     password=password
-    ... )
-    >>> con.list_tables()  # doctest: +ELLIPSIS
-    [...]
-    >>> t = con.table('functional_alltypes')
-    >>> t
-    MySQLTable[table]
-      name: functional_alltypes
-      schema:
-        index : int64
-        Unnamed: 0 : int64
-        id : int32
-        bool_col : int8
-        tinyint_col : int8
-        smallint_col : int16
-        int_col : int32
-        bigint_col : int64
-        float_col : float32
-        double_col : float64
-        date_string_col : string
-        string_col : string
-        timestamp_col : timestamp
-        year : int32
-        month : int32
-    """
-    return MySQLClient(
-        backend=Backend,
-        host=host,
-        user=user,
-        password=password,
-        port=port,
-        database=database,
-        url=url,
-        driver=driver,
-    )
-=======
         Parameters
         ----------
         host : string, default 'localhost'
@@ -90,21 +37,11 @@
             Complete SQLAlchemy connection string. If passed, the other
             connection arguments are ignored.
         driver : string, default 'pymysql'
->>>>>>> ccdc6dde
 
         Returns
         -------
         MySQLClient
 
-<<<<<<< HEAD
-class Backend(BaseBackend):
-    name = 'mysql'
-    builder = AlchemyQueryBuilder
-    dialect = MySQLDialect
-    database_class = MySQLDatabase
-    table_class = MySQLTable
-    connect = connect
-=======
         Examples
         --------
         >>> import os
@@ -144,6 +81,7 @@
             month : int32
         """
         return MySQLClient(
+            backend=self,
             host=host,
             user=user,
             password=password,
@@ -151,5 +89,4 @@
             database=database,
             url=url,
             driver=driver,
-        )
->>>>>>> ccdc6dde
+        )