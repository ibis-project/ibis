--- conflicted
+++ resolved
@@ -13,12 +13,8 @@
 import pymysql
 import sqlglot as sg
 import sqlglot.expressions as sge
-<<<<<<< HEAD
 from pymysql.constants.ER import NO_SUCH_TABLE
 from pymysql.err import ProgrammingError
-=======
-from pymysql.constants import ER
->>>>>>> d4e8c111
 
 import ibis
 import ibis.backends.sql.compilers as sc
@@ -485,7 +481,7 @@
                 cur.fetchall()
         except pymysql.err.ProgrammingError as e:
             err_code, _ = e.args
-            if err_code == ER.NO_SUCH_TABLE:
+            if err_code == NO_SUCH_TABLE:
                 return False
             raise
         else:
