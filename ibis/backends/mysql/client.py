--- conflicted
+++ resolved
@@ -147,45 +147,6 @@
             )
             return self.database_class(name, new_client)
 
-<<<<<<< HEAD
-    @property
-    def client(self):
-        return self
-=======
-    def schema(self, name):
-        """Get a schema object from the current database for the schema named `name`.
-
-        Parameters
-        ----------
-        name : str
-
-        Returns
-        -------
-        schema : MySQLSchema
-            An :class:`ibis.sql.mysql.client.MySQLSchema` instance.
-
-        """
-        return self.database().schema(name)
-
-    @property
-    def current_database(self):
-        """The name of the current database this client is connected to."""
-        return self.database_name
-
-    def list_databases(self):
-        return [row.Database for row in self.con.execute('SHOW DATABASES')]
-
-    def list_schemas(self):
-        """List all the schemas in the current database."""
-        return self.inspector.get_schema_names()
-
-    def set_database(self, name):
-        raise NotImplementedError(
-            'Cannot set database with MySQL client. To use a different'
-            ' database, use client.database({!r})'.format(name)
-        )
->>>>>>> 06716304
-
     def table(self, name, database=None, schema=None):
         """Create a table expression that references a particular a table
         called `name` in a MySQL database called `database`.
