--- conflicted
+++ resolved
@@ -89,9 +89,8 @@
 
 class Backend(BaseBackend):
     name = 'pandas'
-<<<<<<< HEAD
-    buider = None
-    dialect = None
+    builder = None
+    dialect = PandasDialect
     connect = connect
 
     def register_options(self):
@@ -101,9 +100,4 @@
             'Whether enable tracing for pandas execution. '
             'See ibis.pandas.trace for details.',
             validator=ibis.config.is_bool,
-        )
-=======
-    builder = None
-    dialect = PandasDialect
-    connect = connect
->>>>>>> 038bde2e
+        )