from __future__ import absolute_import

import toolz

import ibis.config
from ibis.backends.base import BaseBackend
from ibis.backends.base_sqlalchemy.compiler import Dialect

from .client import PandasClient
from .execution import execute, execute_node
from .udf import udf

__all__ = ('connect', 'dialect', 'execute', 'udf')


<<<<<<< HEAD
with ibis.config.config_prefix('pandas'):
    ibis.config.register_option(
        'enable_trace',
        False,
        'Whether enable tracing for pandas execution. '
        'See ibis.pandas.trace for details.',
        validator=ibis.config.is_bool,
    )
=======
def connect(dictionary):
    """Construct a pandas client from a dictionary of DataFrames.

    Parameters
    ----------
    dictionary : dict

    Returns
    -------
    PandasClient
    """
    return PandasClient(dictionary)


def from_dataframe(df, name='df', client=None):
    """
    convenience function to construct an ibis table
    from a DataFrame

    Parameters
    ----------
    df : DataFrame
    name : str, default 'df'
    client : Client, default new PandasClient
        client dictionary will be mutated with the
        name of the DataFrame

    Returns
    -------
    Table
    """

    if client is None:
        return connect({name: df}).table(name)
    client.dictionary[name] = df
    return client.table(name)
>>>>>>> df8992c1


def _flatten_subclass_tree(cls):
    """Return the set of all child classes of `cls`.

    Parameters
    ----------
    cls : Type

    Returns
    -------
    frozenset[Type]
    """
    subclasses = frozenset(cls.__subclasses__())
    children = frozenset(toolz.concat(map(_flatten_subclass_tree, subclasses)))
    return frozenset({cls}) | subclasses | children


class PandasExprTranslator:
    # get the dispatched functions from the execute_node dispatcher and compute
    # and flatten the type tree of the first argument which is always the Node
    # subclass
    _registry = frozenset(
        toolz.concat(
            _flatten_subclass_tree(types[0]) for types in execute_node.funcs
        )
    )
    _rewrites = {}


class PandasDialect(Dialect):

    translator = PandasExprTranslator


PandasClient.dialect = dialect = PandasDialect


class Backend(BaseBackend):
    name = 'pandas'
    builder = None
    dialect = PandasDialect
<<<<<<< HEAD

    def connect(self, dictionary):
        """Construct a pandas client from a dictionary of DataFrames.

        Parameters
        ----------
        dictionary : dict

        Returns
        -------
        PandasClient
        """
        return PandasClient(dictionary)

    def execute(self, *args, **kwargs):
        return execute(*args, **kwargs)

    def from_dataframe(self, df, name='df', client=None):
        """
        convenience function to construct an ibis table
        from a DataFrame

        Parameters
        ----------
        df : DataFrame
        name : str, default 'df'
        client : Client, default new PandasClient
            client dictionary will be mutated with the
            name of the DataFrame

        Returns
        -------
        Table
        """

        if client is None:
            return self.connect({name: df}).table(name)
        client.dictionary[name] = df
        return client.table(name)
=======
    connect = connect

    def register_options(self):
        ibis.config.register_option(
            'enable_trace',
            False,
            'Whether enable tracing for pandas execution. '
            'See ibis.pandas.trace for details.',
            validator=ibis.config.is_bool,
        )
>>>>>>> df8992c1
<|MERGE_RESOLUTION|>--- conflicted
+++ resolved
@@ -8,58 +8,7 @@
 
 from .client import PandasClient
 from .execution import execute, execute_node
-from .udf import udf
-
-__all__ = ('connect', 'dialect', 'execute', 'udf')
-
-
-<<<<<<< HEAD
-with ibis.config.config_prefix('pandas'):
-    ibis.config.register_option(
-        'enable_trace',
-        False,
-        'Whether enable tracing for pandas execution. '
-        'See ibis.pandas.trace for details.',
-        validator=ibis.config.is_bool,
-    )
-=======
-def connect(dictionary):
-    """Construct a pandas client from a dictionary of DataFrames.
-
-    Parameters
-    ----------
-    dictionary : dict
-
-    Returns
-    -------
-    PandasClient
-    """
-    return PandasClient(dictionary)
-
-
-def from_dataframe(df, name='df', client=None):
-    """
-    convenience function to construct an ibis table
-    from a DataFrame
-
-    Parameters
-    ----------
-    df : DataFrame
-    name : str, default 'df'
-    client : Client, default new PandasClient
-        client dictionary will be mutated with the
-        name of the DataFrame
-
-    Returns
-    -------
-    Table
-    """
-
-    if client is None:
-        return connect({name: df}).table(name)
-    client.dictionary[name] = df
-    return client.table(name)
->>>>>>> df8992c1
+from .udf import udf # noqa F401
 
 
 def _flatten_subclass_tree(cls):
@@ -102,7 +51,6 @@
     name = 'pandas'
     builder = None
     dialect = PandasDialect
-<<<<<<< HEAD
 
     def connect(self, dictionary):
         """Construct a pandas client from a dictionary of DataFrames.
@@ -142,8 +90,6 @@
             return self.connect({name: df}).table(name)
         client.dictionary[name] = df
         return client.table(name)
-=======
-    connect = connect
 
     def register_options(self):
         ibis.config.register_option(
@@ -152,5 +98,4 @@
             'Whether enable tracing for pandas execution. '
             'See ibis.pandas.trace for details.',
             validator=ibis.config.is_bool,
-        )
->>>>>>> df8992c1
+        )