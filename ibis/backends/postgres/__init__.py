--- conflicted
+++ resolved
@@ -135,11 +135,6 @@
 
 class Backend(BaseBackend):
     name = 'postgres'
-<<<<<<< HEAD
-    builder = None
-    dialect = None
-=======
     builder = AlchemyQueryBuilder
     dialect = PostgreSQLDialect
->>>>>>> 038bde2e
     connect = connect