"""PostgreSQL backend."""

from __future__ import annotations

import contextlib
import inspect
from operator import itemgetter
from typing import TYPE_CHECKING, Any
from urllib.parse import unquote_plus

import sqlglot as sg
import sqlglot.expressions as sge
from pandas.api.types import is_float_dtype

import ibis
import ibis.backends.sql.compilers as sc
import ibis.common.exceptions as com
import ibis.common.exceptions as exc
import ibis.expr.datatypes as dt
import ibis.expr.operations as ops
import ibis.expr.schema as sch
import ibis.expr.types as ir
from ibis import util
from ibis.backends import CanCreateDatabase, CanListCatalog
from ibis.backends.sql import SQLBackend
from ibis.backends.sql.compilers.base import C, ColGen, F
from ibis.util import deprecated

if TYPE_CHECKING:
    from collections.abc import Callable
    from urllib.parse import ParseResult

    import pandas as pd
    import polars as pl
    import psycopg2
    import pyarrow as pa


class Backend(SQLBackend, CanListCatalog, CanCreateDatabase):
    name = "postgres"
    compiler = sc.postgres.compiler
    supports_python_udfs = True

    def _from_url(self, url: ParseResult, **kwargs):
        """Connect to a backend using a URL `url`.

        Parameters
        ----------
        url
            URL with which to connect to a backend.
        kwargs
            Additional keyword arguments

        Returns
        -------
        BaseBackend
            A backend instance

        """
        database, *schema = url.path[1:].split("/", 1)
        connect_args = {
            "user": url.username,
            "password": unquote_plus(url.password or ""),
            "host": url.hostname,
            "database": database or "",
            "schema": schema[0] if schema else "",
            "port": url.port,
        }

        kwargs.update(connect_args)
        self._convert_kwargs(kwargs)

        if "user" in kwargs and not kwargs["user"]:
            del kwargs["user"]

        if "host" in kwargs and not kwargs["host"]:
            del kwargs["host"]

        if "database" in kwargs and not kwargs["database"]:
            del kwargs["database"]

        if "schema" in kwargs and not kwargs["schema"]:
            del kwargs["schema"]

        if "password" in kwargs and kwargs["password"] is None:
            del kwargs["password"]

        if "port" in kwargs and kwargs["port"] is None:
            del kwargs["port"]

        return self.connect(**kwargs)

    def _in_memory_table_exists(self, name: str) -> bool:
        import psycopg2.errors

        ident = sg.to_identifier(name, quoted=self.compiler.quoted)
        sql = sg.select(sge.convert(1)).from_(ident).limit(0).sql(self.dialect)

        try:
            with self.begin() as cur:
                cur.execute(sql)
                cur.fetchall()
        except psycopg2.errors.UndefinedTable:
            return False
        else:
            return True

    def _register_in_memory_table(self, op: ops.InMemoryTable) -> None:
        from psycopg2.extras import execute_batch

        schema = op.schema
        if null_columns := [col for col, dtype in schema.items() if dtype.is_null()]:
            raise exc.IbisTypeError(
                f"{self.name} cannot yet reliably handle `null` typed columns; "
                f"got null typed columns: {null_columns}"
            )

        name = op.name
        quoted = self.compiler.quoted
        create_stmt = sg.exp.Create(
            kind="TABLE",
            this=sg.exp.Schema(
                this=sg.to_identifier(name, quoted=quoted),
                expressions=schema.to_sqlglot(self.dialect),
            ),
            properties=sg.exp.Properties(expressions=[sge.TemporaryProperty()]),
        )
        create_stmt_sql = create_stmt.sql(self.dialect)

        df = op.data.to_frame()
        # nan gets compiled into 'NaN'::float which throws errors in non-float columns
        # In order to hold NaN values, pandas automatically converts integer columns
        # to float columns if there are NaN values in them. Therefore, we need to convert
        # them to their original dtypes (that support pd.NA) to figure out which columns
        # are actually non-float, then fill the NaN values in those columns with None.
        convert_df = df.convert_dtypes()
        for col in convert_df.columns:
            if not is_float_dtype(convert_df[col]):
                df[col] = df[col].replace(float("nan"), None)

        data = df.itertuples(index=False)
        sql = self._build_insert_template(
            name, schema=schema, columns=True, placeholder="%s"
        )

        with self.begin() as cur:
            cur.execute(create_stmt_sql)
            execute_batch(cur, sql, data, 128)

    @contextlib.contextmanager
    def begin(self):
        con = self.con
        cursor = con.cursor()
        try:
            yield cursor
        except Exception:
            con.rollback()
            raise
        else:
            con.commit()
        finally:
            cursor.close()

    def _fetch_from_cursor(self, cursor, schema: sch.Schema) -> pd.DataFrame:
        import pandas as pd

        from ibis.backends.postgres.converter import PostgresPandasData

        try:
            df = pd.DataFrame.from_records(
                cursor, columns=schema.names, coerce_float=True
            )
        except Exception:
            # clean up the cursor if we fail to create the DataFrame
            #
            # in the sqlite case failing to close the cursor results in
            # artificially locked tables
            cursor.close()
            raise
        df = PostgresPandasData.convert_table(df, schema)
        return df

    @property
    def version(self):
        version = f"{self.con.server_version:0>6}"
        major = int(version[:2])
        minor = int(version[2:4])
        patch = int(version[4:])
        pieces = [major]
        if minor:
            pieces.append(minor)
        pieces.append(patch)
        return ".".join(map(str, pieces))

    def do_connect(
        self,
        host: str | None = None,
        user: str | None = None,
        password: str | None = None,
        port: int = 5432,
        database: str | None = None,
        schema: str | None = None,
        **kwargs: Any,
    ) -> None:
        """Create an Ibis client connected to PostgreSQL database.

        Parameters
        ----------
        host
            Hostname
        user
            Username
        password
            Password
        port
            Port number
        database
            Database to connect to
        schema
            PostgreSQL schema to use. If `None`, use the default `search_path`.
        kwargs
            Additional keyword arguments to pass to the backend client connection.

        Examples
        --------
        >>> import os
        >>> import ibis
        >>> host = os.environ.get("IBIS_TEST_POSTGRES_HOST", "localhost")
        >>> user = os.environ.get("IBIS_TEST_POSTGRES_USER", "postgres")
        >>> password = os.environ.get("IBIS_TEST_POSTGRES_PASSWORD", "postgres")
        >>> database = os.environ.get("IBIS_TEST_POSTGRES_DATABASE", "ibis_testing")
        >>> con = ibis.postgres.connect(database=database, host=host, user=user, password=password)
        >>> con.list_tables()  # doctest: +ELLIPSIS
        [...]
        >>> t = con.table("functional_alltypes")
        >>> t
        DatabaseTable: functional_alltypes
          id              int32
          bool_col        boolean
          tinyint_col     int16
          smallint_col    int16
          int_col         int32
          bigint_col      int64
          float_col       float32
          double_col      float64
          date_string_col string
          string_col      string
          timestamp_col   timestamp(6)
          year            int32
          month           int32
        """
        import psycopg2
        import psycopg2.extras

        psycopg2.extras.register_default_json(loads=lambda x: x)

        self.con = psycopg2.connect(
            host=host,
            port=port,
            user=user,
            password=password,
            database=database,
            options=(f"-csearch_path={schema}" * (schema is not None)) or None,
            **kwargs,
        )

        self._post_connect()

    @util.experimental
    @classmethod
    def from_connection(cls, con: psycopg2.extensions.connection) -> Backend:
        """Create an Ibis client from an existing connection to a PostgreSQL database.

        Parameters
        ----------
        con
            An existing connection to a PostgreSQL database.
        """
        new_backend = cls()
        new_backend._can_reconnect = False
        new_backend.con = con
        new_backend._post_connect()
        return new_backend

    def _post_connect(self) -> None:
        with self.begin() as cur:
            cur.execute("SET TIMEZONE = UTC")

    @property
    def _session_temp_db(self) -> str | None:
        # Postgres doesn't assign the temporary table database until the first
        # temp table is created in a given session.
        # Before that temp table is created, this will return `None`
        # After a temp table is created, it will return `pg_temp_N` where N is
        # some integer
        res = self.raw_sql(
            "select nspname from pg_namespace where oid = pg_my_temp_schema()"
        ).fetchone()
        if res is not None:
            return res[0]
        return res

    def _list_query_constructor(
        self, col: str, where_predicates: list, tov: str
    ) -> str:
        """Helper function to construct sqlglot queries for _list_* methods."""

        sg_query = (
            sg.select(col)
            .from_(sg.table(tov, db="information_schema"))
            .where(*where_predicates)
        ).sql(self.name)

        return sg_query

    def _list_objects(
        self,
        like: str | None,
        database: tuple[str, str] | str | None,
        object_type: str,
        is_temp: bool = False,
    ) -> list[str]:
        """Generic method to list objects like tables, temporary tables or views.

        (not used for temporary views)
        """

        table_loc = self._warn_and_create_table_loc(database)

        catalog = table_loc.catalog or self.current_catalog
        # temporary tables and views are in a separate postgres schema
        # that are of the form pg_temp_* where * is a number
        database = table_loc.db or ("pg_temp_%" if is_temp else self.current_database)
        col = "table_name"

        where_predicates = [
            C.table_catalog.eq(sge.convert(catalog)),
            C.table_schema.like(sge.convert(database))
            if is_temp
            else C.table_schema.eq(sge.convert(database)),
            C.table_type.eq(object_type),
        ]

        sql = self._list_query_constructor(col, where_predicates, tov="tables")

        with self._safe_raw_sql(sql) as cur:
            out = cur.fetchall()
        return self._filter_with_like(map(itemgetter(0), out), like)

    def _list_tables(
        self,
        like: str | None = None,
        database: tuple[str, str] | str | None = None,
    ) -> list[str]:
        """List physical tables."""

        return self._list_objects(like, database, "BASE TABLE")

    def _list_temp_tables(
        self,
        like: str | None = None,
        database: tuple[str, str] | str | None = None,
    ) -> list[str]:
        """List temporary tables."""

        # Avoid the problem of having temp views showing on the
        # when listing table_type "LOCAL TEMPORARY" in information schema table

<<<<<<< HEAD
        temp_tables_and_views = set(
            self._list_objects(like, database, "LOCAL TEMPORARY", is_temp=True)
=======
        Parameters
        ----------
        like
            A pattern to use for listing tables.
        database
            Database to list tables from. Default behavior is to show tables in
            the current database.
        """

        if database is not None:
            table_loc = database
        else:
            table_loc = (self.current_catalog, self.current_database)

        table_loc = self._to_sqlglot_table(table_loc)

        conditions = [TRUE]

        if (db := table_loc.args["db"]) is not None:
            db.args["quoted"] = False
            db = db.sql(dialect=self.name)
            conditions.append(C.table_schema.eq(sge.convert(db)))
        if (catalog := table_loc.args["catalog"]) is not None:
            catalog.args["quoted"] = False
            catalog = catalog.sql(dialect=self.name)
            conditions.append(C.table_catalog.eq(sge.convert(catalog)))

        sql = (
            sg.select("table_name")
            .from_(sg.table("tables", db="information_schema"))
            .distinct()
            .where(*conditions)
            .sql(self.dialect)
>>>>>>> c62efce8
        )
        temp_views_only = set(self._list_temp_views(like, database))

        # I don't like this ^ but I the only other way I found of doing it is
        # looking into pg_class where relkind is 'r'
        # and relnamespace is in the pg_namespace table where we can search for
        # nspname like 'pg_temp_%' (this involves two different tables, not sure is a good idea)
        # the sql is
        # SELECT
        #     relname AS table_name
        # FROM
        #     pg_class
        # WHERE
        #     relkind = 'r'  -- 'r' stands for ordinary tables
        #     AND relnamespace IN (
        #         SELECT oid
        #         FROM pg_namespace
        #         WHERE nspname LIKE 'pg_temp_%'
        #     );

        return list(temp_tables_and_views - temp_views_only)

    def _list_views(
        self,
        like: str | None = None,
        database: tuple[str, str] | str | None = None,
    ) -> list[str]:
        """List views."""

        return self._list_objects(like, database, "VIEW")

    def _list_temp_views(
        self,
        like: str | None = None,
        database: tuple[str, str] | str | None = None,
    ) -> list[str]:
        """List temporary views."""

        table_loc = self._warn_and_create_table_loc(database)

        catalog = table_loc.catalog or self.current_catalog
        # temporary tables and views are in a separate postgres table_schema that
        # are of the form pg_temp_* where * is a number
        database = table_loc.db or "pg_temp_%"
        col = "table_name"

        # information_schema.views doesn't have a table_type to check
        # we guarantee it's a temp view because the table_schema is pg_temp_* and
        # we are checking only for views
        where_predicates = [
            C.table_catalog.eq(sge.convert(catalog)),
            C.table_schema.like(sge.convert(database)),
        ]

        sql = self._list_query_constructor(col, where_predicates, tov="views")

        with self._safe_raw_sql(sql) as cur:
            out = cur.fetchall()

        return self._filter_with_like(map(itemgetter(0), out), like)

    def _list_foreign_tables(
        self,
        like: str | None = None,
        database: tuple[str, str] | str | None = None,
    ) -> list[str]:
        table_loc = self._warn_and_create_table_loc(database)

        catalog = table_loc.catalog or self.current_catalog
        database = table_loc.db or self.current_database

        col = "foreign_table_name"
        where_predicates = [
            C.foreign_table_catalog.eq(sge.convert(catalog)),
            C.foreign_table_schema.like(sge.convert(database)),
        ]
        sql = self._list_query_constructor(
            col, where_predicates=where_predicates, tov="foreign_tables"
        )

        with self._safe_raw_sql(sql) as cur:
            out = cur.fetchall()

        return self._filter_with_like(map(itemgetter(0), out), like)

    @deprecated(as_of="10.0", instead="use the con.tables")
    def list_tables(
        self,
        like: str | None = None,
        schema: str | None = None,
        database: tuple[str, str] | str | None = None,
    ) -> list[str]:
        """List the tables in the database."""

        table_loc = self._warn_and_create_table_loc(database, schema)

        database = self.current_database
        if table_loc is not None:
            database = table_loc.db or database

        tables_and_views = list(
            set(self._list_tables(like=like, database=database))
            | set(self._list_temp_tables(like=like, database=database))
            | set(self._list_views(like=like, database=database))
            | set(self._list_temp_views(like=like, database=database))
            | set(self._list_foreign_tables(like=like, database=database))
        )

        return tables_and_views

    def list_catalogs(self, like=None) -> list[str]:
        # http://dba.stackexchange.com/a/1304/58517
        cats = (
            sg.select(C.datname)
            .from_(sg.table("pg_database", db="pg_catalog"))
            .where(sg.not_(C.datistemplate))
        )
        with self._safe_raw_sql(cats) as cur:
            catalogs = list(map(itemgetter(0), cur))

        return self._filter_with_like(catalogs, like)

    def list_databases(
        self, *, like: str | None = None, catalog: str | None = None
    ) -> list[str]:
        dbs = sg.select(C.schema_name).from_(
            sg.table("schemata", db="information_schema")
        )
        with self._safe_raw_sql(dbs) as cur:
            databases = list(map(itemgetter(0), cur))

        return self._filter_with_like(databases, like)

    @property
    def current_catalog(self) -> str:
        with self._safe_raw_sql(sg.select(F.current_database())) as cur:
            (db,) = cur.fetchone()
        return db

    @property
    def current_database(self) -> str:
        with self._safe_raw_sql(sg.select(F.current_schema())) as cur:
            (schema,) = cur.fetchone()
        return schema

    def function(self, name: str, *, database: str | None = None) -> Callable:
        n = ColGen(table="n")
        p = ColGen(table="p")
        f = self.compiler.f

        predicates = [p.proname.eq(sge.convert(name))]

        if database is not None:
            predicates.append(n.nspname.rlike(sge.convert(f"^({database})$")))

        query = (
            sg.select(
                f["pg_catalog.pg_get_function_result"](p.oid).as_("return_type"),
                f.string_to_array(
                    f["pg_catalog.pg_get_function_arguments"](p.oid), ", "
                ).as_("signature"),
            )
            .from_(sg.table("pg_proc", db="pg_catalog").as_("p"))
            .join(
                sg.table("pg_namespace", db="pg_catalog").as_("n"),
                on=n.oid.eq(p.pronamespace),
                join_type="LEFT",
            )
            .where(*predicates)
        )

        def split_name_type(arg: str) -> tuple[str, dt.DataType]:
            name, typ = arg.split(" ", 1)
            return name, self.compiler.type_mapper.from_string(typ)

        with self._safe_raw_sql(query) as cur:
            rows = cur.fetchall()

        if not rows:
            name = f"{database}.{name}" if database else name
            raise exc.MissingUDFError(name)
        elif len(rows) > 1:
            raise exc.AmbiguousUDFError(name)

        [(raw_return_type, signature)] = rows
        return_type = self.compiler.type_mapper.from_string(raw_return_type)
        signature = list(map(split_name_type, signature))

        # dummy callable
        def fake_func(*args, **kwargs): ...

        fake_func.__name__ = name
        fake_func.__signature__ = inspect.Signature(
            [
                inspect.Parameter(
                    name, kind=inspect.Parameter.POSITIONAL_OR_KEYWORD, annotation=typ
                )
                for name, typ in signature
            ],
            return_annotation=return_type,
        )
        fake_func.__annotations__ = {"return": return_type, **dict(signature)}
        op = ops.udf.scalar.builtin(fake_func, database=database)
        return op

    def get_schema(
        self,
        name: str,
        *,
        catalog: str | None = None,
        database: str | None = None,
    ):
        a = ColGen(table="a")
        c = ColGen(table="c")
        n = ColGen(table="n")

        format_type = self.compiler.f["pg_catalog.format_type"]

        # If no database is specified, assume the current database
        db = database or self.current_database

        dbs = [sge.convert(db)]

        # If a database isn't specified, then include temp tables in the
        # returned values
        if database is None and (temp_table_db := self._session_temp_db) is not None:
            dbs.append(sge.convert(temp_table_db))

        type_info = (
            sg.select(
                a.attname.as_("column_name"),
                format_type(a.atttypid, a.atttypmod).as_("data_type"),
                sg.not_(a.attnotnull).as_("nullable"),
            )
            .from_(sg.table("pg_attribute", db="pg_catalog").as_("a"))
            .join(
                sg.table("pg_class", db="pg_catalog").as_("c"),
                on=c.oid.eq(a.attrelid),
                join_type="INNER",
            )
            .join(
                sg.table("pg_namespace", db="pg_catalog").as_("n"),
                on=n.oid.eq(c.relnamespace),
                join_type="INNER",
            )
            .where(
                a.attnum > 0,
                sg.not_(a.attisdropped),
                n.nspname.isin(*dbs),
                c.relname.eq(sge.convert(name)),
            )
            .order_by(a.attnum)
        )

        type_mapper = self.compiler.type_mapper

        with self._safe_raw_sql(type_info) as cur:
            rows = cur.fetchall()

        if not rows:
            raise com.TableNotFound(name)

        return sch.Schema(
            {
                col: type_mapper.from_string(typestr, nullable=nullable)
                for col, typestr, nullable in rows
            }
        )

    def _get_schema_using_query(self, query: str) -> sch.Schema:
        name = util.gen_name(f"{self.name}_metadata")

        create_stmt = sge.Create(
            kind="VIEW",
            this=sg.table(name),
            expression=sg.parse_one(query, read=self.dialect),
            properties=sge.Properties(expressions=[sge.TemporaryProperty()]),
        )
        drop_stmt = sge.Drop(kind="VIEW", this=sg.table(name), exists=True).sql(
            self.dialect
        )

        with self._safe_raw_sql(create_stmt):
            pass
        try:
            return self.get_schema(name)
        finally:
            with self._safe_raw_sql(drop_stmt):
                pass

    def create_database(
        self, name: str, catalog: str | None = None, force: bool = False
    ) -> None:
        if catalog is not None and catalog != self.current_catalog:
            raise exc.UnsupportedOperationError(
                f"{self.name} does not support creating a database in a different catalog"
            )
        sql = sge.Create(
            kind="SCHEMA", this=sg.table(name, catalog=catalog), exists=force
        )
        with self._safe_raw_sql(sql):
            pass

    def drop_database(
        self,
        name: str,
        catalog: str | None = None,
        force: bool = False,
        cascade: bool = False,
    ) -> None:
        if catalog is not None and catalog != self.current_catalog:
            raise exc.UnsupportedOperationError(
                f"{self.name} does not support dropping a database in a different catalog"
            )

        sql = sge.Drop(
            kind="SCHEMA",
            this=sg.table(name, catalog=catalog),
            exists=force,
            cascade=cascade,
        )
        with self._safe_raw_sql(sql):
            pass

    def create_table(
        self,
        name: str,
        obj: ir.Table
        | pd.DataFrame
        | pa.Table
        | pl.DataFrame
        | pl.LazyFrame
        | None = None,
        *,
        schema: sch.SchemaLike | None = None,
        database: str | None = None,
        temp: bool = False,
        overwrite: bool = False,
    ):
        """Create a table in Postgres.

        Parameters
        ----------
        name
            Name of the table to create
        obj
            The data with which to populate the table; optional, but at least
            one of `obj` or `schema` must be specified
        schema
            The schema of the table to create; optional, but at least one of
            `obj` or `schema` must be specified
        database
            The name of the database in which to create the table; if not
            passed, the current database is used.
        temp
            Create a temporary table
        overwrite
            If `True`, replace the table if it already exists, otherwise fail
            if the table exists

        """
        if obj is None and schema is None:
            raise ValueError("Either `obj` or `schema` must be specified")
        if schema is not None:
            schema = ibis.schema(schema)

        properties = []

        if temp:
            properties.append(sge.TemporaryProperty())

        if obj is not None:
            if not isinstance(obj, ir.Expr):
                table = ibis.memtable(obj)
            else:
                table = obj

            self._run_pre_execute_hooks(table)

            query = self.compiler.to_sqlglot(table)
        else:
            query = None

        if overwrite:
            temp_name = util.gen_name(f"{self.name}_table")
        else:
            temp_name = name

        if not schema:
            schema = table.schema()

        table_expr = sg.table(temp_name, db=database, quoted=self.compiler.quoted)
        target = sge.Schema(
            this=table_expr, expressions=schema.to_sqlglot(self.dialect)
        )

        create_stmt = sge.Create(
            kind="TABLE",
            this=target,
            properties=sge.Properties(expressions=properties),
        )

        this = sg.table(name, catalog=database, quoted=self.compiler.quoted)
        with self._safe_raw_sql(create_stmt) as cur:
            if query is not None:
                insert_stmt = sge.Insert(this=table_expr, expression=query).sql(
                    self.dialect
                )
                cur.execute(insert_stmt)

            if overwrite:
                cur.execute(
                    sge.Drop(kind="TABLE", this=this, exists=True).sql(self.dialect)
                )
                cur.execute(
                    f"ALTER TABLE IF EXISTS {table_expr.sql(self.dialect)} RENAME TO {this.sql(self.dialect)}"
                )

        if schema is None:
            return self.table(name, database=database)

        # preserve the input schema if it was provided
        return ops.DatabaseTable(
            name, schema=schema, source=self, namespace=ops.Namespace(database=database)
        ).to_expr()

    def drop_table(
        self,
        name: str,
        database: str | None = None,
        force: bool = False,
    ) -> None:
        drop_stmt = sg.exp.Drop(
            kind="TABLE",
            this=sg.table(name, db=database, quoted=self.compiler.quoted),
            exists=force,
        )
        with self._safe_raw_sql(drop_stmt):
            pass

    @contextlib.contextmanager
    def _safe_raw_sql(self, *args, **kwargs):
        with contextlib.closing(self.raw_sql(*args, **kwargs)) as result:
            yield result

    def raw_sql(self, query: str | sg.Expression, **kwargs: Any) -> Any:
        import psycopg2
        import psycopg2.extras

        with contextlib.suppress(AttributeError):
            query = query.sql(dialect=self.dialect)

        con = self.con
        cursor = con.cursor()

        try:
            # try to load hstore, uuid and ipaddress extensions
            with contextlib.suppress(psycopg2.ProgrammingError):
                psycopg2.extras.register_hstore(cursor)
            with contextlib.suppress(psycopg2.ProgrammingError):
                psycopg2.extras.register_uuid(conn_or_curs=cursor)
            with contextlib.suppress(psycopg2.ProgrammingError):
                psycopg2.extras.register_ipaddress(cursor)
        except Exception:
            cursor.close()
            raise

        try:
            cursor.execute(query, **kwargs)
        except Exception:
            con.rollback()
            cursor.close()
            raise
        else:
            con.commit()
            return cursor<|MERGE_RESOLUTION|>--- conflicted
+++ resolved
@@ -366,44 +366,8 @@
         # Avoid the problem of having temp views showing on the
         # when listing table_type "LOCAL TEMPORARY" in information schema table
 
-<<<<<<< HEAD
         temp_tables_and_views = set(
             self._list_objects(like, database, "LOCAL TEMPORARY", is_temp=True)
-=======
-        Parameters
-        ----------
-        like
-            A pattern to use for listing tables.
-        database
-            Database to list tables from. Default behavior is to show tables in
-            the current database.
-        """
-
-        if database is not None:
-            table_loc = database
-        else:
-            table_loc = (self.current_catalog, self.current_database)
-
-        table_loc = self._to_sqlglot_table(table_loc)
-
-        conditions = [TRUE]
-
-        if (db := table_loc.args["db"]) is not None:
-            db.args["quoted"] = False
-            db = db.sql(dialect=self.name)
-            conditions.append(C.table_schema.eq(sge.convert(db)))
-        if (catalog := table_loc.args["catalog"]) is not None:
-            catalog.args["quoted"] = False
-            catalog = catalog.sql(dialect=self.name)
-            conditions.append(C.table_catalog.eq(sge.convert(catalog)))
-
-        sql = (
-            sg.select("table_name")
-            .from_(sg.table("tables", db="information_schema"))
-            .distinct()
-            .where(*conditions)
-            .sql(self.dialect)
->>>>>>> c62efce8
         )
         temp_views_only = set(self._list_temp_views(like, database))
 
@@ -493,12 +457,11 @@
     def list_tables(
         self,
         like: str | None = None,
-        schema: str | None = None,
         database: tuple[str, str] | str | None = None,
     ) -> list[str]:
         """List the tables in the database."""
 
-        table_loc = self._warn_and_create_table_loc(database, schema)
+        table_loc = self._to_sqlglot_table(database)
 
         database = self.current_database
         if table_loc is not None:
