--- conflicted
+++ resolved
@@ -364,7 +364,6 @@
             The list of the table names that match the pattern `like`.
         """
         database = database or "public"
-<<<<<<< HEAD
 
         tables_and_views = list(
             set(self._list_tables(like=like, database=database))
@@ -372,17 +371,6 @@
         )
 
         return tables_and_views
-=======
-        query = (
-            sg.select("table_name")
-            .from_("information_schema.tables")
-            .where(sg.column("table_schema").eq(sge.convert(database)))
-            .order_by("table_name")
-        )
-        return self._filter_with_like(
-            self.raw_sql(query).to_pydict()["table_name"], like
-        )
->>>>>>> 913bc551
 
     def get_schema(
         self,
