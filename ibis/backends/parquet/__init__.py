--- conflicted
+++ resolved
@@ -59,13 +59,6 @@
     return sch.schema(pairs)
 
 
-<<<<<<< HEAD
-def connect(dictionary):
-    return ParquetClient(backend=Backend, root=dictionary)
-
-
-=======
->>>>>>> ccdc6dde
 class ParquetTable(ops.DatabaseTable):
     pass
 
@@ -112,10 +105,12 @@
 class Backend(BaseBackend):
     name = 'parquet'
     builder = None
-    dialect = dialect
+    dialect = PandasDialect
     extension = 'parquet'
     table_class = ParquetTable
-    connect = connect
+
+    def connect(self, dictionary):
+        return ParquetClient(backend=self, root=dictionary)
 
 
 @execute_node.register(Backend.table_class, ParquetClient)
@@ -123,17 +118,4 @@
     path = client.dictionary[op.name]
     table = pq.read_table(str(path))
     df = table.to_pandas()
-<<<<<<< HEAD
-    return df
-=======
-    return df
-
-
-class Backend(BaseBackend):
-    name = 'parquet'
-    builder = None
-    dialect = None
-
-    def connect(self, dictionary):
-        return ParquetClient(dictionary)
->>>>>>> ccdc6dde
+    return df