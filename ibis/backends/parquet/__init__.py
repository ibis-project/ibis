from typing import Optional

import pyarrow as pa
import pyarrow.parquet as pq
import regex as re
from pkg_resources import parse_version

import ibis.expr.datatypes as dt
import ibis.expr.operations as ops
import ibis.expr.schema as sch
import ibis.expr.types as ir
from ibis.backends.base.file import BaseFileBackend, FileClient
from ibis.backends.pandas.core import execute, execute_node

# TODO(jreback) complex types are not implemented
_arrow_dtypes = {
    'int8': dt.Int8,
    'int16': dt.Int16,
    'int32': dt.Int32,
    'int64': dt.Int64,
    'uint8': dt.UInt8,
    'uint16': dt.UInt16,
    'uint32': dt.UInt32,
    'uint64': dt.UInt64,
    'halffloat': dt.Float16,
    'float': dt.Float32,
    'double': dt.Float64,
    'string': dt.String,
    'binary': dt.Binary,
    'bool': dt.Boolean,
}


@dt.dtype.register(pa.DataType)
def pa_dtype(arrow_type, nullable=True):
    return _arrow_dtypes[str(arrow_type)](nullable=nullable)


@dt.dtype.register(pa.lib.TimestampType)
def pa_timestamp_type(arrow_type, nullable=True):
    return dt.Timestamp(arrow_type.tz, nullable=nullable)


@sch.infer.register(pq.ParquetSchema)
def infer_parquet_schema(schema):
    pairs = []

    for field in schema.to_arrow_schema():
        ibis_dtype = dt.dtype(field.type, nullable=field.nullable)
        name = field.name
        if not re.match(r'^__index_level_\d+__$', name):
            pairs.append((name, ibis_dtype))

    return sch.schema(pairs)


class ParquetTable(ops.DatabaseTable):
    pass


class ParquetClient(FileClient):
    def insert(self, path, expr, **kwargs):
        path = self.root / path
        df = execute(expr)
        table = pa.Table.from_pandas(df)
        pq.write_table(table, str(path))

    def table(self, name: str, path: Optional[str] = None) -> ir.TableExpr:
        if name not in self.list_tables(path):
            raise AttributeError(name)

        if path is None:
            path = self.root

        # get the schema
        f = path / "{}.parquet".format(name)

        parquet_file = pq.ParquetFile(str(f))
        schema = sch.infer(parquet_file.schema)

        table = self.table_class(name, schema, self).to_expr()
        self.dictionary[name] = f

        return table

<<<<<<< HEAD
    def list_databases(self, path=None):
        return self._list_databases_dirs(path)
=======
    def list_tables(self, path=None):
        return self._list_tables_files(path)
>>>>>>> 5c56e1f5

    def compile(self, expr, *args, **kwargs):
        return expr

    @property
    def version(self):
        return parse_version(pa.__version__)


class Backend(BaseFileBackend):
    name = 'parquet'
    extension = 'parquet'
    table_class = ParquetTable
    client_class = ParquetClient


@execute_node.register(Backend.table_class, ParquetClient)
def parquet_read_table(op, client, scope, **kwargs):
    path = client.dictionary[op.name]
    table = pq.read_table(str(path))
    df = table.to_pandas()
    return df<|MERGE_RESOLUTION|>--- conflicted
+++ resolved
@@ -83,14 +83,6 @@
 
         return table
 
-<<<<<<< HEAD
-    def list_databases(self, path=None):
-        return self._list_databases_dirs(path)
-=======
-    def list_tables(self, path=None):
-        return self._list_tables_files(path)
->>>>>>> 5c56e1f5
-
     def compile(self, expr, *args, **kwargs):
         return expr
 
