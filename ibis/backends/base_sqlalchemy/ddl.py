import re

import ibis.expr.datatypes as dt
import ibis.expr.schema as sch
<<<<<<< HEAD
from ibis.backends.base.sql import quote_identifier, type_to_sql_string
from ibis.backends.base.sql.compiler import DDL, DML
=======
from ibis.backends.base.sql.registry import (
    quote_identifier,
    type_to_sql_string,
)
from ibis.backends.base_sqlalchemy.compiler import DDL, DML
>>>>>>> 18659164

fully_qualified_re = re.compile(r"(.*)\.(?:`(.*)`|(.*))")
_format_aliases = {'TEXT': 'TEXTFILE'}


def _sanitize_format(format):
    if format is None:
        return
    format = format.upper()
    format = _format_aliases.get(format, format)
    if format not in ('PARQUET', 'AVRO', 'TEXTFILE'):
        raise ValueError('Invalid format: {!r}'.format(format))

    return format


def is_fully_qualified(x):
    return bool(fully_qualified_re.search(x))


def _is_quoted(x):
    regex = re.compile(r"(?:`(.*)`|(.*))")
    quoted, _ = regex.match(x).groups()
    return quoted is not None


def format_schema(schema):
    elements = [
        _format_schema_element(name, t)
        for name, t in zip(schema.names, schema.types)
    ]
    return '({})'.format(',\n '.join(elements))


def _format_schema_element(name, t):
    return '{} {}'.format(
        quote_identifier(name, force=True), type_to_sql_string(t),
    )


def _format_partition_kv(k, v, type):
    if type == dt.string:
        value_formatted = '"{}"'.format(v)
    else:
        value_formatted = str(v)

    return '{}={}'.format(k, value_formatted)


def format_partition(partition, partition_schema):
    tokens = []
    if isinstance(partition, dict):
        for name in partition_schema:
            if name in partition:
                tok = _format_partition_kv(
                    name, partition[name], partition_schema[name]
                )
            else:
                # dynamic partitioning
                tok = name
            tokens.append(tok)
    else:
        for name, value in zip(partition_schema, partition):
            tok = _format_partition_kv(name, value, partition_schema[name])
            tokens.append(tok)

    return 'PARTITION ({})'.format(', '.join(tokens))


def format_properties(props):
    tokens = []
    for k, v in sorted(props.items()):
        tokens.append("  '{}'='{}'".format(k, v))

    return '(\n{}\n)'.format(',\n'.join(tokens))


def format_tblproperties(props):
    formatted_props = format_properties(props)
    return 'TBLPROPERTIES {}'.format(formatted_props)


def _serdeproperties(props):
    formatted_props = format_properties(props)
    return 'SERDEPROPERTIES {}'.format(formatted_props)


class BaseQualifiedSQLStatement:
    def _get_scoped_name(self, obj_name, database):
        if database:
            scoped_name = '{}.`{}`'.format(database, obj_name)
        else:
            if not is_fully_qualified(obj_name):
                if _is_quoted(obj_name):
                    return obj_name
                else:
                    return '`{}`'.format(obj_name)
            else:
                return obj_name
        return scoped_name


class BaseDDL(DDL, BaseQualifiedSQLStatement):
    pass


class BaseDML(DML, BaseQualifiedSQLStatement):
    pass


class CreateDDL(BaseDDL):
    def _if_exists(self):
        return 'IF NOT EXISTS ' if self.can_exist else ''


class CreateTable(CreateDDL):

    """

    Parameters
    ----------
    partition :

    """

    def __init__(
        self,
        table_name,
        database=None,
        external=False,
        format='parquet',
        can_exist=False,
        partition=None,
        path=None,
        tbl_properties=None,
    ):
        self.table_name = table_name
        self.database = database
        self.partition = partition
        self.path = path
        self.external = external
        self.can_exist = can_exist
        self.format = _sanitize_format(format)
        self.tbl_properties = tbl_properties

    @property
    def _prefix(self):
        if self.external:
            return 'CREATE EXTERNAL TABLE'
        else:
            return 'CREATE TABLE'

    def _create_line(self):
        scoped_name = self._get_scoped_name(self.table_name, self.database)
        return '{} {}{}'.format(self._prefix, self._if_exists(), scoped_name)

    def _location(self):
        return "LOCATION '{}'".format(self.path) if self.path else None

    def _storage(self):
        # By the time we're here, we have a valid format
        return 'STORED AS {}'.format(self.format)

    @property
    def pieces(self):
        yield self._create_line()
        for piece in filter(None, self._pieces):
            yield piece

    def compile(self):
        return '\n'.join(self.pieces)


class CTAS(CreateTable):

    """
    Create Table As Select
    """

    def __init__(
        self,
        table_name,
        select,
        database=None,
        external=False,
        format='parquet',
        can_exist=False,
        path=None,
        partition=None,
    ):
        super().__init__(
            table_name,
            database=database,
            external=external,
            format=format,
            can_exist=can_exist,
            path=path,
            partition=partition,
        )
        self.select = select

    @property
    def _pieces(self):
        yield self._partitioned_by()
        yield self._storage()
        yield self._location()
        yield 'AS'
        yield self.select.compile()

    def _partitioned_by(self):
        if self.partition is not None:
            return 'PARTITIONED BY ({})'.format(
                ', '.join(
                    quote_identifier(expr._name) for expr in self.partition
                )
            )
        return None


class CreateView(CTAS):

    """Create a view"""

    def __init__(self, table_name, select, database=None, can_exist=False):
        super().__init__(
            table_name, select, database=database, can_exist=can_exist
        )

    @property
    def _pieces(self):
        yield 'AS'
        yield self.select.compile()

    @property
    def _prefix(self):
        return 'CREATE VIEW'


class CreateTableWithSchema(CreateTable):
    def __init__(self, table_name, schema, table_format=None, **kwargs):
        super().__init__(table_name, **kwargs)
        self.schema = schema
        self.table_format = table_format

    @property
    def _pieces(self):
        if self.partition is not None:
            main_schema = self.schema
            part_schema = self.partition
            if not isinstance(part_schema, sch.Schema):
                part_schema = sch.Schema(
                    part_schema, [self.schema[name] for name in part_schema]
                )

            to_delete = []
            for name in self.partition:
                if name in self.schema:
                    to_delete.append(name)

            if len(to_delete):
                main_schema = main_schema.delete(to_delete)

            yield format_schema(main_schema)
            yield 'PARTITIONED BY {}'.format(format_schema(part_schema))
        else:
            yield format_schema(self.schema)

        if self.table_format is not None:
            yield '\n'.join(self.table_format.to_ddl())
        else:
            yield self._storage()

        yield self._location()


class CreateDatabase(CreateDDL):
    def __init__(self, name, path=None, can_exist=False):
        self.name = name
        self.path = path
        self.can_exist = can_exist

    def compile(self):
        name = quote_identifier(self.name)

        create_decl = 'CREATE DATABASE'
        create_line = '{} {}{}'.format(create_decl, self._if_exists(), name)
        if self.path is not None:
            create_line += "\nLOCATION '{}'".format(self.path)

        return create_line


class DropObject(BaseDDL):
    def __init__(self, must_exist=True):
        self.must_exist = must_exist

    def compile(self):
        if_exists = '' if self.must_exist else 'IF EXISTS '
        object_name = self._object_name()
        return 'DROP {} {}{}'.format(self._object_type, if_exists, object_name)


class DropDatabase(DropObject):

    _object_type = 'DATABASE'

    def __init__(self, name, must_exist=True):
        super().__init__(must_exist=must_exist)
        self.name = name

    def _object_name(self):
        return self.name


class DropTable(DropObject):

    _object_type = 'TABLE'

    def __init__(self, table_name, database=None, must_exist=True):
        super().__init__(must_exist=must_exist)
        self.table_name = table_name
        self.database = database

    def _object_name(self):
        return self._get_scoped_name(self.table_name, self.database)


class DropView(DropTable):

    _object_type = 'VIEW'


class TruncateTable(BaseDDL):

    _object_type = 'TABLE'

    def __init__(self, table_name, database=None):
        self.table_name = table_name
        self.database = database

    def compile(self):
        name = self._get_scoped_name(self.table_name, self.database)
        return 'TRUNCATE TABLE {}'.format(name)


class InsertSelect(BaseDML):
    def __init__(
        self,
        table_name,
        select_expr,
        database=None,
        partition=None,
        partition_schema=None,
        overwrite=False,
    ):
        self.table_name = table_name
        self.database = database
        self.select = select_expr

        self.partition = partition
        self.partition_schema = partition_schema

        self.overwrite = overwrite

    def compile(self):
        if self.overwrite:
            cmd = 'INSERT OVERWRITE'
        else:
            cmd = 'INSERT INTO'

        if self.partition is not None:
            part = format_partition(self.partition, self.partition_schema)
            partition = ' {} '.format(part)
        else:
            partition = ''

        select_query = self.select.compile()
        scoped_name = self._get_scoped_name(self.table_name, self.database)
        return '{0} {1}{2}\n{3}'.format(
            cmd, scoped_name, partition, select_query
        )


class AlterTable(BaseDDL):
    def __init__(
        self,
        table,
        location=None,
        format=None,
        tbl_properties=None,
        serde_properties=None,
    ):
        self.table = table
        self.location = location
        self.format = _sanitize_format(format)
        self.tbl_properties = tbl_properties
        self.serde_properties = serde_properties

    def _wrap_command(self, cmd):
        return 'ALTER TABLE {}'.format(cmd)

    def _format_properties(self, prefix=''):
        tokens = []

        if self.location is not None:
            tokens.append("LOCATION '{}'".format(self.location))

        if self.format is not None:
            tokens.append("FILEFORMAT {}".format(self.format))

        if self.tbl_properties is not None:
            tokens.append(format_tblproperties(self.tbl_properties))

        if self.serde_properties is not None:
            tokens.append(_serdeproperties(self.serde_properties))

        if len(tokens) > 0:
            return '\n{}{}'.format(prefix, '\n'.join(tokens))
        else:
            return ''

    def compile(self):
        props = self._format_properties()
        action = '{} SET {}'.format(self.table, props)
        return self._wrap_command(action)


class DropFunction(DropObject):
    def __init__(
        self, name, inputs, must_exist=True, aggregate=False, database=None
    ):
        super().__init__(must_exist=must_exist)
        self.name = name
        self.inputs = tuple(map(dt.dtype, inputs))
        self.must_exist = must_exist
        self.aggregate = aggregate
        self.database = database

    def _object_name(self):
        return self.name

    def compile(self):
        tokens = ['DROP']
        if self.aggregate:
            tokens.append('AGGREGATE')
        tokens.append('FUNCTION')
        if not self.must_exist:
            tokens.append('IF EXISTS')

        tokens.append(self._impala_signature())
        return ' '.join(tokens)


class RenameTable(AlterTable):
    def __init__(
        self, old_name, new_name, old_database=None, new_database=None
    ):
        # if either database is None, the name is assumed to be fully scoped
        self.old_name = old_name
        self.old_database = old_database
        self.new_name = new_name
        self.new_database = new_database

        new_qualified_name = new_name
        if new_database is not None:
            new_qualified_name = self._get_scoped_name(new_name, new_database)

        old_qualified_name = old_name
        if old_database is not None:
            old_qualified_name = self._get_scoped_name(old_name, old_database)

        self.old_qualified_name = old_qualified_name
        self.new_qualified_name = new_qualified_name

    def compile(self):
        cmd = '{} RENAME TO {}'.format(
            self.old_qualified_name, self.new_qualified_name
        )
        return self._wrap_command(cmd)<|MERGE_RESOLUTION|>--- conflicted
+++ resolved
@@ -2,16 +2,11 @@
 
 import ibis.expr.datatypes as dt
 import ibis.expr.schema as sch
-<<<<<<< HEAD
-from ibis.backends.base.sql import quote_identifier, type_to_sql_string
 from ibis.backends.base.sql.compiler import DDL, DML
-=======
 from ibis.backends.base.sql.registry import (
     quote_identifier,
     type_to_sql_string,
 )
-from ibis.backends.base_sqlalchemy.compiler import DDL, DML
->>>>>>> 18659164
 
 fully_qualified_re = re.compile(r"(.*)\.(?:`(.*)`|(.*))")
 _format_aliases = {'TEXT': 'TEXTFILE'}
