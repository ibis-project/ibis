from ibis.backends.base_sql import ddl as base_ddl
from ibis.backends.base_sql import quote_identifier
<<<<<<< HEAD
from ibis.backends.impala import ddl as impala_ddl
from ibis.backends.impala.ddl import (  # noqa: F401
    _is_fully_qualified,
    _is_quoted,
    fully_qualified_re,
)
=======
>>>>>>> 604d915e

from .compiler import _type_to_sql_string

_format_aliases = {'TEXTFILE': 'TEXT'}


def _sanitize_format(format):
    if format is None:
        return
    format = format.upper()
    format = _format_aliases.get(format, format)
    if format not in (
        'TEXT',
        'CSV',
        'JSON',
        'JDBC',
        'PARQUET',
        'ORC',
        'HIVE',
        'DELTA',
        'LIBSVM',
    ):
        raise ValueError('Invalid format: {!r}'.format(format))

    return format


def format_tblproperties(props):
    formatted_props = _format_properties(props)
    return 'TBLPROPERTIES {}'.format(formatted_props)


def _format_properties(props):
    tokens = []
    for k, v in sorted(props.items()):
        tokens.append("  '{}'='{}'".format(k, v))

    return '(\n{}\n)'.format(',\n'.join(tokens))


class CreateTable(base_ddl.CreateTable):

    """Create a table"""

    def __init__(
        self,
        table_name,
        database=None,
        format='parquet',
        can_exist=False,
        tbl_properties=None,
    ):
        super().__init__(
            table_name,
            database=database,
            external=False,
            format=format,
            can_exist=can_exist,
            partition=None,
            tbl_properties=tbl_properties,
        )

    def _storage(self):
        return 'USING {}'.format(self.format)


class CreateTableWithSchema(base_ddl.CreateTableWithSchema):
    def _storage(self):
        return 'USING {}'.format(self.format)


class CTAS(base_ddl.CTAS):

    """
    Create Table As Select
    """

    def __init__(
        self,
        table_name,
        select,
        database=None,
        format='parquet',
        can_exist=False,
    ):
        super().__init__(
            table_name,
            select,
            database=database,
            format=format,
            can_exist=can_exist,
        )
        self.select = select

    def _storage(self):
        return 'USING {}'.format(self.format)


class CreateView(CTAS):

    """Create a view"""

    def __init__(
        self,
        table_name,
        select,
        database=None,
        can_exist=False,
        temporary=False,
    ):
        super().__init__(
            table_name, select, database=database, can_exist=can_exist
        )
        self.temporary = temporary

    @property
    def _pieces(self):
        yield 'AS'
        yield self.select.compile()

    @property
    def _prefix(self):
        return 'CREATE {}{}VIEW'.format(
            self._or_replace_clause(), self._temporary_clause()
        )

    def _or_replace_clause(self):
        return 'OR REPLACE ' if self.can_exist else ''

    def _temporary_clause(self):
        return 'TEMPORARY ' if self.temporary else ''

    def _if_exists(self):
        return ''


def format_schema(schema):
    elements = [
        _format_schema_element(name, t)
        for name, t in zip(schema.names, schema.types)
    ]
    return '({})'.format(',\n '.join(elements))


def _format_schema_element(name, t):
    return '{} {}'.format(
        quote_identifier(name, force=True), _type_to_sql_string(t),
    )


class DropDatabase(base_ddl.DropObject):

    _object_type = 'DATABASE'

    def __init__(self, name, must_exist=True, cascade=False):
        super().__init__(must_exist=must_exist)
        self.name = name
        self.cascade = cascade

    def _object_name(self):
        return self.name

    def compile(self):
        compiled = super().compile()
        if self.cascade:
            return '{} CASCADE'.format(compiled)
        else:
            return compiled


class DropFunction(base_ddl.DropObject):

    _object_type = 'TEMPORARY FUNCTION'

    def __init__(self, name, must_exist=True):
        super().__init__(must_exist=must_exist)
        self.name = name
        self.must_exist = must_exist

    def _object_name(self):
        return self.name


class InsertSelect(base_ddl.InsertSelect):
    def __init__(
        self, table_name, select_expr, database=None, overwrite=False
    ):
        super().__init__(
            table_name,
            select_expr,
            database=database,
            partition=None,
            partition_schema=None,
            overwrite=overwrite,
        )

    def compile(self):
        if self.overwrite:
            cmd = 'INSERT OVERWRITE TABLE'
        else:
            cmd = 'INSERT INTO'

        select_query = self.select.compile()
        scoped_name = self._get_scoped_name(self.table_name, self.database)
        return '{0} {1}\n{2}'.format(cmd, scoped_name, select_query)


class AlterTable(base_ddl.AlterTable):
    def __init__(self, table, tbl_properties=None):
        super().__init__(
            table,
            location=None,
            format=None,
            tbl_properties=tbl_properties,
            serde_properties=None,
        )

    def compile(self):
        props = self._format_properties()
        action = '{} SET{}'.format(self.table, props)
        return self._wrap_command(action)


class RenameTable(base_ddl.RenameTable):
    def __init__(self, old_name, new_name):
        super().__init__(
            old_name, new_name, old_database=None, new_database=None
        )<|MERGE_RESOLUTION|>--- conflicted
+++ resolved
@@ -1,14 +1,5 @@
 from ibis.backends.base_sql import ddl as base_ddl
 from ibis.backends.base_sql import quote_identifier
-<<<<<<< HEAD
-from ibis.backends.impala import ddl as impala_ddl
-from ibis.backends.impala.ddl import (  # noqa: F401
-    _is_fully_qualified,
-    _is_quoted,
-    fully_qualified_re,
-)
-=======
->>>>>>> 604d915e
 
 from .compiler import _type_to_sql_string
 
