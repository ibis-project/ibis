"""Spark backend."""
import ibis.common.exceptions as com
from ibis.backends.base import BaseBackend

from .client import SparkClient
from .compiler import dialect  # noqa: F401
from .udf import udf  # noqa: F401


def compile(expr, params=None):
    """Force compilation of expression.

    Returns
    -------
    str

    """
    from .compiler import to_sql

    return to_sql(expr, dialect.make_context(params=params))


def verify(expr, params=None):
    """
    Determine if expression can be successfully translated to execute on Impala
    """
    try:
        compile(expr, params=params)
        return True
    except com.TranslationError:
        return False


def connect(spark_session):
    """
    Create a `SparkClient` for use with Ibis.

    Pipes `**kwargs` into SparkClient, which pipes them into SparkContext.
    See documentation for SparkContext:
    https://spark.apache.org/docs/latest/api/python/_modules/pyspark/context.html#SparkContext
    """
    client = SparkClient(spark_session)

    # Spark internally stores timestamps as UTC values, and timestamp data that
    # is brought in without a specified time zone is converted as local time to
    # UTC with microsecond resolution.
    # https://spark.apache.org/docs/latest/sql-pyspark-pandas-with-arrow.html#timestamp-with-time-zone-semantics
    client._session.conf.set('spark.sql.session.timeZone', 'UTC')

    return client


class Backend(BaseBackend):
    name = 'spark'
    builder = None
<<<<<<< HEAD
    dialect = None
=======
    dialect = dialect
>>>>>>> 038bde2e
    connect = connect<|MERGE_RESOLUTION|>--- conflicted
+++ resolved
@@ -53,9 +53,5 @@
 class Backend(BaseBackend):
     name = 'spark'
     builder = None
-<<<<<<< HEAD
-    dialect = None
-=======
     dialect = dialect
->>>>>>> 038bde2e
     connect = connect