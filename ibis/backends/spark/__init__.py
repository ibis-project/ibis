"""Spark backend."""
from ibis.backends.base import BaseBackend

<<<<<<< HEAD
from .client import (
    SparkClient,
    SparkDatabase,
    SparkDatabaseTable,
    SparkQuery,
    SparkTable,
)
from .compiler import SparkContext, SparkExprTranslator, SparkQueryBuilder
=======
from .client import SparkClient, SparkDatabase, SparkDatabaseTable, SparkTable
from .compiler import SparkExprTranslator, SparkQueryBuilder
>>>>>>> 358c3697
from .udf import udf  # noqa: F401


class Backend(BaseBackend):
    name = 'spark'
    kind = 'spark'
    builder = SparkQueryBuilder
    translator = SparkExprTranslator
    database_class = SparkDatabase
    table_class = SparkDatabaseTable
    table_expr_class = SparkTable
    context_class = SparkContext

    def connect(self, spark_session):
        """
        Create a `SparkClient` for use with Ibis.

        Pipes `**kwargs` into SparkClient, which pipes them into SparkContext.
        See documentation for SparkContext:
        https://spark.apache.org/docs/latest/api/python/_modules/pyspark/context.html#SparkContext
        """
        client = SparkClient(backend=self, session=spark_session)

        # Spark internally stores timestamps as UTC values, and timestamp data
        # that is brought in without a specified time zone is converted as
        # local time to UTC with microsecond resolution.
        # https://spark.apache.org/docs/latest/sql-pyspark-pandas-with-arrow.html#timestamp-with-time-zone-semantics
        client._session.conf.set('spark.sql.session.timeZone', 'UTC')

        return client<|MERGE_RESOLUTION|>--- conflicted
+++ resolved
@@ -1,19 +1,8 @@
 """Spark backend."""
 from ibis.backends.base import BaseBackend
 
-<<<<<<< HEAD
-from .client import (
-    SparkClient,
-    SparkDatabase,
-    SparkDatabaseTable,
-    SparkQuery,
-    SparkTable,
-)
+from .client import SparkClient, SparkDatabase, SparkDatabaseTable, SparkTable
 from .compiler import SparkContext, SparkExprTranslator, SparkQueryBuilder
-=======
-from .client import SparkClient, SparkDatabase, SparkDatabaseTable, SparkTable
-from .compiler import SparkExprTranslator, SparkQueryBuilder
->>>>>>> 358c3697
 from .udf import udf  # noqa: F401
 
 
