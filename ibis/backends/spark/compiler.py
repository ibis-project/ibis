"""
Adding and subtracting timestamp/date intervals (dealt with in `_timestamp_op`)
is still WIP since Spark SQL support for these tasks is not comprehensive.
The built-in Spark SQL functions `date_add`, `date_sub`, and `add_months` do
not support timestamps, as they set the HH:MM:SS part to zero. The other option
is arithmetic syntax: <timestamp> + INTERVAL <num> <unit>, where unit is
something like MONTHS or DAYS. However, with the arithmetic syntax, <num>
must be a scalar, i.e. can't be a column like t.int_col.

                        supports        supports        preserves
                        scalars         columns         HH:MM:SS
                     _______________________________ _______________
built-in functions  |               |               |               |
like `date_add`     |      YES      |      YES      |       NO      |
                    |_______________|_______________|_______________|
                    |               |               |               |
arithmetic          |      YES      |       NO      |      YES      |
                    |_______________|_______________|_______________|

"""


import itertools
import math

import ibis
import ibis.backends.base_sqlalchemy.compiler as comp
import ibis.common.exceptions as com
import ibis.expr.datatypes as dt
import ibis.expr.operations as ops
import ibis.expr.rules as rlz
import ibis.expr.types as ir
import ibis.util as util
from ibis.backends.base_sql import (
    fixed_arity,
    literal_formatters,
    operation_registry,
    reduction,
    sql_type_names,
    unary,
)
<<<<<<< HEAD
from ibis.backends.impala.compiler import (
    ImpalaDialect,
    ImpalaExprTranslator,
    ImpalaSelect,
=======
from ibis.backends.base_sql.compiler import (
    BaseDialect,
    BaseExprTranslator,
    BaseSelect,
>>>>>>> 96bab066
)


def build_ast(expr, context):
    assert context is not None, 'context is None'
    builder = SparkQueryBuilder(expr, context=context)
    return builder.get_result()


def _get_query(expr, context):
    assert context is not None, 'context is None'
    ast = build_ast(expr, context)
    query = ast.queries[0]

    return query


def to_sql(expr, context=None):
    if context is None:
        context = SparkDialect.make_context()
    assert context is not None, 'context is None'
    query = _get_query(expr, context)
    return query.compile()


# ----------------------------------------------------------------------
# Select compilation


class SparkUDFNode(ops.ValueOp):
    def output_type(self):
        return rlz.shape_like(self.args, dtype=self.return_type)


class SparkUDAFNode(ops.Reduction):
    def output_type(self):
        return self.return_type.scalar_type()


class SparkSelectBuilder(comp.SelectBuilder):
    @property
    def _select_class(self):
        return SparkSelect


class SparkQueryBuilder(comp.QueryBuilder):
    select_builder = SparkSelectBuilder


class SparkContext(comp.QueryContext):
    def _to_sql(self, expr, ctx):
        return to_sql(expr, ctx)


_sql_type_names = sql_type_names.copy()

_sql_type_names.update({'date': 'date'})


def _cast(translator, expr):
    op = expr.op()
    arg, target_type = op.args
    arg_formatted = translator.translate(arg)

    if isinstance(arg, ir.CategoryValue) and target_type == dt.int32:
        return arg_formatted
    if isinstance(arg, ir.TemporalValue) and target_type == dt.int64:
        return '1000000 * unix_timestamp({})'.format(arg_formatted)
    else:
        sql_type = _type_to_sql_string(target_type)
        return 'CAST({} AS {})'.format(arg_formatted, sql_type)


def _type_to_sql_string(tval):
    if isinstance(tval, dt.Decimal):
        return 'decimal({}, {})'.format(tval.precision, tval.scale)
    name = tval.name.lower()
    try:
        return _sql_type_names[name]
    except KeyError:
        raise com.UnsupportedBackendType(name)


_spark_date_unit_names = {'Y': 'YEAR', 'Q': 'QUARTER'}

_spark_timestamp_unit_names = _spark_date_unit_names.copy()
_spark_timestamp_unit_names.update(
    {
        'M': 'MONTH',
        'W': 'WEEK',
        'D': 'DAY',
        'h': 'HOUR',
        'm': 'MINUTE',
        's': 'SECOND',
    }
)


def _timestamp_truncate(translator, expr):
    op = expr.op()
    arg, unit = op.args

    arg_formatted = translator.translate(arg)
    try:
        unit = _spark_timestamp_unit_names[unit]
    except KeyError:
        raise com.UnsupportedOperationError(
            '{!r} unit is not supported in timestamp truncate'.format(unit)
        )

    if unit == 'DAY':
        return "date(date_trunc({!r}, {}))".format(unit, arg_formatted)
    else:
        return "date_trunc({!r}, {})".format(unit, arg_formatted)


def _date_truncate(translator, expr):
    op = expr.op()
    arg, unit = op.args

    arg_formatted = translator.translate(arg)
    try:
        unit = _spark_date_unit_names[unit]
    except KeyError:
        raise com.UnsupportedOperationError(
            '{!r} unit is not supported in date truncate'.format(unit)
        )

    return "trunc({}, {!r})".format(arg_formatted, unit)


def _timestamp_from_unix(translator, expr):
    op = expr.op()

    val, unit = op.args
    val = util.convert_unit(val, unit, 's', floor=False)

    arg = translator.translate(val)
    return 'to_timestamp({})'.format(arg)


def _extract_epoch_seconds(translator, expr):
    return 'CAST({} AS BIGINT)'.format(
        unary('unix_timestamp')(translator, expr)
    )


def _string_concat(translator, expr):
    return 'CONCAT({})'.format(
        ', '.join(map(translator.translate, expr.op().arg))
    )


def _group_concat(translator, expr):
    arg, sep = expr.op().arg, expr.op().sep
    return 'concat_ws({}, collect_list({}))'.format(
        translator.translate(sep), translator.translate(arg)
    )


def _array_literal_format(translator, expr):
    translated_values = [
        translator.translate(ibis.literal(x)) for x in expr.op().value
    ]

    return 'array({})'.format(', '.join(translated_values))


def _struct_like_format(func):
    def formatter(translator, expr):
        translated_values = [
            (repr(name), translator.translate(ibis.literal(val)))
            for (name, val) in expr.op().value.items()
        ]

        return '{}({})'.format(
            func, ', '.join(itertools.chain(*translated_values))
        )

    return formatter


def _number_literal_format(translator, expr):
    value = expr.op().value

    if math.isfinite(value):
        # Spark interprets dotted number literals as decimals, not floats.
        # i.e. "select 1.0 as tmp" is a decimal(2,1), not a float or double
        if isinstance(expr.op().dtype, dt.Float64):
            formatted = "{}d".format(repr(value))
        elif isinstance(expr.op().dtype, dt.Floating):
            formatted = "CAST({} AS FLOAT)".format(repr(value))
        else:
            formatted = repr(value)
    else:
        if math.isnan(value):
            formatted_val = 'NaN'
        elif math.isinf(value):
            if value > 0:
                formatted_val = 'Infinity'
            else:
                formatted_val = '-Infinity'
        formatted = "CAST({!r} AS DOUBLE)".format(formatted_val)

    return formatted


_literal_formatters = literal_formatters.copy()

_literal_formatters.update(
    {
        'array': _array_literal_format,
        'struct': _struct_like_format('named_struct'),
        'map': _struct_like_format('map'),
        'number': _number_literal_format,
    }
)


def _literal(translator, expr):
    if isinstance(expr, ir.BooleanValue):
        typeclass = 'boolean'
    elif isinstance(expr, ir.StringValue):
        typeclass = 'string'
    elif isinstance(expr, ir.NumericValue):
        typeclass = 'number'
    elif isinstance(expr, ir.DateValue):
        typeclass = 'date'
    elif isinstance(expr, ir.TimestampValue):
        typeclass = 'timestamp'
    elif isinstance(expr, ir.IntervalValue):
        typeclass = 'interval'
    elif isinstance(expr, ir.SetValue):
        typeclass = 'set'
    elif isinstance(expr, ir.ArrayValue):
        typeclass = 'array'
    elif isinstance(expr, ir.StructScalar):
        typeclass = 'struct'
    elif isinstance(expr, ir.MapScalar):
        typeclass = 'map'
    else:
        raise NotImplementedError(type(expr).__name__)

    return _literal_formatters[typeclass](translator, expr)


def _struct_field(translator, expr):
    arg, field = expr.op().args
    arg_formatted = translator.translate(arg)
    return '{}.`{}`'.format(arg_formatted, field)


def _map_value_for_key(translator, expr):
    arg, field = expr.op().args
    arg_formatted = translator.translate(arg)
    field_formatted = translator.translate(ibis.literal(field))
    return '{}[{}]'.format(arg_formatted, field_formatted)


def _round(translator, expr):
    op = expr.op()
    arg, digits = op.args

    arg_formatted = translator.translate(arg)

    if digits is not None:
        digits_formatted = translator.translate(digits)
        return 'bround({}, {})'.format(arg_formatted, digits_formatted)
    return 'bround({})'.format(arg_formatted)


_operation_registry = {**operation_registry}

_operation_registry.update(
    {
        ops.IsNan: unary('isnan'),
        ops.IfNull: fixed_arity('ifnull', 2),
        ops.StructField: _struct_field,
        ops.MapValueForKey: _map_value_for_key,
        ops.ArrayLength: unary('size'),
        ops.Round: _round,
        ops.HLLCardinality: reduction('approx_count_distinct'),
        ops.StrRight: fixed_arity('right', 2),
        ops.StringSplit: fixed_arity('SPLIT', 2),
        ops.RegexSearch: fixed_arity('rlike', 2),
        ops.StringConcat: _string_concat,
        ops.ArrayConcat: fixed_arity('concat', 2),
        ops.GroupConcat: _group_concat,
        ops.Cast: _cast,
        ops.ExtractYear: unary('year'),
        ops.ExtractMonth: unary('month'),
        ops.ExtractDay: unary('day'),
        ops.ExtractDayOfYear: unary('dayofyear'),
        ops.ExtractQuarter: unary('quarter'),
        ops.ExtractEpochSeconds: _extract_epoch_seconds,
        ops.ExtractHour: unary('hour'),
        ops.ExtractMinute: unary('minute'),
        ops.ExtractSecond: unary('second'),
        ops.TimestampTruncate: _timestamp_truncate,
        ops.TimestampFromUNIX: _timestamp_from_unix,
        ops.DateTruncate: _date_truncate,
        ops.Literal: _literal,
    }
)


class SparkExprTranslator(BaseExprTranslator):
    _registry = _operation_registry

    context_class = SparkContext


compiles = SparkExprTranslator.compiles
rewrites = SparkExprTranslator.rewrites


@compiles(ops.Arbitrary)
def spark_compiles_arbitrary(translator, expr):
    arg, how, where = expr.op().args

    if where is not None:
        arg = where.ifelse(arg, ibis.NA)

    if how in (None, 'first'):
        return 'first({}, True)'.format(translator.translate(arg))
    elif how == 'last':
        return 'last({}, True)'.format(translator.translate(arg))
    else:
        raise com.UnsupportedOperationError(
            '{!r} value not supported for arbitrary in Spark SQL'.format(how)
        )


@compiles(ops.DayOfWeekName)
def spark_compiles_day_of_week_name(translator, expr):
    arg = expr.op().arg
    return 'date_format({}, {!r})'.format(translator.translate(arg), 'EEEE')


@rewrites(ops.IsInf)
def spark_rewrites_is_inf(expr):
    arg = expr.op().arg
    return (arg == ibis.literal(math.inf)) | (arg == ibis.literal(-math.inf))


class SparkSelect(BaseSelect):
    translator = SparkExprTranslator


class SparkDialect(BaseDialect):
    translator = SparkExprTranslator


dialect = SparkDialect<|MERGE_RESOLUTION|>--- conflicted
+++ resolved
@@ -39,17 +39,10 @@
     sql_type_names,
     unary,
 )
-<<<<<<< HEAD
-from ibis.backends.impala.compiler import (
-    ImpalaDialect,
-    ImpalaExprTranslator,
-    ImpalaSelect,
-=======
 from ibis.backends.base_sql.compiler import (
     BaseDialect,
     BaseExprTranslator,
     BaseSelect,
->>>>>>> 96bab066
 )
 
 
