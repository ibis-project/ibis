import pandas as pd
import pyspark as ps
import regex as re
from pyspark.sql.column import Column

import ibis.common.exceptions as com
import ibis.expr.datatypes as dt
import ibis.expr.schema as sch
import ibis.expr.types as types
import ibis.expr.types as ir
from ibis.backends.base.sql import SQLClient
from ibis.backends.base.sql.ddl import (
    CreateDatabase,
    DropTable,
    TruncateTable,
    fully_qualified_re,
    is_fully_qualified,
)
from ibis.expr.scope import Scope
from ibis.expr.timecontext import canonicalize_context, localize_context
from ibis.util import log

from . import ddl
from .compiler import PySparkExprTranslator
from .datatypes import spark_dtype

_read_csv_defaults = {
    'header': True,
    'multiLine': True,
    'mode': 'FAILFAST',
    'escape': '"',
}


@sch.infer.register(ps.sql.dataframe.DataFrame)
def spark_dataframe_schema(df):
    """Infer the schema of a Spark SQL `DataFrame` object."""
    # df.schema is a pt.StructType
    schema_struct = dt.dtype(df.schema)

    return sch.schema(schema_struct.names, schema_struct.types)


class PySparkTable(ir.TableExpr):
    @property
    def _qualified_name(self):
        return self.op().args[0]

    def _match_name(self):
        m = fully_qualified_re.match(self._qualified_name)
        if not m:
            return None, self._qualified_name
        db, quoted, unquoted = m.groups()
        return db, quoted or unquoted

    @property
    def _database(self):
        return self._match_name()[0]

    @property
    def _unqualified_name(self):
        return self._match_name()[1]

    @property
    def name(self):
        return self.op().name

    @property
    def _client(self):
        return self.op().source

    def compute_stats(self, noscan=False):
        """
        Invoke Spark ANALYZE TABLE <tbl> COMPUTE STATISTICS command to
        compute column, table, and partition statistics.

        See also SparkClient.compute_stats
        """
        return self._client.compute_stats(self._qualified_name, noscan=noscan)

    def drop(self):
        """
        Drop the table from the database
        """
        self._client.drop_table_or_view(self._qualified_name)

    def truncate(self):
        self._client.truncate_table(self._qualified_name)

    @staticmethod
    def _validate_compatible(from_schema, to_schema):
        if set(from_schema.names) != set(to_schema.names):
            raise com.IbisInputError('Schemas have different names')

        for name in from_schema:
            lt = from_schema[name]
            rt = to_schema[name]
            if not lt.castable(rt):
                raise com.IbisInputError(
                    'Cannot safely cast {0!r} to {1!r}'.format(lt, rt)
                )

    def insert(self, obj=None, overwrite=False, values=None, validate=True):
        """
        Insert into Spark table.

        Parameters
        ----------
        obj : TableExpr or pandas DataFrame
        overwrite : boolean, default False
          If True, will replace existing contents of table
        validate : boolean, default True
          If True, do more rigorous validation that schema of table being
          inserted is compatible with the existing table

        Examples
        --------
        >>> t.insert(table_expr)  # doctest: +SKIP

        # Completely overwrite contents
        >>> t.insert(table_expr, overwrite=True)  # doctest: +SKIP
        """
        if isinstance(obj, pd.DataFrame):
            spark_df = self._session.createDataFrame(obj)
            spark_df.insertInto(self.name, overwrite=overwrite)
            return

        expr = obj

        if values is not None:
            raise NotImplementedError

        if validate:
            existing_schema = self.schema()
            insert_schema = expr.schema()
            if not insert_schema.equals(existing_schema):
                self._validate_compatible(insert_schema, existing_schema)

        ast = self._client.compiler.to_ast(expr)
        select = ast.queries[0]
        statement = ddl.InsertSelect(
            self._qualified_name, select, overwrite=overwrite
        )
        return self._client.raw_sql(statement.compile())

    def rename(self, new_name):
        """
        Rename table inside Spark. References to the old table are no longer
        valid. Spark does not support moving tables across databases using
        rename.

        Parameters
        ----------
        new_name : string

        Returns
        -------
        renamed : SparkTable
        """
        new_qualified_name = self._client._fully_qualified_name(
            new_name, self._database
        )

        statement = ddl.RenameTable(self._qualified_name, new_name)
        self._client.raw_sql(statement.compile())

        op = self.op().change_name(new_qualified_name)
        return type(self)(op)

    def alter(self, tbl_properties=None):
        """
        Change setting and parameters of the table.

        Parameters
        ----------
        tbl_properties : dict, optional

        Returns
        -------
        None (for now)
        """

        stmt = ddl.AlterTable(
            self._qualified_name, tbl_properties=tbl_properties
        )
        return self._client.raw_sql(stmt.compile())


class PySparkCursor:
    """Spark cursor.

    This allows the Spark client to reuse machinery in
    :file:`ibis/backends/base/sql/client.py`.

    """

    def __init__(self, query):
        """

        Construct a SparkCursor with query `query`.

        Parameters
        ----------
        query : pyspark.sql.DataFrame
          Contains result of query.

        """
        self.query = query

    def fetchall(self):
        """Fetch all rows."""
        result = self.query.collect()  # blocks until finished
        return result

    @property
    def columns(self):
        """Return the columns of the result set."""
        return self.query.columns

    @property
    def description(self):
        """Get the fields of the result set's schema."""
        return self.query.schema

    def __enter__(self):
        # For compatibility when constructed from Query.execute()
        """No-op for compatibility."""
        return self

    def __exit__(self, exc_type, exc_value, traceback):
        """No-op for compatibility."""


class PySparkClient(SQLClient):
    """
    An ibis client that uses PySpark SQL Dataframe
    """

    def __init__(self, backend, session):
        self.backend = backend
        self.database_class = backend.database_class
        self.table_class = backend.table_class
        self.table_expr_class = backend.table_expr_class

        self._context = session.sparkContext
        self._session = session
        self._catalog = session.catalog
        self.translator = PySparkExprTranslator()

    def compile(self, expr, timecontext=None, params=None, *args, **kwargs):
        """Compile an ibis expression to a PySpark DataFrame object
        """

        if timecontext is not None:
            session_timezone = self._session.conf.get(
                'spark.sql.session.timeZone'
            )
            # Since spark use session timezone for tz-naive timestamps
            # we localize tz-naive context here to match that behavior
            timecontext = localize_context(
                canonicalize_context(timecontext), session_timezone
            )

        # Insert params in scope
        if params is None:
            scope = Scope()
        else:
            scope = Scope(
                {param.op(): raw_value for param, raw_value in params.items()},
                timecontext,
            )
        return self.translator.translate(
            expr, scope=scope, timecontext=timecontext
        )

    def execute(
        self, expr, timecontext=None, params=None, limit='default', **kwargs
    ):
        if isinstance(expr, types.TableExpr):
            return self.compile(expr, timecontext, params, **kwargs).toPandas()
        elif isinstance(expr, types.ColumnExpr):
            # expression must be named for the projection
            expr = expr.name('tmp')
            return self.compile(
                expr.to_projection(), timecontext, params, **kwargs
            ).toPandas()['tmp']
        elif isinstance(expr, types.ScalarExpr):
            compiled = self.compile(expr, timecontext, params, **kwargs)
            if isinstance(compiled, Column):
                # attach result column to a fake DataFrame and
                # select the result
                compiled = self._session.range(0, 1).select(compiled)
            return compiled.toPandas().iloc[0, 0]
        else:
            raise com.IbisError(
                "Cannot execute expression of type: {}".format(type(expr))
            )

    @staticmethod
    def _fully_qualified_name(name, database):
        if is_fully_qualified(name):
            return name
        if database:
            return '{0}.`{1}`'.format(database, name)
        return name

    def close(self):
        """
        Close Spark connection and drop any temporary objects
        """
        self._context.stop()

    def fetch_from_cursor(self, cursor, schema):
        df = cursor.query.toPandas()  # blocks until finished
        return schema.apply_to(df)

    def raw_sql(self, stmt):
        query = self._session.sql(stmt)
        return PySparkCursor(query)

    def _get_schema_using_query(self, query):
        cur = self.raw_sql(query)
        return spark_dataframe_schema(cur.query)

    def log(self, msg):
        log(msg)

    def _get_jtable(self, name, database=None):
        try:
            jtable = self._catalog._jcatalog.getTable(
                self._fully_qualified_name(name, database)
            )
        except ps.sql.utils.AnalysisException as e:
            raise com.IbisInputError(str(e)) from e
        return jtable

    def table(self, name, database=None):
        """
        Create a table expression that references a particular table or view
        in the database.

        Parameters
        ----------
        name : string
        database : string, optional

        Returns
        -------
        table : TableExpr
        """
        jtable = self._get_jtable(name, database)
        name, database = jtable.name(), jtable.database()

        qualified_name = self._fully_qualified_name(name, database)

        schema = self.get_schema(qualified_name)
        node = self.table_class(qualified_name, schema, self)
        return self.table_expr_class(node)

    def list_tables(self, like=None, database=None):
        """
        List tables in the current (or indicated) database. Like the SHOW
        TABLES command.

        Parameters
        ----------
        like : string, default None
          e.g. 'foo*' to match all tables starting with 'foo'
        database : string, default None
          If not passed, uses the current/default database

        Returns
        -------
        results : list of strings
        """
        results = [t.name for t in self._catalog.listTables(dbName=database)]
        if like:
            results = [
                table_name
                for table_name in results
                if re.match(like, table_name) is not None
            ]

        return results

    def exists_table(self, name, database=None):
        """
        Determine if the indicated table or view exists

        Parameters
        ----------
        name : string
        database : string, default None

        Returns
        -------
        if_exists : boolean
        """
        try:
            self._get_jtable(name, database)
            return True
        except com.IbisInputError:
            return False

<<<<<<< HEAD
    def list_databases(self, like=None):
        """
        List databases in the Spark SQL cluster.

        Parameters
        ----------
        like : string, default None
          e.g. 'foo*' to match all tables starting with 'foo'

        Returns
        -------
        results : list of strings
        """
        results = [db.name for db in self._catalog.listDatabases()]
        if like:
            results = [
                database_name
                for database_name in results
                if re.match(like, database_name) is not None
            ]

        return results

    def exists_database(self, name):
        """
        Checks if a given database exists

        Parameters
        ----------
        name : string
          Database name

        Returns
        -------
        if_exists : boolean
        """
        return bool(self.list_databases(like=name))
=======
    def set_database(self, name):
        """
        Set the default database scope for client
        """
        self._catalog.setCurrentDatabase(name)
>>>>>>> 5c56e1f5

    def create_database(self, name, path=None, force=False):
        """
        Create a new Spark database

        Parameters
        ----------
        name : string
          Database name
        path : string, default None
          Path where to store the database data; otherwise uses Spark
          default
        """
        statement = CreateDatabase(name, path=path, can_exist=force)
        return self.raw_sql(statement.compile())

    def drop_database(self, name, force=False):
        """Drop a Spark database.

        Parameters
        ----------
        name : string
          Database name
        force : bool, default False
          If False, Spark throws exception if database is not empty or
          database does not exist
        """
        statement = ddl.DropDatabase(name, must_exist=not force, cascade=force)
        return self.raw_sql(statement.compile())

    def get_schema(self, table_name, database=None):
        """
        Return a Schema object for the indicated table and database

        Parameters
        ----------
        table_name : string
          May be fully qualified
        database : string
          Spark does not have a database argument for its table() method,
          so this must be None

        Returns
        -------
        schema : ibis Schema
        """
        if database is not None:
            raise com.UnsupportedArgumentError(
                'Spark does not support database param for table'
            )

        df = self._session.table(table_name)

        return sch.infer(df)

    def _schema_from_csv(self, path, **kwargs):
        """
        Return a Schema object for the indicated csv file. Spark goes through
        the file once to determine the schema. See documentation for
        `pyspark.sql.DataFrameReader` for kwargs.

        Parameters
        ----------
        path : string

        Returns
        -------
        schema : ibis Schema
        """
        options = _read_csv_defaults.copy()
        options.update(kwargs)
        options['inferSchema'] = True

        df = self._session.read.csv(path, **options)
        return spark_dataframe_schema(df)

    def _create_table_or_temp_view_from_csv(
        self,
        name,
        path,
        schema=None,
        database=None,
        force=False,
        temp_view=False,
        format='parquet',
        **kwargs,
    ):
        options = _read_csv_defaults.copy()
        options.update(kwargs)

        if schema:
            assert ('inferSchema', True) not in options.items()
            schema = spark_dtype(schema)
            options['schema'] = schema
        else:
            options['inferSchema'] = True

        df = self._session.read.csv(path, **options)

        if temp_view:
            if force:
                df.createOrReplaceTempView(name)
            else:
                df.createTempView(name)
        else:
            qualified_name = self._fully_qualified_name(
                name, database or self.current_database
            )
            mode = 'error'
            if force:
                mode = 'overwrite'
            df.write.saveAsTable(qualified_name, format=format, mode=mode)

    def create_table(
        self,
        table_name,
        obj=None,
        schema=None,
        database=None,
        force=False,
        # HDFS options
        format='parquet',
    ):
        """
        Create a new table in Spark using an Ibis table expression.

        Parameters
        ----------
        table_name : string
        obj : TableExpr or pandas.DataFrame, optional
          If passed, creates table from select statement results
        schema : ibis.Schema, optional
          Mutually exclusive with obj, creates an empty table with a
          particular schema
        database : string, default None (optional)
        force : boolean, default False
          If true, create table if table with indicated name already exists
        format : {'parquet'}

        Examples
        --------
        >>> con.create_table('new_table_name', table_expr)  # doctest: +SKIP
        """
        if obj is not None:
            if isinstance(obj, pd.DataFrame):
                spark_df = self._session.createDataFrame(obj)
                mode = 'error'
                if force:
                    mode = 'overwrite'
                spark_df.write.saveAsTable(
                    table_name, format=format, mode=mode
                )
                return

            ast = self.compiler.to_ast(obj)
            select = ast.queries[0]

            statement = ddl.CTAS(
                table_name,
                select,
                database=database,
                can_exist=force,
                format=format,
            )
        elif schema is not None:
            statement = ddl.CreateTableWithSchema(
                table_name,
                schema,
                database=database,
                format=format,
                can_exist=force,
            )
        else:
            raise com.IbisError('Must pass expr or schema')

        return self.raw_sql(statement.compile())

    def create_view(
        self, name, expr, database=None, can_exist=False, temporary=False
    ):
        """
        Create a Spark view from a table expression

        Parameters
        ----------
        name : string
        expr : ibis TableExpr
        database : string, default None
        can_exist : boolean, default False
          Replace an existing view of the same name if it exists
        temporary : boolean, default False
        """
        ast = self.compiler.to_ast(expr)
        select = ast.queries[0]
        statement = ddl.CreateView(
            name,
            select,
            database=database,
            can_exist=can_exist,
            temporary=temporary,
        )
        return self.raw_sql(statement.compile())

    def drop_table(self, name, database=None, force=False):
        self.drop_table_or_view(name, database, force)

    def drop_view(self, name, database=None, force=False):
        self.drop_table_or_view(name, database, force)

    def drop_table_or_view(self, name, database=None, force=False):
        """
        Drop a Spark table or view

        Parameters
        ----------
        name : string
        database : string, default None (optional)
        force : boolean, default False
          Database may throw exception if table does not exist

        Examples
        --------
        >>> table = 'my_table'
        >>> db = 'operations'
        >>> con.drop_table_or_view(table, db, force=True)  # doctest: +SKIP
        """
        statement = DropTable(name, database=database, must_exist=not force)
        self.raw_sql(statement.compile())

    def truncate_table(self, table_name, database=None):
        """
        Delete all rows from, but do not drop, an existing table

        Parameters
        ----------
        table_name : string
        database : string, default None (optional)
        """
        statement = TruncateTable(table_name, database=database)
        self.raw_sql(statement.compile())

    def insert(
        self,
        table_name,
        obj=None,
        database=None,
        overwrite=False,
        values=None,
        validate=True,
    ):
        """
        Insert into existing table.

        See SparkTable.insert for other parameters.

        Parameters
        ----------
        table_name : string
        database : string, default None

        Examples
        --------
        >>> table = 'my_table'
        >>> con.insert(table, table_expr)  # doctest: +SKIP

        # Completely overwrite contents
        >>> con.insert(table, table_expr, overwrite=True)  # doctest: +SKIP
        """
        table = self.table(table_name, database=database)
        return table.insert(
            obj=obj, overwrite=overwrite, values=values, validate=validate
        )

    def compute_stats(self, name, database=None, noscan=False):
        """
        Issue COMPUTE STATISTICS command for a given table

        Parameters
        ----------
        name : string
          Can be fully qualified (with database name)
        database : string, optional
        noscan : boolean, default False
          If True, collect only basic statistics for the table (number of
          rows, size in bytes).
        """
        maybe_noscan = ' NOSCAN' if noscan else ''
        stmt = 'ANALYZE TABLE {0} COMPUTE STATISTICS{1}'.format(
            self._fully_qualified_name(name, database), maybe_noscan
        )
        return self.raw_sql(stmt)<|MERGE_RESOLUTION|>--- conflicted
+++ resolved
@@ -402,52 +402,6 @@
         except com.IbisInputError:
             return False
 
-<<<<<<< HEAD
-    def list_databases(self, like=None):
-        """
-        List databases in the Spark SQL cluster.
-
-        Parameters
-        ----------
-        like : string, default None
-          e.g. 'foo*' to match all tables starting with 'foo'
-
-        Returns
-        -------
-        results : list of strings
-        """
-        results = [db.name for db in self._catalog.listDatabases()]
-        if like:
-            results = [
-                database_name
-                for database_name in results
-                if re.match(like, database_name) is not None
-            ]
-
-        return results
-
-    def exists_database(self, name):
-        """
-        Checks if a given database exists
-
-        Parameters
-        ----------
-        name : string
-          Database name
-
-        Returns
-        -------
-        if_exists : boolean
-        """
-        return bool(self.list_databases(like=name))
-=======
-    def set_database(self, name):
-        """
-        Set the default database scope for client
-        """
-        self._catalog.setCurrentDatabase(name)
->>>>>>> 5c56e1f5
-
     def create_database(self, name, path=None, force=False):
         """
         Create a new Spark database
