--- conflicted
+++ resolved
@@ -352,39 +352,6 @@
         node = self.table_class(qualified_name, schema, self)
         return self.table_expr_class(node)
 
-<<<<<<< HEAD
-    def list_tables(self, like=None, database=None):
-        """
-        List tables in the current (or indicated) database. Like the SHOW
-        TABLES command.
-
-        Parameters
-        ----------
-        like : string, default None
-          e.g. 'foo*' to match all tables starting with 'foo'
-        database : string, default None
-          If not passed, uses the current/default database
-
-        Returns
-        -------
-        results : list of strings
-        """
-        results = [t.name for t in self._catalog.listTables(dbName=database)]
-        if like:
-            results = [
-                table_name
-                for table_name in results
-                if re.match(like, table_name) is not None
-            ]
-
-        return results
-
-    def set_database(self, name):
-        """
-        Set the default database scope for client
-        """
-        self._catalog.setCurrentDatabase(name)
-=======
     def exists_table(self, name, database=None):
         """
         Determine if the indicated table or view exists
@@ -403,7 +370,6 @@
             return True
         except com.IbisInputError:
             return False
->>>>>>> ad7f4fba
 
     def create_database(self, name, path=None, force=False):
         """
