--- conflicted
+++ resolved
@@ -34,7 +34,6 @@
     def version(self):
         return pyspark.__version__
 
-<<<<<<< HEAD
     def list_tables(self, like=None):
         tables = [
             t.name
@@ -42,13 +41,12 @@
                 dbName=self.current_database
             )
         ]
-        return self._filter_tables_with_like(tables)
-=======
+        return self._filter_with_like(tables, like)
+
     @property
     def current_database(self):
         return self.client._catalog.currentDatabase()
 
     def list_databases(self, like=None):
         databases = [db.name for db in self.client._catalog.listDatabases()]
-        return self._filter_with_like(databases, like)
->>>>>>> 5c56e1f5
+        return self._filter_with_like(databases, like)