--- conflicted
+++ resolved
@@ -34,7 +34,17 @@
     def version(self):
         return pyspark.__version__
 
-<<<<<<< HEAD
+    def set_database(self, name):
+        self.client._catalog.setCurrentDatabase(name)
+
+    @property
+    def current_database(self):
+        return self.client._catalog.currentDatabase()
+
+    def list_databases(self, like=None):
+        databases = [db.name for db in self.client._catalog.listDatabases()]
+        return self._filter_with_like(databases, like)
+
     def list_tables(self, like=None):
         tables = [
             t.name
@@ -42,16 +52,4 @@
                 dbName=self.current_database
             )
         ]
-        return self._filter_with_like(tables, like)
-=======
-    def set_database(self, name):
-        self.client._catalog.setCurrentDatabase(name)
->>>>>>> 9253db3e
-
-    @property
-    def current_database(self):
-        return self.client._catalog.currentDatabase()
-
-    def list_databases(self, like=None):
-        databases = [db.name for db in self.client._catalog.listDatabases()]
-        return self._filter_with_like(databases, like)+        return self._filter_with_like(tables, like)