--- conflicted
+++ resolved
@@ -741,32 +741,20 @@
         raise NotImplementedError(f"Backend '{self.name}' backend doesn't support SQL")
 
     @util.experimental
-<<<<<<< HEAD
     def to_parquet(
-=======
-    def to_delta(
->>>>>>> d4031877
         self,
         expr: ir.Table,
         path: str | Path,
         **kwargs: Any,
     ) -> None:
-<<<<<<< HEAD
         """Write the results of executing the given expression to parquet files.
 
         This method is eager and will execute the associated expression immediately.
-=======
-        """Write the results of executing the given expression to a Delta Lake table.
-
-        This method is eager and will execute the associated expression
-        immediately.
->>>>>>> d4031877
 
         Parameters
         ----------
         expr
-<<<<<<< HEAD
-            The ibis expression to execute and persist to CSV.
+            The ibis expression to execute and persist to parquet.
         path
             The data source. A string or Path to the  file.
         **kwargs
@@ -795,13 +783,25 @@
             PySpark CSV write arguments. https://spark.apache.org/docs/3.1.1/api/python/reference/api/pyspark.sql.DataFrameWriter.csv.html
         """
         expr.compile().write.csv(os.fspath(path), **kwargs)
-=======
+
+    @util.experimental
+    def to_delta(
+        self,
+        expr: ir.Table,
+        path: str | Path,
+        **kwargs: Any,
+    ) -> None:
+        """Write the results of executing the given expression to a Delta Lake table.
+
+        This method is eager and will execute the associated expression immediately.
+
+        Parameters
+        ----------
+        expr
             The ibis expression to execute and persist to a Delta Lake table.
         path
             The data source. A string or Path to the Delta Lake table.
-
         **kwargs
             PySpark Delta Lake table write arguments. https://spark.apache.org/docs/3.1.1/api/python/reference/api/pyspark.sql.DataFrameWriter.save.html
         """
-        expr.compile().write.format("delta").save(os.fspath(path), **kwargs)
->>>>>>> d4031877
+        expr.compile().write.format("delta").save(os.fspath(path), **kwargs)