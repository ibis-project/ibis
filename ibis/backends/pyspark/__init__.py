from ibis.backends.base import BaseBackend

from .client import PySparkClient
from .compiler import dialect  # noqa: F401


def connect(session):
    """
    Create a `SparkClient` for use with Ibis.

    Pipes `**kwargs` into SparkClient, which pipes them into SparkContext.
    See documentation for SparkContext:
    https://spark.apache.org/docs/latest/api/python/_modules/pyspark/context.html#SparkContext
    """
    client = PySparkClient(session)

    # Spark internally stores timestamps as UTC values, and timestamp data that
    # is brought in without a specified time zone is converted as local time to
    # UTC with microsecond resolution.
    # https://spark.apache.org/docs/latest/sql-pyspark-pandas-with-arrow.html#timestamp-with-time-zone-semantics
    client._session.conf.set('spark.sql.session.timeZone', 'UTC')

    return client


class Backend(BaseBackend):
    name = 'pyspark'
    builder = None
<<<<<<< HEAD
    dialect = None  # noqa: F811
=======
    dialect = dialect
>>>>>>> 038bde2e
    connect = connect<|MERGE_RESOLUTION|>--- conflicted
+++ resolved
@@ -26,9 +26,5 @@
 class Backend(BaseBackend):
     name = 'pyspark'
     builder = None
-<<<<<<< HEAD
-    dialect = None  # noqa: F811
-=======
     dialect = dialect
->>>>>>> 038bde2e
     connect = connect