import os
from datetime import datetime, timezone

import numpy as np
import pandas as pd
import pyspark.sql.functions as F
import pyspark.sql.types as pt
import pytest
from pyspark.sql import SparkSession

import ibis
import ibis.expr.types as ir
<<<<<<< HEAD
from ibis import util
from ibis.backends.tests.base import (
    BackendTest,
    RoundAwayFromZero,
    get_pyspark_testing_client,
)
=======
from ibis.backends.tests.base import BackendTest, RoundAwayFromZero

_pyspark_testing_client = None


def get_common_spark_testing_client(data_directory, connect):
    spark = (
        SparkSession.builder.config('spark.default.parallelism', 4)
        .config('spark.driver.bindAddress', '127.0.0.1')
        .getOrCreate()
    )
    _spark_testing_client = connect(spark)
    s = _spark_testing_client._session
    num_partitions = 4

    df_functional_alltypes = (
        s.read.csv(
            path=str(data_directory / 'functional_alltypes.csv'),
            schema=pt.StructType(
                [
                    pt.StructField('index', pt.IntegerType(), True),
                    pt.StructField('Unnamed: 0', pt.IntegerType(), True),
                    pt.StructField('id', pt.IntegerType(), True),
                    # cast below, Spark can't read 0/1 as bool
                    pt.StructField('bool_col', pt.ByteType(), True),
                    pt.StructField('tinyint_col', pt.ByteType(), True),
                    pt.StructField('smallint_col', pt.ShortType(), True),
                    pt.StructField('int_col', pt.IntegerType(), True),
                    pt.StructField('bigint_col', pt.LongType(), True),
                    pt.StructField('float_col', pt.FloatType(), True),
                    pt.StructField('double_col', pt.DoubleType(), True),
                    pt.StructField('date_string_col', pt.StringType(), True),
                    pt.StructField('string_col', pt.StringType(), True),
                    pt.StructField('timestamp_col', pt.TimestampType(), True),
                    pt.StructField('year', pt.IntegerType(), True),
                    pt.StructField('month', pt.IntegerType(), True),
                ]
            ),
            mode='FAILFAST',
            header=True,
        )
        .repartition(num_partitions)
        .sort('index')
    )

    df_functional_alltypes = df_functional_alltypes.withColumn(
        "bool_col", df_functional_alltypes["bool_col"].cast("boolean")
    )
    df_functional_alltypes.createOrReplaceTempView('functional_alltypes')

    df_batting = (
        s.read.csv(
            path=str(data_directory / 'batting.csv'),
            schema=pt.StructType(
                [
                    pt.StructField('playerID', pt.StringType(), True),
                    pt.StructField('yearID', pt.IntegerType(), True),
                    pt.StructField('stint', pt.IntegerType(), True),
                    pt.StructField('teamID', pt.StringType(), True),
                    pt.StructField('lgID', pt.StringType(), True),
                    pt.StructField('G', pt.IntegerType(), True),
                    pt.StructField('AB', pt.DoubleType(), True),
                    pt.StructField('R', pt.DoubleType(), True),
                    pt.StructField('H', pt.DoubleType(), True),
                    pt.StructField('X2B', pt.DoubleType(), True),
                    pt.StructField('X3B', pt.DoubleType(), True),
                    pt.StructField('HR', pt.DoubleType(), True),
                    pt.StructField('RBI', pt.DoubleType(), True),
                    pt.StructField('SB', pt.DoubleType(), True),
                    pt.StructField('CS', pt.DoubleType(), True),
                    pt.StructField('BB', pt.DoubleType(), True),
                    pt.StructField('SO', pt.DoubleType(), True),
                    pt.StructField('IBB', pt.DoubleType(), True),
                    pt.StructField('HBP', pt.DoubleType(), True),
                    pt.StructField('SH', pt.DoubleType(), True),
                    pt.StructField('SF', pt.DoubleType(), True),
                    pt.StructField('GIDP', pt.DoubleType(), True),
                ]
            ),
            header=True,
        )
        .repartition(num_partitions)
        .sort('playerID')
    )
    df_batting.createOrReplaceTempView('batting')

    df_awards_players = (
        s.read.csv(
            path=str(data_directory / 'awards_players.csv'),
            schema=pt.StructType(
                [
                    pt.StructField('playerID', pt.StringType(), True),
                    pt.StructField('awardID', pt.StringType(), True),
                    pt.StructField('yearID', pt.IntegerType(), True),
                    pt.StructField('lgID', pt.StringType(), True),
                    pt.StructField('tie', pt.StringType(), True),
                    pt.StructField('notes', pt.StringType(), True),
                ]
            ),
            header=True,
        )
        .repartition(num_partitions)
        .sort('playerID')
    )
    df_awards_players.createOrReplaceTempView('awards_players')

    df_simple = s.createDataFrame([(1, 'a')], ['foo', 'bar'])
    df_simple.createOrReplaceTempView('simple')

    df_struct = s.createDataFrame([((1, 2, 'a'),)], ['struct_col'])
    df_struct.createOrReplaceTempView('struct')

    df_nested_types = s.createDataFrame(
        [([1, 2], [[3, 4], [5, 6]], {'a': [[2, 4], [3, 5]]})],
        [
            'list_of_ints',
            'list_of_list_of_ints',
            'map_string_list_of_list_of_ints',
        ],
    )
    df_nested_types.createOrReplaceTempView('nested_types')

    df_complicated = s.createDataFrame(
        [({(1, 3): [[2, 4], [3, 5]]},)], ['map_tuple_list_of_list_of_ints']
    )
    df_complicated.createOrReplaceTempView('complicated')

    df_udf = s.createDataFrame(
        [('a', 1, 4.0, 'a'), ('b', 2, 5.0, 'a'), ('c', 3, 6.0, 'b')],
        ['a', 'b', 'c', 'key'],
    )
    df_udf.createOrReplaceTempView('udf')

    df_udf_nan = s.createDataFrame(
        pd.DataFrame(
            {
                'a': np.arange(10, dtype=float),
                'b': [3.0, np.NaN] * 5,
                'key': list('ddeefffggh'),
            }
        )
    )
    df_udf_nan.createOrReplaceTempView('udf_nan')

    df_udf_null = s.createDataFrame(
        [
            (float(i), None if i % 2 else 3.0, 'ddeefffggh'[i])
            for i in range(10)
        ],
        ['a', 'b', 'key'],
    )
    df_udf_null.createOrReplaceTempView('udf_null')

    df_udf_random = s.createDataFrame(
        pd.DataFrame(
            {
                'a': np.arange(4, dtype=float).tolist()
                + np.random.rand(3).tolist(),
                'b': np.arange(4, dtype=float).tolist()
                + np.random.rand(3).tolist(),
                'key': list('ddeefff'),
            }
        )
    )
    df_udf_random.createOrReplaceTempView('udf_random')

    return _spark_testing_client


def get_pyspark_testing_client(data_directory):
    global _pyspark_testing_client
    if _pyspark_testing_client is None:
        _pyspark_testing_client = get_common_spark_testing_client(
            data_directory,
            lambda session: ibis.backends.pyspark.Backend().connect(session),
        )
    return _pyspark_testing_client
>>>>>>> 6c76976a


class TestConf(BackendTest, RoundAwayFromZero):
    supported_to_timestamp_units = {'s'}

    @staticmethod
    def connect(data_directory):
        return get_pyspark_testing_client(data_directory)

    @property
    def functional_alltypes(self) -> ir.TableExpr:
        return self.connection.table('functional_alltypes')

    @property
    def batting(self) -> ir.TableExpr:
        return self.connection.table('batting')

    @property
    def awards_players(self) -> ir.TableExpr:
        return self.connection.table('awards_players')


@pytest.fixture(scope='session')
def client():
    session = SparkSession.builder.getOrCreate()
    client = ibis.backends.pyspark.Backend().connect(session)

    df = client._session.range(0, 10)
    df = df.withColumn("str_col", F.lit('value'))
    df.createTempView('basic_table')

    df_nans = client._session.createDataFrame(
        [
            [np.NaN, 'Alfred', None],
            [27.0, 'Batman', 'motocycle'],
            [3.0, None, 'joker'],
        ],
        ['age', 'user', 'toy'],
    )
    df_nans.createTempView('nan_table')

    df_dates = client._session.createDataFrame(
        [['2018-01-02'], ['2018-01-03'], ['2018-01-04']], ['date_str']
    )
    df_dates.createTempView('date_table')

    df_arrays = client._session.createDataFrame(
        [
            ['k1', [1, 2, 3], ['a']],
            ['k2', [4, 5], ['test1', 'test2', 'test3']],
            ['k3', [6], ['w', 'x', 'y', 'z']],
            ['k1', [], ['cat', 'dog']],
            ['k1', [7, 8], []],
        ],
        ['key', 'array_int', 'array_str'],
    )
    df_arrays.createTempView('array_table')

    df_time_indexed = client._session.createDataFrame(
        [
            [datetime(2017, 1, 2, 5, tzinfo=timezone.utc), 1, 1.0],
            [datetime(2017, 1, 2, 5, tzinfo=timezone.utc), 2, 2.0],
            [datetime(2017, 1, 2, 6, tzinfo=timezone.utc), 1, 3.0],
            [datetime(2017, 1, 2, 6, tzinfo=timezone.utc), 2, 4.0],
            [datetime(2017, 1, 2, 7, tzinfo=timezone.utc), 1, 5.0],
            [datetime(2017, 1, 2, 7, tzinfo=timezone.utc), 2, 6.0],
            [datetime(2017, 1, 4, 8, tzinfo=timezone.utc), 1, 7.0],
            [datetime(2017, 1, 4, 8, tzinfo=timezone.utc), 2, 8.0],
        ],
        ['time', 'key', 'value'],
    )

    df_time_indexed.createTempView('time_indexed_table')

    return client


class IbisWindow:
    # Test util class to generate different types of ibis windows
    def __init__(self, windows):
        self.windows = windows

    def get_windows(self):
        # Return a list of Ibis windows
        return [
            ibis.window(
                preceding=w[0],
                following=w[1],
                order_by='time',
                group_by='key',
            )
            for w in self.windows
        ]


@pytest.fixture
def ibis_windows(request):
    return IbisWindow(request.param).get_windows()


def _random_identifier(suffix):
    return '__ibis_test_{}_{}'.format(suffix, util.guid())


@pytest.fixture(scope='session', autouse=True)
def test_data_db(client):
    try:
        name = os.environ.get('IBIS_TEST_DATA_DB', 'ibis_testing')
        client.create_database(name)
        client.set_database(name)
        yield name
    finally:
        client.drop_database(name, force=True)


@pytest.fixture
def temp_database(client, test_data_db):
    name = _random_identifier('database')
    client.create_database(name)
    try:
        yield name
    finally:
        client.set_database(test_data_db)
        client.drop_database(name, force=True)


@pytest.fixture
def temp_table(client):
    name = _random_identifier('table')
    try:
        yield name
    finally:
        assert client.exists_table(name), name
        client.drop_table(name)


@pytest.fixture(scope='session')
def alltypes(client):
    return client.table('functional_alltypes').relabel(
        {'Unnamed: 0': 'Unnamed:0'}
    )


@pytest.fixture(scope='session')
def tmp_dir():
    return '/tmp/__ibis_test_{}'.format(util.guid())


@pytest.fixture
def temp_table_db(client, temp_database):
    name = _random_identifier('table')
    try:
        yield temp_database, name
    finally:
        assert client.exists_table(name, database=temp_database), name
        client.drop_table(name, database=temp_database)


@pytest.fixture
def temp_view(client):
    name = _random_identifier('view')
    try:
        yield name
    finally:
        assert client.exists_table(name), name
        client.drop_view(name)<|MERGE_RESOLUTION|>--- conflicted
+++ resolved
@@ -10,14 +10,7 @@
 
 import ibis
 import ibis.expr.types as ir
-<<<<<<< HEAD
 from ibis import util
-from ibis.backends.tests.base import (
-    BackendTest,
-    RoundAwayFromZero,
-    get_pyspark_testing_client,
-)
-=======
 from ibis.backends.tests.base import BackendTest, RoundAwayFromZero
 
 _pyspark_testing_client = None
@@ -195,7 +188,6 @@
             lambda session: ibis.backends.pyspark.Backend().connect(session),
         )
     return _pyspark_testing_client
->>>>>>> 6c76976a
 
 
 class TestConf(BackendTest, RoundAwayFromZero):
