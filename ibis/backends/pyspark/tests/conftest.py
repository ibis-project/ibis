--- conflicted
+++ resolved
@@ -9,11 +9,7 @@
 from pyspark.sql import SparkSession
 
 import ibis
-<<<<<<< HEAD
-import ibis.expr.types as ir
 from ibis import util
-=======
->>>>>>> 5b8590fa
 from ibis.backends.tests.base import BackendTest, RoundAwayFromZero
 
 _pyspark_testing_client = None
