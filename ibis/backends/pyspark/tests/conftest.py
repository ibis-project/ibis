from datetime import datetime, timezone

import numpy as np
import pandas as pd
import pyspark.sql.functions as F
import pyspark.sql.types as pt
import pytest
from pyspark.sql import SparkSession

import ibis
<<<<<<< HEAD
from ibis.backends.tests.base import (
    BackendTest,
    RoundAwayFromZero,
    get_pyspark_testing_client,
)
=======
import ibis.expr.types as ir
from ibis.backends.tests.base import BackendTest, RoundAwayFromZero

_pyspark_testing_client = None


def get_common_spark_testing_client(data_directory, connect):
    spark = (
        SparkSession.builder.config('spark.default.parallelism', 4)
        .config('spark.driver.bindAddress', '127.0.0.1')
        .getOrCreate()
    )
    _spark_testing_client = connect(spark)
    s = _spark_testing_client._session
    num_partitions = 4

    df_functional_alltypes = (
        s.read.csv(
            path=str(data_directory / 'functional_alltypes.csv'),
            schema=pt.StructType(
                [
                    pt.StructField('index', pt.IntegerType(), True),
                    pt.StructField('Unnamed: 0', pt.IntegerType(), True),
                    pt.StructField('id', pt.IntegerType(), True),
                    # cast below, Spark can't read 0/1 as bool
                    pt.StructField('bool_col', pt.ByteType(), True),
                    pt.StructField('tinyint_col', pt.ByteType(), True),
                    pt.StructField('smallint_col', pt.ShortType(), True),
                    pt.StructField('int_col', pt.IntegerType(), True),
                    pt.StructField('bigint_col', pt.LongType(), True),
                    pt.StructField('float_col', pt.FloatType(), True),
                    pt.StructField('double_col', pt.DoubleType(), True),
                    pt.StructField('date_string_col', pt.StringType(), True),
                    pt.StructField('string_col', pt.StringType(), True),
                    pt.StructField('timestamp_col', pt.TimestampType(), True),
                    pt.StructField('year', pt.IntegerType(), True),
                    pt.StructField('month', pt.IntegerType(), True),
                ]
            ),
            mode='FAILFAST',
            header=True,
        )
        .repartition(num_partitions)
        .sort('index')
    )

    df_functional_alltypes = df_functional_alltypes.withColumn(
        "bool_col", df_functional_alltypes["bool_col"].cast("boolean")
    )
    df_functional_alltypes.createOrReplaceTempView('functional_alltypes')

    df_batting = (
        s.read.csv(
            path=str(data_directory / 'batting.csv'),
            schema=pt.StructType(
                [
                    pt.StructField('playerID', pt.StringType(), True),
                    pt.StructField('yearID', pt.IntegerType(), True),
                    pt.StructField('stint', pt.IntegerType(), True),
                    pt.StructField('teamID', pt.StringType(), True),
                    pt.StructField('lgID', pt.StringType(), True),
                    pt.StructField('G', pt.IntegerType(), True),
                    pt.StructField('AB', pt.DoubleType(), True),
                    pt.StructField('R', pt.DoubleType(), True),
                    pt.StructField('H', pt.DoubleType(), True),
                    pt.StructField('X2B', pt.DoubleType(), True),
                    pt.StructField('X3B', pt.DoubleType(), True),
                    pt.StructField('HR', pt.DoubleType(), True),
                    pt.StructField('RBI', pt.DoubleType(), True),
                    pt.StructField('SB', pt.DoubleType(), True),
                    pt.StructField('CS', pt.DoubleType(), True),
                    pt.StructField('BB', pt.DoubleType(), True),
                    pt.StructField('SO', pt.DoubleType(), True),
                    pt.StructField('IBB', pt.DoubleType(), True),
                    pt.StructField('HBP', pt.DoubleType(), True),
                    pt.StructField('SH', pt.DoubleType(), True),
                    pt.StructField('SF', pt.DoubleType(), True),
                    pt.StructField('GIDP', pt.DoubleType(), True),
                ]
            ),
            header=True,
        )
        .repartition(num_partitions)
        .sort('playerID')
    )
    df_batting.createOrReplaceTempView('batting')

    df_awards_players = (
        s.read.csv(
            path=str(data_directory / 'awards_players.csv'),
            schema=pt.StructType(
                [
                    pt.StructField('playerID', pt.StringType(), True),
                    pt.StructField('awardID', pt.StringType(), True),
                    pt.StructField('yearID', pt.IntegerType(), True),
                    pt.StructField('lgID', pt.StringType(), True),
                    pt.StructField('tie', pt.StringType(), True),
                    pt.StructField('notes', pt.StringType(), True),
                ]
            ),
            header=True,
        )
        .repartition(num_partitions)
        .sort('playerID')
    )
    df_awards_players.createOrReplaceTempView('awards_players')

    df_simple = s.createDataFrame([(1, 'a')], ['foo', 'bar'])
    df_simple.createOrReplaceTempView('simple')

    df_struct = s.createDataFrame([((1, 2, 'a'),)], ['struct_col'])
    df_struct.createOrReplaceTempView('struct')

    df_nested_types = s.createDataFrame(
        [([1, 2], [[3, 4], [5, 6]], {'a': [[2, 4], [3, 5]]})],
        [
            'list_of_ints',
            'list_of_list_of_ints',
            'map_string_list_of_list_of_ints',
        ],
    )
    df_nested_types.createOrReplaceTempView('nested_types')

    df_complicated = s.createDataFrame(
        [({(1, 3): [[2, 4], [3, 5]]},)], ['map_tuple_list_of_list_of_ints']
    )
    df_complicated.createOrReplaceTempView('complicated')

    df_udf = s.createDataFrame(
        [('a', 1, 4.0, 'a'), ('b', 2, 5.0, 'a'), ('c', 3, 6.0, 'b')],
        ['a', 'b', 'c', 'key'],
    )
    df_udf.createOrReplaceTempView('udf')

    df_udf_nan = s.createDataFrame(
        pd.DataFrame(
            {
                'a': np.arange(10, dtype=float),
                'b': [3.0, np.NaN] * 5,
                'key': list('ddeefffggh'),
            }
        )
    )
    df_udf_nan.createOrReplaceTempView('udf_nan')

    df_udf_null = s.createDataFrame(
        [
            (float(i), None if i % 2 else 3.0, 'ddeefffggh'[i])
            for i in range(10)
        ],
        ['a', 'b', 'key'],
    )
    df_udf_null.createOrReplaceTempView('udf_null')

    df_udf_random = s.createDataFrame(
        pd.DataFrame(
            {
                'a': np.arange(4, dtype=float).tolist()
                + np.random.rand(3).tolist(),
                'b': np.arange(4, dtype=float).tolist()
                + np.random.rand(3).tolist(),
                'key': list('ddeefff'),
            }
        )
    )
    df_udf_random.createOrReplaceTempView('udf_random')

    return _spark_testing_client


def get_pyspark_testing_client(data_directory):
    global _pyspark_testing_client
    if _pyspark_testing_client is None:
        _pyspark_testing_client = get_common_spark_testing_client(
            data_directory,
            lambda session: ibis.backends.pyspark.Backend().connect(session),
        )
    return _pyspark_testing_client
>>>>>>> f87a9dea


class TestConf(BackendTest, RoundAwayFromZero):
    supported_to_timestamp_units = {'s'}

    @staticmethod
    def connect(data_directory):
        return get_pyspark_testing_client(data_directory)


@pytest.fixture(scope='session')
def client():
    session = SparkSession.builder.getOrCreate()
    client = ibis.backends.pyspark.Backend().connect(session)

    df = client._session.range(0, 10)
    df = df.withColumn("str_col", F.lit('value'))
    df.createTempView('basic_table')

    df_nans = client._session.createDataFrame(
        [
            [np.NaN, 'Alfred', None],
            [27.0, 'Batman', 'motocycle'],
            [3.0, None, 'joker'],
        ],
        ['age', 'user', 'toy'],
    )
    df_nans.createTempView('nan_table')

    df_dates = client._session.createDataFrame(
        [['2018-01-02'], ['2018-01-03'], ['2018-01-04']], ['date_str']
    )
    df_dates.createTempView('date_table')

    df_arrays = client._session.createDataFrame(
        [
            ['k1', [1, 2, 3], ['a']],
            ['k2', [4, 5], ['test1', 'test2', 'test3']],
            ['k3', [6], ['w', 'x', 'y', 'z']],
            ['k1', [], ['cat', 'dog']],
            ['k1', [7, 8], []],
        ],
        ['key', 'array_int', 'array_str'],
    )
    df_arrays.createTempView('array_table')

    df_time_indexed = client._session.createDataFrame(
        [
            [datetime(2017, 1, 2, 5, tzinfo=timezone.utc), 1, 1.0],
            [datetime(2017, 1, 2, 5, tzinfo=timezone.utc), 2, 2.0],
            [datetime(2017, 1, 2, 6, tzinfo=timezone.utc), 1, 3.0],
            [datetime(2017, 1, 2, 6, tzinfo=timezone.utc), 2, 4.0],
            [datetime(2017, 1, 2, 7, tzinfo=timezone.utc), 1, 5.0],
            [datetime(2017, 1, 2, 7, tzinfo=timezone.utc), 2, 6.0],
            [datetime(2017, 1, 4, 8, tzinfo=timezone.utc), 1, 7.0],
            [datetime(2017, 1, 4, 8, tzinfo=timezone.utc), 2, 8.0],
        ],
        ['time', 'key', 'value'],
    )

    df_time_indexed.createTempView('time_indexed_table')

    return client


class IbisWindow:
    # Test util class to generate different types of ibis windows
    def __init__(self, windows):
        self.windows = windows

    def get_windows(self):
        # Return a list of Ibis windows
        return [
            ibis.window(
                preceding=w[0],
                following=w[1],
                order_by='time',
                group_by='key',
            )
            for w in self.windows
        ]


@pytest.fixture
def ibis_windows(request):
    return IbisWindow(request.param).get_windows()<|MERGE_RESOLUTION|>--- conflicted
+++ resolved
@@ -8,14 +8,6 @@
 from pyspark.sql import SparkSession
 
 import ibis
-<<<<<<< HEAD
-from ibis.backends.tests.base import (
-    BackendTest,
-    RoundAwayFromZero,
-    get_pyspark_testing_client,
-)
-=======
-import ibis.expr.types as ir
 from ibis.backends.tests.base import BackendTest, RoundAwayFromZero
 
 _pyspark_testing_client = None
@@ -193,7 +185,6 @@
             lambda session: ibis.backends.pyspark.Backend().connect(session),
         )
     return _pyspark_testing_client
->>>>>>> f87a9dea
 
 
 class TestConf(BackendTest, RoundAwayFromZero):
