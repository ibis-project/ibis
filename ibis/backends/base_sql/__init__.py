"""
Shared functions for the SQL-based backends.

Eventually this should be converted to a base class inherited
from the SQL-based backends.
"""
import datetime
import itertools
import math
from io import StringIO
from typing import Optional

import ibis
import ibis.backends.base_sqlalchemy.compiler as comp
import ibis.common.exceptions as com
import ibis.expr.analysis as L
import ibis.expr.datatypes as dt
import ibis.expr.operations as ops
import ibis.expr.types as ir
import ibis.util as util
<<<<<<< HEAD
from ibis.backends.impala import identifiers
=======
from ibis.backends.base_sqlalchemy import transforms
from ibis.impala import identifiers
>>>>>>> 96bab066


class CaseFormatter:
    def __init__(self, translator, base, cases, results, default):
        self.translator = translator
        self.base = base
        self.cases = cases
        self.results = results
        self.default = default

        # HACK
        self.indent = 2
        self.multiline = len(cases) > 1
        self.buf = StringIO()

    def _trans(self, expr):
        return self.translator.translate(expr)

    def get_result(self):
        self.buf.seek(0)

        self.buf.write('CASE')
        if self.base is not None:
            base_str = self._trans(self.base)
            self.buf.write(' {}'.format(base_str))

        for case, result in zip(self.cases, self.results):
            self._next_case()
            case_str = self._trans(case)
            result_str = self._trans(result)
            self.buf.write('WHEN {} THEN {}'.format(case_str, result_str))

        if self.default is not None:
            self._next_case()
            default_str = self._trans(self.default)
            self.buf.write('ELSE {}'.format(default_str))

        if self.multiline:
            self.buf.write('\nEND')
        else:
            self.buf.write(' END')

        return self.buf.getvalue()

    def _next_case(self):
        if self.multiline:
            self.buf.write('\n{}'.format(' ' * self.indent))
        else:
            self.buf.write(' ')


def _set_literal_format(translator, expr):
    value_type = expr.type().value_type

    formatted = [
        translator.translate(ir.literal(x, type=value_type))
        for x in expr.op().value
    ]

    return '(' + ', '.join(formatted) + ')'


def _boolean_literal_format(translator, expr):
    value = expr.op().value
    return 'TRUE' if value else 'FALSE'


def _string_literal_format(translator, expr):
    value = expr.op().value
    return "'{}'".format(value.replace("'", "\\'"))


def _number_literal_format(translator, expr):
    value = expr.op().value

    if math.isfinite(value):
        formatted = repr(value)
    else:
        if math.isnan(value):
            formatted_val = 'NaN'
        elif math.isinf(value):
            if value > 0:
                formatted_val = 'Infinity'
            else:
                formatted_val = '-Infinity'
        formatted = "CAST({!r} AS DOUBLE)".format(formatted_val)

    return formatted


def _interval_literal_format(translator, expr):
    return 'INTERVAL {} {}'.format(
        expr.op().value, expr.type().resolution.upper()
    )


def _date_literal_format(translator, expr):
    value = expr.op().value
    if isinstance(value, datetime.date):
        value = value.strftime('%Y-%m-%d')

    return repr(value)


def _timestamp_literal_format(translator, expr):
    value = expr.op().value
    if isinstance(value, datetime.datetime):
        value = value.strftime('%Y-%m-%d %H:%M:%S')

    return repr(value)


literal_formatters = {
    'boolean': _boolean_literal_format,
    'number': _number_literal_format,
    'string': _string_literal_format,
    'interval': _interval_literal_format,
    'timestamp': _timestamp_literal_format,
    'date': _date_literal_format,
    'set': _set_literal_format,
}


def literal(translator, expr):
    """Return the expression as its literal value."""
    if isinstance(expr, ir.BooleanValue):
        typeclass = 'boolean'
    elif isinstance(expr, ir.StringValue):
        typeclass = 'string'
    elif isinstance(expr, ir.NumericValue):
        typeclass = 'number'
    elif isinstance(expr, ir.DateValue):
        typeclass = 'date'
    elif isinstance(expr, ir.TimestampValue):
        typeclass = 'timestamp'
    elif isinstance(expr, ir.IntervalValue):
        typeclass = 'interval'
    elif isinstance(expr, ir.SetValue):
        typeclass = 'set'
    else:
        raise NotImplementedError

    return literal_formatters[typeclass](translator, expr)


def quote_identifier(name, quotechar='`', force=False):
    """Add quotes to the `name` identifier if needed."""
    if force or name.count(' ') or name in identifiers.impala_identifiers:
        return '{0}{1}{0}'.format(quotechar, name)
    else:
        return name


parenthesize = '({})'.format


def format_call(translator, func, *args):
    formatted_args = []
    for arg in args:
        fmt_arg = translator.translate(arg)
        formatted_args.append(fmt_arg)

    return '{}({})'.format(func, ', '.join(formatted_args))


def fixed_arity(func_name, arity):
    def formatter(translator, expr):
        op = expr.op()
        if arity != len(op.args):
            raise com.IbisError('incorrect number of args')
        return format_call(translator, func_name, *op.args)

    return formatter


def needs_parens(op):
    if isinstance(op, ir.Expr):
        op = op.op()
    op_klass = type(op)
    # function calls don't need parens
    return op_klass in binary_infix_ops or op_klass in {
        ops.Negate,
        ops.IsNull,
        ops.NotNull,
    }


def binary_infix_op(infix_sym):
    def formatter(translator, expr):
        op = expr.op()

        left, right = op.args

        left_arg = translator.translate(left)
        right_arg = translator.translate(right)
        if needs_parens(left):
            left_arg = parenthesize(left_arg)

        if needs_parens(right):
            right_arg = parenthesize(right_arg)

        return '{} {} {}'.format(left_arg, infix_sym, right_arg)

    return formatter


def identical_to(translator, expr):
    op = expr.op()
    if op.args[0].equals(op.args[1]):
        return 'TRUE'

    left_expr = op.left
    right_expr = op.right
    left = translator.translate(left_expr)
    right = translator.translate(right_expr)

    if needs_parens(left_expr):
        left = parenthesize(left)
    if needs_parens(right_expr):
        right = parenthesize(right)
    return '{} IS NOT DISTINCT FROM {}'.format(left, right)


def xor(translator, expr):
    op = expr.op()

    left_arg = translator.translate(op.left)
    right_arg = translator.translate(op.right)

    if needs_parens(op.left):
        left_arg = parenthesize(left_arg)

    if needs_parens(op.right):
        right_arg = parenthesize(right_arg)

    return '({0} OR {1}) AND NOT ({0} AND {1})'.format(left_arg, right_arg)


def unary(func_name):
    return fixed_arity(func_name, 1)


def ifnull_workaround(translator, expr):
    op = expr.op()
    a, b = op.args

    # work around per #345, #360
    if isinstance(a, ir.DecimalValue) and isinstance(b, ir.IntegerValue):
        b = b.cast(a.type())

    return format_call(translator, 'isnull', a, b)


binary_infix_ops = {
    # Binary operations
    ops.Add: binary_infix_op('+'),
    ops.Subtract: binary_infix_op('-'),
    ops.Multiply: binary_infix_op('*'),
    ops.Divide: binary_infix_op('/'),
    ops.Power: fixed_arity('pow', 2),
    ops.Modulus: binary_infix_op('%'),
    # Comparisons
    ops.Equals: binary_infix_op('='),
    ops.NotEquals: binary_infix_op('!='),
    ops.GreaterEqual: binary_infix_op('>='),
    ops.Greater: binary_infix_op('>'),
    ops.LessEqual: binary_infix_op('<='),
    ops.Less: binary_infix_op('<'),
    ops.IdenticalTo: identical_to,
    # Boolean comparisons
    ops.And: binary_infix_op('AND'),
    ops.Or: binary_infix_op('OR'),
    ops.Xor: xor,
}


def _not(translator, expr):
    (arg,) = expr.op().args
    formatted_arg = translator.translate(arg)
    if needs_parens(arg):
        formatted_arg = parenthesize(formatted_arg)
    return 'NOT {}'.format(formatted_arg)


def not_null(translator, expr):
    formatted_arg = translator.translate(expr.op().args[0])
    return '{} IS NOT NULL'.format(formatted_arg)


def is_null(translator, expr):
    formatted_arg = translator.translate(expr.op().args[0])
    return '{} IS NULL'.format(formatted_arg)


def negate(translator, expr):
    arg = expr.op().args[0]
    formatted_arg = translator.translate(arg)
    if isinstance(expr, ir.BooleanValue):
        return _not(translator, expr)
    else:
        if needs_parens(arg):
            formatted_arg = parenthesize(formatted_arg)
        return '-{}'.format(formatted_arg)


def round(translator, expr):
    op = expr.op()
    arg, digits = op.args

    arg_formatted = translator.translate(arg)

    if digits is not None:
        digits_formatted = translator.translate(digits)
        return 'round({}, {})'.format(arg_formatted, digits_formatted)
    return 'round({})'.format(arg_formatted)


def sign(translator, expr):
    (arg,) = expr.op().args
    translated_arg = translator.translate(arg)
    translated_type = type_to_sql_string(expr.type())
    if expr.type() != dt.float:
        return 'CAST(sign({}) AS {})'.format(translated_arg, translated_type)
    return 'sign({})'.format(translated_arg)


def hash(translator, expr):
    op = expr.op()
    arg, how = op.args

    arg_formatted = translator.translate(arg)

    if how == 'fnv':
        return 'fnv_hash({})'.format(arg_formatted)
    else:
        raise NotImplementedError(how)


def log(translator, expr):
    op = expr.op()
    arg, base = op.args
    arg_formatted = translator.translate(arg)

    if base is None:
        return 'ln({})'.format(arg_formatted)

    base_formatted = translator.translate(base)
    return 'log({}, {})'.format(base_formatted, arg_formatted)


def reduction_format(translator, func_name, where, arg, *args):
    if where is not None:
        arg = where.ifelse(arg, ibis.NA)

    return '{}({})'.format(
        func_name,
        ', '.join(map(translator.translate, itertools.chain([arg], args))),
    )


def reduction(func_name):
    def formatter(translator, expr):
        op = expr.op()
        *args, where = op.args
        return reduction_format(translator, func_name, where, *args)

    return formatter


def variance_like(func_name):
    func_names = {
        'sample': '{}_samp'.format(func_name),
        'pop': '{}_pop'.format(func_name),
    }

    def formatter(translator, expr):
        arg, how, where = expr.op().args
        return reduction_format(translator, func_names[how], where, arg)

    return formatter


def count_distinct(translator, expr):
    arg, where = expr.op().args

    if where is not None:
        arg_formatted = translator.translate(where.ifelse(arg, None))
    else:
        arg_formatted = translator.translate(arg)
    return 'count(DISTINCT {})'.format(arg_formatted)


# ---------------------------------------------------------------------
# Scalar and array expression formatting

sql_type_names = {
    'int8': 'tinyint',
    'int16': 'smallint',
    'int32': 'int',
    'int64': 'bigint',
    'float': 'float',
    'float32': 'float',
    'double': 'double',
    'float64': 'double',
    'string': 'string',
    'boolean': 'boolean',
    'timestamp': 'timestamp',
    'decimal': 'decimal',
}


def type_to_sql_string(tval):
    if isinstance(tval, dt.Decimal):
        return 'decimal({}, {})'.format(tval.precision, tval.scale)
    name = tval.name.lower()
    try:
        return sql_type_names[name]
    except KeyError:
        raise com.UnsupportedBackendType(name)


def substring(translator, expr):
    op = expr.op()
    arg, start, length = op.args
    arg_formatted = translator.translate(arg)
    start_formatted = translator.translate(start)

    # Impala is 1-indexed
    if length is None or isinstance(length.op(), ops.Literal):
        lvalue = length.op().value if length is not None else None
        if lvalue:
            return 'substr({}, {} + 1, {})'.format(
                arg_formatted, start_formatted, lvalue
            )
        else:
            return 'substr({}, {} + 1)'.format(arg_formatted, start_formatted)
    else:
        length_formatted = translator.translate(length)
        return 'substr({}, {} + 1, {})'.format(
            arg_formatted, start_formatted, length_formatted
        )


def string_find(translator, expr):
    op = expr.op()
    arg, substr, start, _ = op.args
    arg_formatted = translator.translate(arg)
    substr_formatted = translator.translate(substr)

    if start is not None and not isinstance(start.op(), ops.Literal):
        start_fmt = translator.translate(start)
        return 'locate({}, {}, {} + 1) - 1'.format(
            substr_formatted, arg_formatted, start_fmt
        )
    elif start is not None and start.op().value:
        sval = start.op().value
        return 'locate({}, {}, {}) - 1'.format(
            substr_formatted, arg_formatted, sval + 1
        )
    else:
        return 'locate({}, {}) - 1'.format(substr_formatted, arg_formatted)


def find_in_set(translator, expr):
    op = expr.op()

    arg, str_list = op.args
    arg_formatted = translator.translate(arg)
    str_formatted = ','.join([x._arg.value for x in str_list])
    return "find_in_set({}, '{}') - 1".format(arg_formatted, str_formatted)


def _string_join(translator, expr):
    op = expr.op()
    arg, strings = op.args
    return format_call(translator, 'concat_ws', arg, *strings)


def _string_like(translator, expr):
    arg, pattern, _ = expr.op().args
    return '{} LIKE {}'.format(
        translator.translate(arg), translator.translate(pattern)
    )


def parse_url(translator, expr):
    op = expr.op()

    arg, extract, key = op.args
    arg_formatted = translator.translate(arg)

    if key is None:
        return "parse_url({}, '{}')".format(arg_formatted, extract)
    else:
        key_fmt = translator.translate(key)
        return "parse_url({}, '{}', {})".format(
            arg_formatted, extract, key_fmt
        )


def extract_field(sql_attr):
    def extract_field_formatter(translator, expr):
        op = expr.op()
        arg = translator.translate(op.args[0])

        # This is pre-2.0 Impala-style, which did not used to support the
        # SQL-99 format extract($FIELD from expr)
        return "extract({}, '{}')".format(arg, sql_attr)

    return extract_field_formatter


def extract_epoch_seconds(t, expr):
    (arg,) = expr.op().args
    return 'unix_timestamp({})'.format(t.translate(arg))


def truncate(translator, expr):
    op = expr.op()
    arg, unit = op.args

    arg_formatted = translator.translate(arg)
    try:
        unit = _base_unit_names[unit]
    except KeyError:
        raise com.UnsupportedOperationError(
            '{!r} unit is not supported in timestamp truncate'.format(unit)
        )

    return "trunc({}, '{}')".format(arg_formatted, unit)


def interval_from_integer(translator, expr):
    # interval cannot be selected from impala
    op = expr.op()
    arg, unit = op.args
    arg_formatted = translator.translate(arg)

    return 'INTERVAL {} {}'.format(
        arg_formatted, expr.type().resolution.upper()
    )


_base_unit_names = {
    'Y': 'Y',
    'Q': 'Q',
    'M': 'MONTH',
    'W': 'W',
    'D': 'J',
    'h': 'HH',
    'm': 'MI',
}


def null_literal(translator, expr):
    return 'NULL'


def value_list(translator, expr):
    op = expr.op()
    formatted = [translator.translate(x) for x in op.values]
    return parenthesize(', '.join(formatted))


def cast(translator, expr):
    op = expr.op()
    arg, target_type = op.args
    arg_formatted = translator.translate(arg)

    if isinstance(arg, ir.CategoryValue) and target_type == dt.int32:
        return arg_formatted
    if isinstance(arg, ir.TemporalValue) and target_type == dt.int64:
        return '1000000 * unix_timestamp({})'.format(arg_formatted)
    else:
        sql_type = type_to_sql_string(target_type)
        return 'CAST({} AS {})'.format(arg_formatted, sql_type)


def varargs(func_name):
    def varargs_formatter(translator, expr):
        op = expr.op()
        return format_call(translator, func_name, *op.arg)

    return varargs_formatter


def between(translator, expr):
    op = expr.op()
    comp, lower, upper = [translator.translate(x) for x in op.args]
    return '{} BETWEEN {} AND {}'.format(comp, lower, upper)


def simple_case(translator, expr):
    op = expr.op()
    formatter = CaseFormatter(
        translator, op.base, op.cases, op.results, op.default
    )
    return formatter.get_result()


def searched_case(translator, expr):
    op = expr.op()
    formatter = CaseFormatter(
        translator, None, op.cases, op.results, op.default
    )
    return formatter.get_result()


def table_array_view(translator, expr):
    ctx = translator.context
    table = expr.op().table
    query = ctx.get_compiled_expr(table)
    return '(\n{}\n)'.format(util.indent(query, ctx.indent))


def table_column(translator, expr):
    op = expr.op()
    field_name = op.name
    quoted_name = quote_identifier(field_name, force=True)

    table = op.table
    ctx = translator.context

    # If the column does not originate from the table set in the current SELECT
    # context, we should format as a subquery
    if translator.permit_subquery and ctx.is_foreign_expr(table):
        proj_expr = table.projection([field_name]).to_array()
        return table_array_view(translator, proj_expr)

    if ctx.need_aliases():
        alias = ctx.get_ref(table)
        if alias is not None:
            quoted_name = '{}.{}'.format(alias, quoted_name)

    return quoted_name


# ---------------------------------------------------------------------
# Timestamp arithmetic and other functions


def timestamp_op(func):
    def _formatter(translator, expr):
        op = expr.op()
        left, right = op.args
        formatted_left = translator.translate(left)
        formatted_right = translator.translate(right)

        if isinstance(left, (ir.TimestampScalar, ir.DateValue)):
            formatted_left = 'cast({} as timestamp)'.format(formatted_left)

        if isinstance(right, (ir.TimestampScalar, ir.DateValue)):
            formatted_right = 'cast({} as timestamp)'.format(formatted_right)

        return '{}({}, {})'.format(func, formatted_left, formatted_right)

    return _formatter


def timestamp_diff(translator, expr):
    op = expr.op()
    left, right = op.args

    return 'unix_timestamp({}) - unix_timestamp({})'.format(
        translator.translate(left), translator.translate(right)
    )


def timestamp_from_unix(translator, expr):
    op = expr.op()

    val, unit = op.args
    val = util.convert_unit(val, unit, 's').cast('int32')

    arg = from_unixtime(translator, val)
    return 'CAST({} AS timestamp)'.format(arg)


def from_unixtime(translator, expr):
    arg = translator.translate(expr)
    return 'from_unixtime({}, "yyyy-MM-dd HH:mm:ss")'.format(arg)


# ---------------------------------------------------------------------
# Semi/anti-join supports


def exists_subquery(translator, expr):
    op = expr.op()
    ctx = translator.context

    dummy = ir.literal(1).name(ir.unnamed)

    filtered = op.foreign_table.filter(op.predicates)
    expr = filtered.projection([dummy])

    subquery = ctx.get_compiled_expr(expr)

    if isinstance(op, transforms.ExistsSubquery):
        key = 'EXISTS'
    elif isinstance(op, transforms.NotExistsSubquery):
        key = 'NOT EXISTS'
    else:
        raise NotImplementedError

    return '{} (\n{}\n)'.format(key, util.indent(subquery, ctx.indent))


def nth_value(translator, expr):
    op = expr.op()
    arg, rank = op.args

    arg_formatted = translator.translate(arg)
    rank_formatted = translator.translate(rank - 1)

    return 'first_value(lag({}, {}))'.format(arg_formatted, rank_formatted)


def shift_like(name):
    def formatter(translator, expr):
        op = expr.op()
        arg, offset, default = op.args

        arg_formatted = translator.translate(arg)

        if default is not None:
            if offset is None:
                offset_formatted = '1'
            else:
                offset_formatted = translator.translate(offset)

            default_formatted = translator.translate(default)

            return '{}({}, {}, {})'.format(
                name, arg_formatted, offset_formatted, default_formatted
            )
        elif offset is not None:
            offset_formatted = translator.translate(offset)
            return '{}({}, {})'.format(name, arg_formatted, offset_formatted)
        else:
            return '{}({})'.format(name, arg_formatted)

    return formatter


_cumulative_to_reduction = {
    ops.CumulativeSum: ops.Sum,
    ops.CumulativeMin: ops.Min,
    ops.CumulativeMax: ops.Max,
    ops.CumulativeMean: ops.Mean,
    ops.CumulativeAny: ops.Any,
    ops.CumulativeAll: ops.All,
}


def cumulative_to_window(translator, expr, window):
    win = ibis.cumulative_window()
    win = win.group_by(window._group_by).order_by(window._order_by)

    op = expr.op()

    klass = _cumulative_to_reduction[type(op)]
    new_op = klass(*op.args)
    new_expr = expr._factory(new_op, name=expr._name)

    if type(new_op) in translator._rewrites:
        new_expr = translator._rewrites[type(new_op)](new_expr)

    new_expr = L.windowize_function(new_expr, win)
    return new_expr


def time_range_to_range_window(translator, window):
    # Check that ORDER BY column is a single time column:
    order_by_vars = [x.op().args[0] for x in window._order_by]
    if len(order_by_vars) > 1:
        raise com.IbisInputError(
            "Expected 1 order-by variable, got {}".format(len(order_by_vars))
        )


def format_window(translator, op, window):
    components = []

    if window.max_lookback is not None:
        raise NotImplementedError(
            'Rows with max lookback is not implemented '
            'for Impala-based backends.'
        )

    if len(window._group_by) > 0:
        partition_args = [translator.translate(x) for x in window._group_by]
        components.append('PARTITION BY {}'.format(', '.join(partition_args)))

    if len(window._order_by) > 0:
        order_args = []
        for expr in window._order_by:
            key = expr.op()
            translated = translator.translate(key.expr)
            if not key.ascending:
                translated += ' DESC'
            order_args.append(translated)

        components.append('ORDER BY {}'.format(', '.join(order_args)))

    p, f = window.preceding, window.following

    def _prec(p: Optional[int]) -> str:
        assert p is None or p >= 0

        if p is None:
            prefix = 'UNBOUNDED'
        else:
            if not p:
                return 'CURRENT ROW'
            prefix = str(p)
        return '{} PRECEDING'.format(prefix)

    def _foll(f: Optional[int]) -> str:
        assert f is None or f >= 0

        if f is None:
            prefix = 'UNBOUNDED'
        else:
            if not f:
                return 'CURRENT ROW'
            prefix = str(f)

        return '{} FOLLOWING'.format(prefix)

    frame_clause_not_allowed = (
        ops.Lag,
        ops.Lead,
        ops.DenseRank,
        ops.MinRank,
        ops.NTile,
        ops.PercentRank,
        ops.RowNumber,
    )

    if isinstance(op.expr.op(), frame_clause_not_allowed):
        frame = None
    elif p is not None and f is not None:
        frame = '{} BETWEEN {} AND {}'.format(
            window.how.upper(), _prec(p), _foll(f)
        )

    elif p is not None:
        if isinstance(p, tuple):
            start, end = p
            frame = '{} BETWEEN {} AND {}'.format(
                window.how.upper(), _prec(start), _prec(end)
            )
        else:
            kind = 'ROWS' if p > 0 else 'RANGE'
            frame = '{} BETWEEN {} AND UNBOUNDED FOLLOWING'.format(
                kind, _prec(p)
            )
    elif f is not None:
        if isinstance(f, tuple):
            start, end = f
            frame = '{} BETWEEN {} AND {}'.format(
                window.how.upper(), _foll(start), _foll(end)
            )
        else:
            kind = 'ROWS' if f > 0 else 'RANGE'
            frame = '{} BETWEEN UNBOUNDED PRECEDING AND {}'.format(
                kind, _foll(f)
            )
    else:
        # no-op, default is full sample
        frame = None

    if frame is not None:
        components.append(frame)

    return 'OVER ({})'.format(' '.join(components))


_subtract_one = '({} - 1)'.format


_expr_transforms = {
    ops.RowNumber: _subtract_one,
    ops.DenseRank: _subtract_one,
    ops.MinRank: _subtract_one,
    ops.NTile: _subtract_one,
}


def window(translator, expr):
    op = expr.op()

    arg, window = op.args
    window_op = arg.op()

    _require_order_by = (
        ops.Lag,
        ops.Lead,
        ops.DenseRank,
        ops.MinRank,
        ops.FirstValue,
        ops.LastValue,
        ops.PercentRank,
        ops.NTile,
    )

    _unsupported_reductions = (
        ops.CMSMedian,
        ops.GroupConcat,
        ops.HLLCardinality,
    )

    if isinstance(window_op, _unsupported_reductions):
        raise com.UnsupportedOperationError(
            '{} is not supported in window functions'.format(type(window_op))
        )

    if isinstance(window_op, ops.CumulativeOp):
        arg = cumulative_to_window(translator, arg, window)
        return translator.translate(arg)

    # Some analytic functions need to have the expression of interest in
    # the ORDER BY part of the window clause
    if isinstance(window_op, _require_order_by) and len(window._order_by) == 0:
        window = window.order_by(window_op.args[0])

    # Time ranges need to be converted to microseconds.
    if window.how == 'range':
        order_by_types = [type(x.op().args[0]) for x in window._order_by]
        time_range_types = (ir.TimeColumn, ir.DateColumn, ir.TimestampColumn)
        if any(col_type in time_range_types for col_type in order_by_types):
            window = time_range_to_range_window(translator, window)

    window_formatted = format_window(translator, op, window)

    arg_formatted = translator.translate(arg)
    result = '{} {}'.format(arg_formatted, window_formatted)

    if type(window_op) in _expr_transforms:
        return _expr_transforms[type(window_op)](result)
    else:
        return result


def ntile(translator, expr):
    op = expr.op()
    arg, buckets = map(translator.translate, op.args)
    return 'ntile({})'.format(buckets)


def day_of_week_index(t, expr):
    (arg,) = expr.op().args
    return 'pmod(dayofweek({}) - 2, 7)'.format(t.translate(arg))


def day_of_week_name(t, expr):
    (arg,) = expr.op().args
    return 'dayname({})'.format(t.translate(arg))


operation_registry = {
    # Unary operations
    ops.NotNull: not_null,
    ops.IsNull: is_null,
    ops.Negate: negate,
    ops.Not: _not,
    ops.IsNan: unary('is_nan'),
    ops.IsInf: unary('is_inf'),
    ops.IfNull: ifnull_workaround,
    ops.NullIf: fixed_arity('nullif', 2),
    ops.ZeroIfNull: unary('zeroifnull'),
    ops.NullIfZero: unary('nullifzero'),
    ops.Abs: unary('abs'),
    ops.BaseConvert: fixed_arity('conv', 3),
    ops.Ceil: unary('ceil'),
    ops.Floor: unary('floor'),
    ops.Exp: unary('exp'),
    ops.Round: round,
    ops.Sign: sign,
    ops.Sqrt: unary('sqrt'),
    ops.Hash: hash,
    ops.Log: log,
    ops.Ln: unary('ln'),
    ops.Log2: unary('log2'),
    ops.Log10: unary('log10'),
    ops.DecimalPrecision: unary('precision'),
    ops.DecimalScale: unary('scale'),
    # Unary aggregates
    ops.CMSMedian: reduction('appx_median'),
    ops.HLLCardinality: reduction('ndv'),
    ops.Mean: reduction('avg'),
    ops.Sum: reduction('sum'),
    ops.Max: reduction('max'),
    ops.Min: reduction('min'),
    ops.StandardDev: variance_like('stddev'),
    ops.Variance: variance_like('var'),
    ops.GroupConcat: reduction('group_concat'),
    ops.Count: reduction('count'),
    ops.CountDistinct: count_distinct,
    # string operations
    ops.StringLength: unary('length'),
    ops.StringAscii: unary('ascii'),
    ops.Lowercase: unary('lower'),
    ops.Uppercase: unary('upper'),
    ops.Reverse: unary('reverse'),
    ops.Strip: unary('trim'),
    ops.LStrip: unary('ltrim'),
    ops.RStrip: unary('rtrim'),
    ops.Capitalize: unary('initcap'),
    ops.Substring: substring,
    ops.StrRight: fixed_arity('strright', 2),
    ops.Repeat: fixed_arity('repeat', 2),
    ops.StringFind: string_find,
    ops.Translate: fixed_arity('translate', 3),
    ops.FindInSet: find_in_set,
    ops.LPad: fixed_arity('lpad', 3),
    ops.RPad: fixed_arity('rpad', 3),
    ops.StringJoin: _string_join,
    ops.StringSQLLike: _string_like,
    ops.RegexSearch: fixed_arity('regexp_like', 2),
    ops.RegexExtract: fixed_arity('regexp_extract', 3),
    ops.RegexReplace: fixed_arity('regexp_replace', 3),
    ops.ParseURL: parse_url,
    # Timestamp operations
    ops.Date: unary('to_date'),
    ops.TimestampNow: lambda *args: 'now()',
    ops.ExtractYear: extract_field('year'),
    ops.ExtractMonth: extract_field('month'),
    ops.ExtractDay: extract_field('day'),
    ops.ExtractQuarter: extract_field('quarter'),
    ops.ExtractEpochSeconds: extract_epoch_seconds,
    ops.ExtractWeekOfYear: fixed_arity('weekofyear', 1),
    ops.ExtractHour: extract_field('hour'),
    ops.ExtractMinute: extract_field('minute'),
    ops.ExtractSecond: extract_field('second'),
    ops.ExtractMillisecond: extract_field('millisecond'),
    ops.TimestampTruncate: truncate,
    ops.DateTruncate: truncate,
    ops.IntervalFromInteger: interval_from_integer,
    # Other operations
    ops.E: lambda *args: 'e()',
    ops.Literal: literal,
    ops.NullLiteral: null_literal,
    ops.ValueList: value_list,
    ops.Cast: cast,
    ops.Coalesce: varargs('coalesce'),
    ops.Greatest: varargs('greatest'),
    ops.Least: varargs('least'),
    ops.Where: fixed_arity('if', 3),
    ops.Between: between,
    ops.Contains: binary_infix_op('IN'),
    ops.NotContains: binary_infix_op('NOT IN'),
    ops.SimpleCase: simple_case,
    ops.SearchedCase: searched_case,
    ops.TableColumn: table_column,
    ops.TableArrayView: table_array_view,
    ops.DateAdd: timestamp_op('date_add'),
    ops.DateSub: timestamp_op('date_sub'),
    ops.DateDiff: timestamp_op('datediff'),
    ops.TimestampAdd: timestamp_op('date_add'),
    ops.TimestampSub: timestamp_op('date_sub'),
    ops.TimestampDiff: timestamp_diff,
    ops.TimestampFromUNIX: timestamp_from_unix,
    transforms.ExistsSubquery: exists_subquery,
    transforms.NotExistsSubquery: exists_subquery,
    # RowNumber, and rank functions starts with 0 in Ibis-land
    ops.RowNumber: lambda *args: 'row_number()',
    ops.DenseRank: lambda *args: 'dense_rank()',
    ops.MinRank: lambda *args: 'rank()',
    ops.PercentRank: lambda *args: 'percent_rank()',
    ops.FirstValue: unary('first_value'),
    ops.LastValue: unary('last_value'),
    ops.NthValue: nth_value,
    ops.Lag: shift_like('lag'),
    ops.Lead: shift_like('lead'),
    ops.WindowOp: window,
    ops.NTile: ntile,
    ops.DayOfWeekIndex: day_of_week_index,
    ops.DayOfWeekName: day_of_week_name,
}


operation_registry.update(binary_infix_ops)<|MERGE_RESOLUTION|>--- conflicted
+++ resolved
@@ -11,19 +11,14 @@
 from typing import Optional
 
 import ibis
-import ibis.backends.base_sqlalchemy.compiler as comp
 import ibis.common.exceptions as com
 import ibis.expr.analysis as L
 import ibis.expr.datatypes as dt
 import ibis.expr.operations as ops
 import ibis.expr.types as ir
 import ibis.util as util
-<<<<<<< HEAD
+from ibis.backends.base_sqlalchemy import transforms
 from ibis.backends.impala import identifiers
-=======
-from ibis.backends.base_sqlalchemy import transforms
-from ibis.impala import identifiers
->>>>>>> 96bab066
 
 
 class CaseFormatter:
