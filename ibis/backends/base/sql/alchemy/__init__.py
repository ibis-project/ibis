from ibis.backends.base.sql import BaseSQLBackend

from .client import AlchemyClient
from .database import AlchemyDatabase, AlchemyDatabaseSchema, AlchemyTable
from .datatypes import schema_from_table, table_from_schema, to_sqla_type
from .query_builder import AlchemyCompiler
from .registry import (
    fixed_arity,
    get_sqla_table,
    infix_op,
    reduction,
    sqlalchemy_operation_registry,
    sqlalchemy_window_functions_registry,
    unary,
    varargs,
    variance_reduction,
)
from .translator import AlchemyContext, AlchemyExprTranslator

__all__ = (
    'BaseAlchemyBackend',
    'AlchemyExprTranslator',
    'AlchemyContext',
    'AlchemyCompiler',
    'AlchemyClient',
    'AlchemyTable',
    'AlchemyDatabaseSchema',
    'AlchemyDatabase',
    'AlchemyContext',
    'sqlalchemy_operation_registry',
    'sqlalchemy_window_functions_registry',
    'reduction',
    'variance_reduction',
    'fixed_arity',
    'unary',
    'infix_op',
    'get_sqla_table',
    'to_sqla_type',
    'schema_from_table',
    'table_from_schema',
    'varargs',
)


class BaseAlchemyBackend(BaseSQLBackend):
    """
    Base backend class for backends that compile to SQL with SQLAlchemy.
    """

<<<<<<< HEAD
    @property
    def version(self):
        return '.'.join(map(str, self.client.con.dialect.server_version_info))
=======
    database_class = AlchemyDatabase
    table_class = AlchemyTable
>>>>>>> bc8d280b
<|MERGE_RESOLUTION|>--- conflicted
+++ resolved
@@ -47,11 +47,9 @@
     Base backend class for backends that compile to SQL with SQLAlchemy.
     """
 
-<<<<<<< HEAD
+    database_class = AlchemyDatabase
+    table_class = AlchemyTable
+
     @property
     def version(self):
-        return '.'.join(map(str, self.client.con.dialect.server_version_info))
-=======
-    database_class = AlchemyDatabase
-    table_class = AlchemyTable
->>>>>>> bc8d280b
+        return '.'.join(map(str, self.client.con.dialect.server_version_info))