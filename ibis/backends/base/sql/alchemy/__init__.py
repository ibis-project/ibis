from ibis.backends.base.sql import BaseSQLBackend

from .client import AlchemyClient
from .database import AlchemyDatabase, AlchemyDatabaseSchema, AlchemyTable
from .datatypes import schema_from_table, table_from_schema, to_sqla_type
from .query_builder import AlchemyCompiler
from .registry import (
    fixed_arity,
    get_sqla_table,
    infix_op,
    reduction,
    sqlalchemy_operation_registry,
    sqlalchemy_window_functions_registry,
    unary,
    varargs,
    variance_reduction,
)
from .translator import AlchemyContext, AlchemyExprTranslator

__all__ = (
    'BaseAlchemyBackend',
    'AlchemyExprTranslator',
    'AlchemyContext',
    'AlchemyCompiler',
    'AlchemyClient',
    'AlchemyTable',
    'AlchemyDatabaseSchema',
    'AlchemyDatabase',
    'AlchemyContext',
    'sqlalchemy_operation_registry',
    'sqlalchemy_window_functions_registry',
    'reduction',
    'variance_reduction',
    'fixed_arity',
    'unary',
    'infix_op',
    'get_sqla_table',
    'to_sqla_type',
    'schema_from_table',
    'table_from_schema',
    'varargs',
)


class BaseAlchemyBackend(BaseSQLBackend):
    """
    Base backend class for backends that compile to SQL with SQLAlchemy.
    """

    database_class = AlchemyDatabase
    table_class = AlchemyTable

    @property
    def version(self):
        return '.'.join(map(str, self.client.con.dialect.server_version_info))

<<<<<<< HEAD
    @property
    def current_database(self):
        return self.client.database_name
=======
    def list_databases(self, like=None):
        """List databases in the current server."""
        databases = self.client.inspector.get_schema_names()
        return self._filter_with_like(databases, like)
>>>>>>> 1ae54eb5
<|MERGE_RESOLUTION|>--- conflicted
+++ resolved
@@ -54,13 +54,11 @@
     def version(self):
         return '.'.join(map(str, self.client.con.dialect.server_version_info))
 
-<<<<<<< HEAD
     @property
     def current_database(self):
         return self.client.database_name
-=======
+
     def list_databases(self, like=None):
         """List databases in the current server."""
         databases = self.client.inspector.get_schema_names()
-        return self._filter_with_like(databases, like)
->>>>>>> 1ae54eb5
+        return self._filter_with_like(databases, like)