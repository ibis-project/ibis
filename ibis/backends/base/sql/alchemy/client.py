--- conflicted
+++ resolved
@@ -37,51 +37,6 @@
 
     def fetchall(self):
         return self.original_cursor.fetchall()
-
-
-<<<<<<< HEAD
-def _invalidates_reflection_cache(f):
-    """Invalidate the SQLAlchemy reflection cache if `f` performs an operation
-    that mutates database or table metadata such as ``CREATE TABLE``,
-    ``DROP TABLE``, etc.
-
-    Parameters
-    ----------
-    f : callable
-        A method on :class:`ibis.sql.alchemy.AlchemyClient`
-    """
-
-    @functools.wraps(f)
-    def wrapped(self, *args, **kwargs):
-        result = f(self, *args, **kwargs)
-
-        # only invalidate the cache after we've succesfully called the wrapped
-        # function
-        self._reflection_cache_is_dirty = True
-        return result
-
-    return wrapped
-=======
-def _maybe_to_geodataframe(df, schema):
-    """
-    If the required libraries for geospatial support are installed, and if a
-    geospatial column is present in the dataframe, convert it to a
-    GeoDataFrame.
-    """
-
-    def to_shapely(row, name):
-        return shape.to_shape(row[name]) if row[name] is not None else None
-
-    if len(df) and geospatial_supported:
-        geom_col = None
-        for name, dtype in schema.items():
-            if isinstance(dtype, dt.GeoSpatial):
-                geom_col = geom_col or name
-                df[name] = df.apply(lambda x: to_shapely(x, name), axis=1)
-        if geom_col:
-            df = geopandas.GeoDataFrame(df, geometry=geom_col)
-    return df
->>>>>>> 06716304
 
 
 class AlchemyClient(SQLClient):
