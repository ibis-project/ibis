--- conflicted
+++ resolved
@@ -12,13 +12,11 @@
     def version(self):
         return self.backend.version
 
-<<<<<<< HEAD
     def list_tables(self, like=None):
         return self.backend.list_tables(like)
-=======
+
     def database(self, name=None):
         return self.backend.database(name)
->>>>>>> 6fa1b5e4
 
 
 class Database:
