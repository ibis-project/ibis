from __future__ import annotations

from typing import List

import ibis.expr.types as ir


class Client:
    """Generic Ibis client."""

    @property
    def version(self):
        return self.backend.version

    def database(self, name=None):
        return self.backend.database(name)

<<<<<<< HEAD
    def exists_table(self, name, database=None):
        return self.backend.exists_table(name, database)
=======
    @property
    def current_database(self):
        return self.backend.current_database

    def list_databases(self, like=None):
        return self.backend.list_databases(like)

    def exists_database(self, name):
        return self.backend.exists_database(name)
>>>>>>> 5c56e1f5


class Database:
    """Generic Database class."""

    def __init__(self, name, client):
        """Initialize the new object."""
        self.name = name
        self.client = client

    def __repr__(self) -> str:
        """Return type name and the name of the database."""
        return '{}({!r})'.format(type(self).__name__, self.name)

    def __dir__(self) -> List[str]:
        """Return a set of attributes and tables available for the database.

        Returns
        -------
        set
            A set of the attributes and tables available for the database.
        """
        attrs = dir(type(self))
        unqualified_tables = [self._unqualify(x) for x in self.tables]
        return sorted(frozenset(attrs + unqualified_tables))

    def __contains__(self, key: str) -> bool:
        """
        Check if the given table (key) is available for the current database.

        Parameters
        ----------
        key : string

        Returns
        -------
        bool
            True if the given key (table name) is available for the current
            database.
        """
        return key in self.tables

    @property
    def tables(self) -> list:
        """Return a list with all available tables.

        Returns
        -------
        list
        """
        return self.list_tables()

    def __getitem__(self, key: str) -> ir.TableExpr:
        """Return a TableExpr for the given table name (key).

        Parameters
        ----------
        key : string

        Returns
        -------
        TableExpr
        """
        return self.table(key)

    def __getattr__(self, key: str) -> ir.TableExpr:
        """Return a TableExpr for the given table name (key).

        Parameters
        ----------
        key : string

        Returns
        -------
        TableExpr
        """
        return self.table(key)

    def _qualify(self, value):
        return value

    def _unqualify(self, value):
        return value

    def drop(self, force: bool = False):
        """Drop the database.

        Parameters
        ----------
        force : boolean, default False
          If True, Drop any objects if they exist, and do not fail if the
          databaes does not exist.
        """
        self.client.drop_database(self.name, force=force)

    def table(self, name: str) -> ir.TableExpr:
        """Return a table expression referencing a table in this database.

        Parameters
        ----------
        name : string

        Returns
        -------
        table : TableExpr
        """
        qualified_name = self._qualify(name)
        return self.client.table(qualified_name, self.name)

    def list_tables(self, like: str = None) -> list:
        """Return a list of all tables available for the current database.

        Parameters
        ----------
        like : string, default None
          e.g. 'foo*' to match all tables starting with 'foo'.

        Returns
        -------
        list
            A list with all tables available for the current database.
        """
        return self.client.list_tables(
            like=self._qualify_like(like), database=self.name
        )

    def _qualify_like(self, like: str | None) -> str | None:
        return like<|MERGE_RESOLUTION|>--- conflicted
+++ resolved
@@ -15,10 +15,6 @@
     def database(self, name=None):
         return self.backend.database(name)
 
-<<<<<<< HEAD
-    def exists_table(self, name, database=None):
-        return self.backend.exists_table(name, database)
-=======
     @property
     def current_database(self):
         return self.backend.current_database
@@ -28,7 +24,9 @@
 
     def exists_database(self, name):
         return self.backend.exists_database(name)
->>>>>>> 5c56e1f5
+
+    def exists_table(self, name, database=None):
+        return self.backend.exists_table(name, database)
 
 
 class Database:
