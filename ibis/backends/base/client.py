from __future__ import annotations

from typing import List

import ibis.expr.types as ir


class Client:
    """Generic Ibis client."""

    @property
    def version(self):
        return self.backend.version

    def list_tables(self, like=None):
        return self.backend.list_tables(like)


class Database:
    """Generic Database class."""

    def __init__(self, name, client):
        """Initialize the new object."""
        self.name = name
        self.client = client

    def __repr__(self) -> str:
        """Return type name and the name of the database."""
        return '{}({!r})'.format(type(self).__name__, self.name)

    def __dir__(self) -> List[str]:
        """Return a set of attributes and tables available for the database.

        Returns
        -------
        set
            A set of the attributes and tables available for the database.
        """
        attrs = dir(type(self))
        unqualified_tables = [self._unqualify(x) for x in self.tables]
        return sorted(frozenset(attrs + unqualified_tables))

    def __contains__(self, key: str) -> bool:
        """
        Check if the given table (key) is available for the current database.

        Parameters
        ----------
        key : string

        Returns
        -------
        bool
            True if the given key (table name) is available for the current
            database.
        """
        return key in self.tables

    @property
    def tables(self) -> list:
        """Return a list with all available tables.

        Returns
        -------
        list
        """
        return self.list_tables()

    def __getitem__(self, key: str) -> ir.TableExpr:
        """Return a TableExpr for the given table name (key).

        Parameters
        ----------
        key : string

        Returns
        -------
        TableExpr
        """
        return self.table(key)

    def __getattr__(self, key: str) -> ir.TableExpr:
        """Return a TableExpr for the given table name (key).

        Parameters
        ----------
        key : string

        Returns
        -------
        TableExpr
        """
        return self.table(key)

    def _qualify(self, value):
        return value

    def _unqualify(self, value):
        return value

    def drop(self, force: bool = False):
        """Drop the database.

        Parameters
        ----------
        force : boolean, default False
          If True, Drop any objects if they exist, and do not fail if the
          databaes does not exist.
        """
        self.client.drop_database(self.name, force=force)

    def table(self, name: str) -> ir.TableExpr:
        """Return a table expression referencing a table in this database.

        Parameters
        ----------
        name : string

        Returns
        -------
        table : TableExpr
        """
        qualified_name = self._qualify(name)
        return self.client.table(qualified_name, self.name)

<<<<<<< HEAD
    def list_tables(self, like=None):
        return self.client.list_tables(like)
=======
    def list_tables(self, like: str = None) -> list:
        """Return a list of all tables available for the current database.

        Parameters
        ----------
        like : string, default None
          e.g. 'foo*' to match all tables starting with 'foo'.

        Returns
        -------
        list
            A list with all tables available for the current database.
        """
        return self.client.list_tables(
            like=self._qualify_like(like), database=self.name
        )

    def _qualify_like(self, like: str | None) -> str | None:
        return like
>>>>>>> 208b904b
<|MERGE_RESOLUTION|>--- conflicted
+++ resolved
@@ -123,27 +123,5 @@
         qualified_name = self._qualify(name)
         return self.client.table(qualified_name, self.name)
 
-<<<<<<< HEAD
     def list_tables(self, like=None):
-        return self.client.list_tables(like)
-=======
-    def list_tables(self, like: str = None) -> list:
-        """Return a list of all tables available for the current database.
-
-        Parameters
-        ----------
-        like : string, default None
-          e.g. 'foo*' to match all tables starting with 'foo'.
-
-        Returns
-        -------
-        list
-            A list with all tables available for the current database.
-        """
-        return self.client.list_tables(
-            like=self._qualify_like(like), database=self.name
-        )
-
-    def _qualify_like(self, like: str | None) -> str | None:
-        return like
->>>>>>> 208b904b
+        return self.client.list_tables(like)