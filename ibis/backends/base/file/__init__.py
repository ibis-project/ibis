--- conflicted
+++ resolved
@@ -134,7 +134,6 @@
     def version(self) -> str:
         return pd.__version__
 
-<<<<<<< HEAD
     @property
     def current_database(self):
         # Databases for the file backend are a bit confusing
@@ -143,7 +142,7 @@
         # rethink this eventually.  For now we just return `None` here, as if
         # databases were not supported
         return None
-=======
+
     def _list_databases_dirs(self, path=None):
         tables = []
         if path.is_dir():
@@ -163,5 +162,4 @@
                 FutureWarning,
             )
         databases = self._list_databases_dirs(path)
-        return self._filter_with_like(databases, like)
->>>>>>> 1ae54eb5
+        return self._filter_with_like(databases, like)