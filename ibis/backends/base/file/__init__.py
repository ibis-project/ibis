--- conflicted
+++ resolved
@@ -80,39 +80,23 @@
         assert isinstance(expr, ir.Expr)
         return execute_and_reset(expr, params=params, **kwargs)
 
-<<<<<<< HEAD
-    def list_databases(self, path=None):
-        raise NotImplementedError
-
-    def _list_databases_dirs(self, path=None):
-        # databases are dir
-=======
     def list_databases(self, path=None, like=None):
         return self.backend.list_databases(path=path, like=like)
 
-    def list_tables(self, path=None):
-        raise NotImplementedError
-
     def _list_tables_files(self, path=None):
         # tables are files in a dir
->>>>>>> 5c56e1f5
         if path is None:
             path = self.root
 
         tables = []
         if path.is_dir():
             for d in path.iterdir():
-<<<<<<< HEAD
-                if d.is_dir():
-                    tables.append(d.name)
-=======
                 if d.is_file():
                     if str(d).endswith(self.extension):
                         tables.append(d.stem)
         elif path.is_file():
             if str(path).endswith(self.extension):
                 tables.append(path.stem)
->>>>>>> 5c56e1f5
         return tables
 
 
@@ -142,7 +126,6 @@
     def version(self) -> str:
         return pd.__version__
 
-<<<<<<< HEAD
     def list_tables(self, like=None):
         """
         For file backends, we return files in the `path` directory.
@@ -152,10 +135,14 @@
             return path.is_file() and path.suffix == '.' + self.extension
 
         if self.path.is_dir():
-            return [f.stem for f in self.path.iterdir() if is_valid(f)]
+            tables = [f.stem for f in self.path.iterdir() if is_valid(f)]
         elif is_valid(self.path):
-            return [self.path.stem]
-=======
+            tables = [self.path.stem]
+        else:
+            tables = []
+
+        return self._filter_with_like(tables, like)
+
     @property
     def current_database(self):
         # Databases for the file backend are a bit confusing
@@ -184,5 +171,4 @@
                 FutureWarning,
             )
         databases = self._list_databases_dirs(path)
-        return self._filter_with_like(databases, like)
->>>>>>> 5c56e1f5
+        return self._filter_with_like(databases, like)