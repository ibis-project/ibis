--- conflicted
+++ resolved
@@ -40,11 +40,6 @@
         if path is None:
             path = self.path
         return sorted(self.client.list_databases(path=path))
-
-    def list_tables(self, path=None):
-        if path is None:
-            path = self.path
-        return sorted(self.client.list_tables(path=path))
 
 
 class FileClient(Client):
@@ -100,40 +95,6 @@
         return tables
 
 
-<<<<<<< HEAD
-class FileDatabase(Database):
-    def __init__(self, name, client, path=None):
-        super().__init__(name, client)
-        self.path = path
-
-    def __str__(self):
-        return '{0.__class__.__name__}({0.name})'.format(self)
-
-    def __dir__(self):
-        dbs = self.list_databases(path=self.path)
-        tables = self.list_tables()
-        return sorted(set(dbs).union(set(tables)))
-
-    def __getattr__(self, name):
-        try:
-            return self.table(name, path=self.path)
-        except AttributeError:
-            return self.database(name, path=self.path)
-
-    def table(self, name, path):
-        return self.client.table(name, path=path)
-
-    def database(self, name=None, path=None):
-        return self.client.database(name=name, path=path)
-
-    def list_databases(self, path=None):
-        if path is None:
-            path = self.path
-        return sorted(self.client.list_databases(path=path))
-
-
-=======
->>>>>>> 6fa1b5e4
 class BaseFileBackend(BaseBackend):
     """
     Base backend class for pandas pseudo-backends for file formats.
@@ -152,12 +113,8 @@
         -------
         Client
         """
-<<<<<<< HEAD
         self.path = Path(path)
         self.client = self.client_class(backend=self, root=self.path)
-=======
-        self.client = self.client_class(backend=self, root=path)
->>>>>>> 6fa1b5e4
         return self.client
 
     @property
