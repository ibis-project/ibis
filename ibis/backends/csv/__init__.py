--- conflicted
+++ resolved
@@ -26,23 +26,6 @@
     )
 
 
-<<<<<<< HEAD
-def connect(path):
-    """Create a CSVClient for use with Ibis
-
-    Parameters
-    ----------
-    path: str or pathlib.Path
-
-    Returns
-    -------
-    CSVClient
-    """
-    return CSVClient(backend=Backend, root=path)
-
-
-=======
->>>>>>> ccdc6dde
 class CSVTable(ops.DatabaseTable):
     def __init__(self, name, schema, source, **kwargs):
         super().__init__(name, schema, source)
@@ -127,20 +110,10 @@
 
 class Backend(BaseBackend):
     name = 'csv'
-<<<<<<< HEAD
     buider = None
     dialect = dialect
     extension = 'csv'
     table_class = CSVTable
-    connect = connect
-
-
-@execute_node.register(Backend.table_class, CSVClient)
-def csv_read_table(op, client, scope, **kwargs):
-    path = client.dictionary[op.name]
-    df = _read_csv(path, schema=op.schema, header=0, **op.read_csv_kwargs)
-    return df
-=======
     builder = None
     dialect = None
 
@@ -155,5 +128,11 @@
         -------
         CSVClient
         """
-        return CSVClient(path)
->>>>>>> ccdc6dde
+        return CSVClient(backend=self, root=path)
+
+
+@execute_node.register(Backend.table_class, CSVClient)
+def csv_read_table(op, client, scope, **kwargs):
+    path = client.dictionary[op.name]
+    df = _read_csv(path, schema=op.schema, header=0, **op.read_csv_kwargs)
+    return df