import ibis.config
from ibis.backends.base import BaseBackend

<<<<<<< HEAD
from .client import (
    ClickhouseClient,
    ClickhouseDatabase,
    ClickhouseDatabaseTable,
    ClickhouseQuery,
    ClickhouseTable,
)
from .compiler import ClickhouseDialect, ClickhouseQueryBuilder, dialect

__all__ = 'compile', 'verify', 'connect', 'dialect'

=======
from .client import ClickhouseClient
from .compiler import ClickhouseDialect, ClickhouseQueryBuilder
>>>>>>> ccdc6dde

try:
    import lz4  # noqa: F401

    _default_compression = 'lz4'
except ImportError:
    _default_compression = False


<<<<<<< HEAD
with ibis.config.config_prefix('clickhouse'):
    ibis.config.register_option(
        'temp_db',
        '__ibis_tmp',
        'Database to use for temporary tables, views. functions, etc.',
    )


def compile(expr, params=None):
    """
    Force compilation of expression as though it were an expression depending
    on Clickhouse. Note you can also call expr.compile()

    Returns
    -------
    compiled : string
    """
    from .compiler import to_sql

    return to_sql(expr, dialect.make_context(params=params))


def verify(expr, params=None):
    """
    Determine if expression can be successfully translated to execute on
    Clickhouse
    """
    try:
        compile(expr, params=params)
        return True
    except com.TranslationError:
        return False


def connect(
    host='localhost',
    port=9000,
    database='default',
    user='default',
    password='',
    client_name='ibis',
    compression=_default_compression,
):
    """Create an ClickhouseClient for use with Ibis.

    Parameters
    ----------
    host : str, optional
        Host name of the clickhouse server
    port : int, optional
        Clickhouse server's  port
    database : str, optional
        Default database when executing queries
    user : str, optional
        User to authenticate with
    password : str, optional
        Password to authenticate with
    client_name: str, optional
        This will appear in clickhouse server logs
    compression: str, optional
        Weather or not to use compression.
        Default is lz4 if installed else False.
        Possible choices: lz4, lz4hc, quicklz, zstd, True, False
        True is equivalent to 'lz4'.

    Examples
    --------
    >>> import ibis
    >>> import os
    >>> clickhouse_host = os.environ.get('IBIS_TEST_CLICKHOUSE_HOST',
    ...                                  'localhost')
    >>> clickhouse_port = int(os.environ.get('IBIS_TEST_CLICKHOUSE_PORT',
    ...                                      9000))
    >>> client = ibis.clickhouse.connect(
    ...     host=clickhouse_host,
    ...     port=clickhouse_port
    ... )
    >>> client  # doctest: +ELLIPSIS
    <ibis.clickhouse.client.ClickhouseClient object at 0x...>

    Returns
    -------
    ClickhouseClient
    """
    client = ClickhouseClient(
        backend=Backend,
        host=host,
        port=port,
        database=database,
        user=user,
        password=password,
        client_name=client_name,
        compression=compression,
    )
    if options.default_backend is None:
        options.default_backend = client

    return client


=======
>>>>>>> ccdc6dde
class Backend(BaseBackend):
    name = 'clickhouse'
    builder = ClickhouseQueryBuilder
    dialect = ClickhouseDialect
<<<<<<< HEAD
    database_class = ClickhouseDatabase
    query_class = ClickhouseQuery
    table_class = ClickhouseDatabaseTable
    table_expr_class = ClickhouseTable
    connect = connect
=======

    def connect(
        self,
        host='localhost',
        port=9000,
        database='default',
        user='default',
        password='',
        client_name='ibis',
        compression=_default_compression,
    ):
        """Create an ClickhouseClient for use with Ibis.

        Parameters
        ----------
        host : str, optional
            Host name of the clickhouse server
        port : int, optional
            Clickhouse server's  port
        database : str, optional
            Default database when executing queries
        user : str, optional
            User to authenticate with
        password : str, optional
            Password to authenticate with
        client_name: str, optional
            This will appear in clickhouse server logs
        compression: str, optional
            Weather or not to use compression.
            Default is lz4 if installed else False.
            Possible choices: lz4, lz4hc, quicklz, zstd, True, False
            True is equivalent to 'lz4'.

        Examples
        --------
        >>> import ibis
        >>> import os
        >>> clickhouse_host = os.environ.get('IBIS_TEST_CLICKHOUSE_HOST',
        ...                                  'localhost')
        >>> clickhouse_port = int(os.environ.get('IBIS_TEST_CLICKHOUSE_PORT',
        ...                                      9000))
        >>> client = ibis.clickhouse.connect(
        ...     host=clickhouse_host,
        ...     port=clickhouse_port
        ... )
        >>> client  # doctest: +ELLIPSIS
        <ibis.clickhouse.client.ClickhouseClient object at 0x...>

        Returns
        -------
        ClickhouseClient
        """
        client = ClickhouseClient(
            host,
            port=port,
            database=database,
            user=user,
            password=password,
            client_name=client_name,
            compression=compression,
        )
        return client

    def register_options(self):
        ibis.config.register_option(
            'temp_db',
            '__ibis_tmp',
            'Database to use for temporary tables, views. functions, etc.',
        )
>>>>>>> ccdc6dde
<|MERGE_RESOLUTION|>--- conflicted
+++ resolved
@@ -1,7 +1,6 @@
 import ibis.config
 from ibis.backends.base import BaseBackend
 
-<<<<<<< HEAD
 from .client import (
     ClickhouseClient,
     ClickhouseDatabase,
@@ -9,14 +8,8 @@
     ClickhouseQuery,
     ClickhouseTable,
 )
-from .compiler import ClickhouseDialect, ClickhouseQueryBuilder, dialect
+from .compiler import ClickhouseDialect, ClickhouseQueryBuilder
 
-__all__ = 'compile', 'verify', 'connect', 'dialect'
-
-=======
-from .client import ClickhouseClient
-from .compiler import ClickhouseDialect, ClickhouseQueryBuilder
->>>>>>> ccdc6dde
 
 try:
     import lz4  # noqa: F401
@@ -26,120 +19,14 @@
     _default_compression = False
 
 
-<<<<<<< HEAD
-with ibis.config.config_prefix('clickhouse'):
-    ibis.config.register_option(
-        'temp_db',
-        '__ibis_tmp',
-        'Database to use for temporary tables, views. functions, etc.',
-    )
-
-
-def compile(expr, params=None):
-    """
-    Force compilation of expression as though it were an expression depending
-    on Clickhouse. Note you can also call expr.compile()
-
-    Returns
-    -------
-    compiled : string
-    """
-    from .compiler import to_sql
-
-    return to_sql(expr, dialect.make_context(params=params))
-
-
-def verify(expr, params=None):
-    """
-    Determine if expression can be successfully translated to execute on
-    Clickhouse
-    """
-    try:
-        compile(expr, params=params)
-        return True
-    except com.TranslationError:
-        return False
-
-
-def connect(
-    host='localhost',
-    port=9000,
-    database='default',
-    user='default',
-    password='',
-    client_name='ibis',
-    compression=_default_compression,
-):
-    """Create an ClickhouseClient for use with Ibis.
-
-    Parameters
-    ----------
-    host : str, optional
-        Host name of the clickhouse server
-    port : int, optional
-        Clickhouse server's  port
-    database : str, optional
-        Default database when executing queries
-    user : str, optional
-        User to authenticate with
-    password : str, optional
-        Password to authenticate with
-    client_name: str, optional
-        This will appear in clickhouse server logs
-    compression: str, optional
-        Weather or not to use compression.
-        Default is lz4 if installed else False.
-        Possible choices: lz4, lz4hc, quicklz, zstd, True, False
-        True is equivalent to 'lz4'.
-
-    Examples
-    --------
-    >>> import ibis
-    >>> import os
-    >>> clickhouse_host = os.environ.get('IBIS_TEST_CLICKHOUSE_HOST',
-    ...                                  'localhost')
-    >>> clickhouse_port = int(os.environ.get('IBIS_TEST_CLICKHOUSE_PORT',
-    ...                                      9000))
-    >>> client = ibis.clickhouse.connect(
-    ...     host=clickhouse_host,
-    ...     port=clickhouse_port
-    ... )
-    >>> client  # doctest: +ELLIPSIS
-    <ibis.clickhouse.client.ClickhouseClient object at 0x...>
-
-    Returns
-    -------
-    ClickhouseClient
-    """
-    client = ClickhouseClient(
-        backend=Backend,
-        host=host,
-        port=port,
-        database=database,
-        user=user,
-        password=password,
-        client_name=client_name,
-        compression=compression,
-    )
-    if options.default_backend is None:
-        options.default_backend = client
-
-    return client
-
-
-=======
->>>>>>> ccdc6dde
 class Backend(BaseBackend):
     name = 'clickhouse'
     builder = ClickhouseQueryBuilder
     dialect = ClickhouseDialect
-<<<<<<< HEAD
     database_class = ClickhouseDatabase
     query_class = ClickhouseQuery
     table_class = ClickhouseDatabaseTable
     table_expr_class = ClickhouseTable
-    connect = connect
-=======
 
     def connect(
         self,
@@ -193,7 +80,8 @@
         ClickhouseClient
         """
         client = ClickhouseClient(
-            host,
+            backend=self,
+            host=host,
             port=port,
             database=database,
             user=user,
@@ -208,5 +96,4 @@
             'temp_db',
             '__ibis_tmp',
             'Database to use for temporary tables, views. functions, etc.',
-        )
->>>>>>> ccdc6dde
+        )