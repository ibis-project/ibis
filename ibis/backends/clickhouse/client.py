--- conflicted
+++ resolved
@@ -260,50 +260,6 @@
         data = self.raw_sql(statement)
         return data[0]
 
-<<<<<<< HEAD
-    def exists_database(self, name):
-        """
-        Checks if a given database exists
-
-        Parameters
-        ----------
-        name : string
-          Database name
-
-        Returns
-        -------
-        if_exists : boolean
-        """
-        return len(self.list_databases(like=name)) > 0
-
-    def list_databases(self, like=None):
-        """
-        List databases in the Clickhouse cluster.
-        Like the SHOW DATABASES command in the clickhouse-shell.
-
-        Parameters
-        ----------
-        like : string, default None
-          e.g. 'foo*' to match all tables starting with 'foo'
-
-        Returns
-        -------
-        databases : list of strings
-        """
-        statement = 'SELECT name FROM system.databases'
-        if like:
-            statement += " WHERE name LIKE '{0}'".format(like)
-
-        data = self.raw_sql(statement)
-        return data[0]
-=======
-    def set_database(self, name):
-        """
-        Set the default database scope for client
-        """
-        self.con.database = name
->>>>>>> 5c56e1f5
-
     def get_schema(self, table_name, database=None):
         """
         Return a Schema object for the indicated table and database
