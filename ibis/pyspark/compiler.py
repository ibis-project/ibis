import collections
import enum
import functools
import operator

import pyspark.sql.functions as F
from pyspark.sql import Window
from pyspark.sql.functions import PandasUDFType, pandas_udf

import ibis.common.exceptions as com
import ibis.expr.datatypes as dtypes
import ibis.expr.operations as ops
import ibis.expr.types as ir
import ibis.expr.types as types
from ibis import interval
<<<<<<< HEAD
from ibis.expr.timecontext import adjust_context
from ibis.pandas.execution import execute
from ibis.pyspark.operations import PySparkTable
from ibis.pyspark.timecontext import (
    combine_time_context,
    filter_by_time_context,
)
from ibis.spark.compiler import SparkContext, SparkDialect
from ibis.spark.datatypes import (
=======
from ibis.backends.spark.compiler import SparkContext, SparkDialect
from ibis.backends.spark.datatypes import (
>>>>>>> 0a0a6a13
    ibis_array_dtype_to_spark_dtype,
    ibis_dtype_to_spark_dtype,
    spark_dtype,
)
from ibis.pandas.execution import execute
from ibis.pyspark.operations import PySparkTable
from ibis.pyspark.timecontext import filter_by_time_context


class PySparkContext(SparkContext):
    pass


class AggregationContext(enum.Enum):
    ENTIRE = 0
    WINDOW = 1
    GROUP = 2


class PySparkExprTranslator:
    _registry = {}
    context_class = PySparkContext

    @classmethod
    def compiles(cls, klass):
        def decorator(f):
            cls._registry[klass] = f
            return f

        return decorator

    def translate(self, expr, scope, timecontext, **kwargs):
        """
        Translate Ibis expression into a PySpark object.

        All translated expressions are cached within scope. If an expression is
        found within scope, it's returned. Otherwise, the it's translated and
        cached for future reference.

        :param expr: ibis expression
        :param scope: dictionary mapping from operation to translated result
        :param timecontext: time context associated with expr
        :param kwargs: parameters passed as keyword args (e.g. window)
        :return: translated PySpark DataFrame or Column object
        """
        # The operation node type the typed expression wraps
        op = expr.op()

        result = scope.get_value(op, timecontext)
        if result is not None:
            return result
        elif type(op) in self._registry:
            formatter = self._registry[type(op)]
            result = formatter(self, expr, scope, timecontext, **kwargs)
            scope.set_value(op, timecontext, result)
            return result
        else:
            raise com.OperationNotDefinedError(
                'No translation rule for {}'.format(type(op))
            )


class PySparkDialect(SparkDialect):
    translator = PySparkExprTranslator


compiles = PySparkExprTranslator.compiles
dialect = PySparkDialect


@compiles(PySparkTable)
def compile_datasource(t, expr, scope, timecontext):
    op = expr.op()
    name, _, client = op.args
    return filter_by_time_context(client._session.table(name), timecontext)


@compiles(ops.SQLQueryResult)
def compile_sql_query_result(t, expr, scope, timecontext, **kwargs):
    op = expr.op()
    query, _, client = op.args
    return client._session.sql(query)


@compiles(ops.Selection)
def compile_selection(t, expr, scope, timecontext, **kwargs):
    op = expr.op()
    # In selection, there could be multiple children that point to the
    # same root table. e.g. window with different sizes on a table.
    # We need to get the 'combined' time range that is a superset of every
    # time context among child nodes, and pass this as context to
    # source table to get all data within time context loaded.
    arg_timecontexts = [
        adjust_context(node.op(), timecontext)
        for node in op.selections
        if timecontext
    ]
    combined_timecontext = combine_time_context(arg_timecontexts)
    src_table = t.translate(op.table, scope, combined_timecontext)

    col_in_selection_order = []
    for selection in op.selections:
        if isinstance(selection, types.TableExpr):
            col_in_selection_order.extend(selection.columns)
        elif isinstance(selection, (types.ColumnExpr, types.ScalarExpr)):
            col = t.translate(selection, scope, combined_timecontext).alias(
                selection.get_name()
            )
            col_in_selection_order.append(col)
        else:
            raise NotImplementedError(
                f"Unrecoginized type in selections: {type(selection)}"
            )

    if col_in_selection_order:
        src_table = src_table[col_in_selection_order]

    for predicate in op.predicates:
        col = t.translate(predicate, scope, timecontext)
        src_table = src_table[col]

    if op.sort_keys:
        sort_cols = [
            t.translate(key, scope, timecontext) for key in op.sort_keys
        ]
        src_table = src_table.sort(*sort_cols)

    return filter_by_time_context(src_table, timecontext)


@compiles(ops.SortKey)
def compile_sort_key(t, expr, scope, timecontext, **kwargs):
    op = expr.op()
    col = t.translate(op.expr, scope, timecontext)

    if op.ascending:
        return col.asc()
    else:
        return col.desc()


@compiles(ops.TableColumn)
def compile_column(t, expr, scope, timecontext, **kwargs):
    op = expr.op()
    table = t.translate(op.table, scope, timecontext)
    return table[op.name]


@compiles(ops.DistinctColumn)
def compile_distinct(t, expr, scope, timecontext, **kwargs):
    op = expr.op()
    root_table_expr = op.root_tables()[0].to_expr()
    src_table = t.translate(root_table_expr, scope, timecontext)
    src_column_name = op.arg.get_name()
    return src_table.select(src_column_name).distinct()[src_column_name]


@compiles(ops.SelfReference)
def compile_self_reference(t, expr, scope, timecontext, **kwargs):
    op = expr.op()
    return t.translate(op.table, scope, timecontext)


@compiles(ops.Cast)
def compile_cast(t, expr, scope, timecontext, **kwargs):
    op = expr.op()

    if isinstance(op.to, dtypes.Interval):
        if isinstance(op.arg.op(), ops.Literal):
            return interval(op.arg.op().value, op.to.unit)
        else:
            raise com.UnsupportedArgumentError(
                'Casting to intervals is only supported for literals '
                'in the PySpark backend. {} not allowed.'.format(type(op.arg))
            )

    if isinstance(op.to, dtypes.Array):
        cast_type = ibis_array_dtype_to_spark_dtype(op.to)
    else:
        cast_type = ibis_dtype_to_spark_dtype(op.to)

    src_column = t.translate(op.arg, scope, timecontext)
    return src_column.cast(cast_type)


@compiles(ops.Limit)
def compile_limit(t, expr, scope, timecontext, **kwargs):
    op = expr.op()
    if op.offset != 0:
        raise com.UnsupportedArgumentError(
            'PySpark backend does not support non-zero offset is for '
            'limit operation. Got offset {}.'.format(op.offset)
        )
    df = t.translate(op.table, scope, timecontext)
    return df.limit(op.n)


@compiles(ops.And)
def compile_and(t, expr, scope, timecontext, **kwargs):
    op = expr.op()
    return t.translate(op.left, scope, timecontext) & t.translate(
        op.right, scope, timecontext
    )


@compiles(ops.Or)
def compile_or(t, expr, scope, timecontext, **kwargs):
    op = expr.op()
    return t.translate(op.left, scope, timecontext) | t.translate(
        op.right, scope, timecontext
    )


@compiles(ops.Equals)
def compile_equals(t, expr, scope, timecontext, **kwargs):
    op = expr.op()
    return t.translate(op.left, scope, timecontext) == t.translate(
        op.right, scope, timecontext
    )


@compiles(ops.NotEquals)
def compile_not_equals(t, expr, scope, timecontext, **kwargs):
    op = expr.op()
    return t.translate(op.left, scope, timecontext) != t.translate(
        op.right, scope, timecontext
    )


@compiles(ops.Greater)
def compile_greater(t, expr, scope, timecontext, **kwargs):
    op = expr.op()
    return t.translate(op.left, scope, timecontext) > t.translate(
        op.right, scope, timecontext
    )


@compiles(ops.GreaterEqual)
def compile_greater_equal(t, expr, scope, timecontext, **kwargs):
    op = expr.op()
    return t.translate(op.left, scope, timecontext) >= t.translate(
        op.right, scope, timecontext
    )


@compiles(ops.Less)
def compile_less(t, expr, scope, timecontext, **kwargs):
    op = expr.op()
    return t.translate(op.left, scope, timecontext) < t.translate(
        op.right, scope, timecontext
    )


@compiles(ops.LessEqual)
def compile_less_equal(t, expr, scope, timecontext, **kwargs):
    op = expr.op()
    return t.translate(op.left, scope, timecontext) <= t.translate(
        op.right, scope, timecontext
    )


@compiles(ops.Multiply)
def compile_multiply(t, expr, scope, timecontext, **kwargs):
    op = expr.op()
    return t.translate(op.left, scope, timecontext) * t.translate(
        op.right, scope, timecontext
    )


@compiles(ops.Subtract)
def compile_subtract(t, expr, scope, timecontext, **kwargs):
    op = expr.op()
    return t.translate(op.left, scope, timecontext) - t.translate(
        op.right, scope, timecontext
    )


@compiles(ops.Literal)
def compile_literal(t, expr, scope, timecontext, raw=False, **kwargs):
    """ If raw is True, don't wrap the result with F.lit()
    """
    value = expr.op().value
    dtype = expr.op().dtype

    if raw:
        return value

    if isinstance(dtype, dtypes.Interval):
        # execute returns a Timedelta and value is nanoseconds
        return execute(expr).value

    if isinstance(value, collections.abc.Set):
        # Don't wrap set with F.lit
        if isinstance(value, frozenset):
            # Spark doens't like frozenset
            return set(value)
        else:
            return value
    elif isinstance(value, list):
        return F.array(*[F.lit(v) for v in value])
    else:
        return F.lit(expr.op().value)


def _compile_agg(t, agg_expr, scope, timecontext, *, context, **kwargs):
    agg = t.translate(agg_expr, scope, timecontext, context=context)
    if agg_expr.has_name():
        return agg.alias(agg_expr.get_name())
    return agg


@compiles(ops.Aggregation)
def compile_aggregation(t, expr, scope, timecontext, **kwargs):
    op = expr.op()

    src_table = t.translate(op.table, scope, timecontext)

    if op.by:
        context = AggregationContext.GROUP
        aggs = [
            _compile_agg(t, m, scope, timecontext, context=context)
            for m in op.metrics
        ]
        bys = [t.translate(b, scope, timecontext) for b in op.by]
        return src_table.groupby(*bys).agg(*aggs)
    else:
        context = AggregationContext.ENTIRE
        aggs = [
            _compile_agg(t, m, scope, timecontext, context=context)
            for m in op.metrics
        ]
        return src_table.agg(*aggs)


@compiles(ops.Union)
def compile_union(t, expr, scope, timecontext, **kwargs):
    op = expr.op()
    result = t.translate(op.left, scope, timecontext).union(
        t.translate(op.right, scope, timecontext)
    )
    return result.distinct() if op.distinct else result


@compiles(ops.Contains)
def compile_contains(t, expr, scope, timecontext, **kwargs):
    op = expr.op()
    col = t.translate(op.value, scope, timecontext)
    return col.isin(t.translate(op.options, scope, timecontext))


@compiles(ops.NotContains)
def compile_not_contains(t, expr, scope, timecontext, **kwargs):
    op = expr.op()
    col = t.translate(op.value, scope, timecontext)
    return ~(col.isin(t.translate(op.options, scope, timecontext)))


def compile_aggregator(
    t, expr, scope, timecontext, *, fn, context=None, **kwargs
):
    op = expr.op()
    src_col = t.translate(op.arg, scope, timecontext)

    if getattr(op, 'where', None) is not None:
        condition = t.translate(op.where, scope, timecontext)
        src_col = F.when(condition, src_col)

    col = fn(src_col)
    if context:
        return col
    else:
        # We are trying to compile a expr such as some_col.max()
        # to a Spark expression.
        # Here we get the root table df of that column and compile
        # the expr to:
        # df.select(max(some_col))
        return t.translate(
            expr.op().arg.op().table, scope, timecontext
        ).select(col)


@compiles(ops.GroupConcat)
def compile_group_concat(t, expr, scope, timecontext, context=None, **kwargs):
    sep = expr.op().sep.op().value

    def fn(col):
        return F.concat_ws(sep, F.collect_list(col))

    return compile_aggregator(
        t, expr, scope, timecontext, fn=fn, context=context
    )


@compiles(ops.Any)
def compile_any(t, expr, scope, timecontext, context=None, **kwargs):
    return compile_aggregator(
        t, expr, scope, timecontext, fn=F.max, context=context, **kwargs
    )


@compiles(ops.NotAny)
def compile_notany(t, expr, scope, timecontext, *, context=None, **kwargs):
    # The code here is a little ugly because the translation are different
    # with different context.
    # When translating col.notany() (context is None), we returns the dataframe
    # so we need to negate the aggregator, i.e., df.select(~F.max(col))
    # When traslating col.notany().over(w), we need to negate the result
    # after the window translation, i.e., ~(F.max(col).over(w))

    if context is None:

        def fn(col):
            return ~(F.max(col))

        return compile_aggregator(
            t, expr, scope, timecontext, fn=fn, context=context, **kwargs
        )
    else:
        return ~compile_any(
            t, expr, scope, timecontext, context=context, **kwargs,
        )


@compiles(ops.All)
def compile_all(t, expr, scope, timecontext, context=None, **kwargs):
    return compile_aggregator(
        t, expr, scope, timecontext, fn=F.min, context=context, **kwargs
    )


@compiles(ops.NotAll)
def compile_notall(t, expr, scope, timecontext, *, context=None, **kwargs):
    # See comments for opts.NotAny for reasoning for the if/else
    if context is None:

        def fn(col):
            return ~(F.min(col))

        return compile_aggregator(
            t, expr, scope, timecontext, fn=fn, context=context, **kwargs
        )
    else:
        return ~compile_all(
            t, expr, scope, timecontext, context=context, **kwargs,
        )


@compiles(ops.Count)
def compile_count(t, expr, scope, timecontext, context=None, **kwargs):
    return compile_aggregator(
        t, expr, scope, timecontext, fn=F.count, context=context, **kwargs
    )


@compiles(ops.Max)
@compiles(ops.CumulativeMax)
def compile_max(t, expr, scope, timecontext, context=None, **kwargs):
    return compile_aggregator(
        t, expr, scope, timecontext, fn=F.max, context=context, **kwargs
    )


@compiles(ops.Min)
@compiles(ops.CumulativeMin)
def compile_min(t, expr, scope, timecontext, context=None, **kwargs):
    return compile_aggregator(
        t, expr, scope, timecontext, fn=F.min, context=context, **kwargs
    )


@compiles(ops.Mean)
@compiles(ops.CumulativeMean)
def compile_mean(t, expr, scope, timecontext, context=None, **kwargs):
    return compile_aggregator(
        t, expr, scope, timecontext, fn=F.mean, context=context, **kwargs
    )


@compiles(ops.Sum)
@compiles(ops.CumulativeSum)
def compile_sum(t, expr, scope, timecontext, context=None, **kwargs):
    return compile_aggregator(
        t, expr, scope, timecontext, fn=F.sum, context=context, **kwargs
    )


@compiles(ops.StandardDev)
def compile_std(t, expr, scope, timecontext, context=None, **kwargs):
    how = expr.op().how

    if how == 'sample':
        fn = F.stddev_samp
    elif how == 'pop':
        fn = F.stddev_pop
    else:
        raise com.TranslationError(
            "Unexpected 'how' in translation: {}".format(how)
        )

    return compile_aggregator(
        t, expr, scope, timecontext, fn=fn, context=context
    )


@compiles(ops.Variance)
def compile_variance(t, expr, scope, timecontext, context=None, **kwargs):
    how = expr.op().how

    if how == 'sample':
        fn = F.var_samp
    elif how == 'pop':
        fn = F.var_pop
    else:
        raise com.TranslationError(
            "Unexpected 'how' in translation: {}".format(how)
        )

    return compile_aggregator(
        t, expr, scope, timecontext, fn=fn, context=context
    )


@compiles(ops.Arbitrary)
def compile_arbitrary(t, expr, scope, timecontext, context=None, **kwargs):
    how = expr.op().how

    if how == 'first':
        fn = functools.partial(F.first, ignorenulls=True)
    elif how == 'last':
        fn = functools.partial(F.last, ignorenulls=True)
    else:
        raise NotImplementedError("Does not support 'how': {}".format(how))

    return compile_aggregator(
        t, expr, scope, timecontext, fn=fn, context=context
    )


@compiles(ops.Greatest)
def compile_greatest(t, expr, scope, timecontext, **kwargs):
    op = expr.op()

    src_columns = t.translate(op.arg, scope, timecontext)
    if len(src_columns) == 1:
        return src_columns[0]
    else:
        return F.greatest(*src_columns)


@compiles(ops.Least)
def compile_least(t, expr, scope, timecontext, **kwargs):
    op = expr.op()

    src_columns = t.translate(op.arg, scope, timecontext)
    if len(src_columns) == 1:
        return src_columns[0]
    else:
        return F.least(*src_columns)


@compiles(ops.Abs)
def compile_abs(t, expr, scope, timecontext, **kwargs):
    op = expr.op()

    src_column = t.translate(op.arg, scope, timecontext)
    return F.abs(src_column)


@compiles(ops.Round)
def compile_round(t, expr, scope, timecontext, **kwargs):
    op = expr.op()

    src_column = t.translate(op.arg, scope, timecontext)
    scale = (
        t.translate(op.digits, scope, timecontext, raw=True)
        if op.digits is not None
        else 0
    )
    rounded = F.round(src_column, scale=scale)
    if scale == 0:
        rounded = rounded.astype('long')
    return rounded


@compiles(ops.Ceil)
def compile_ceil(t, expr, scope, timecontext, **kwargs):
    op = expr.op()

    src_column = t.translate(op.arg, scope, timecontext)
    return F.ceil(src_column)


@compiles(ops.Floor)
def compile_floor(t, expr, scope, timecontext, **kwargs):
    op = expr.op()

    src_column = t.translate(op.arg, scope, timecontext)
    return F.floor(src_column)


@compiles(ops.Exp)
def compile_exp(t, expr, scope, timecontext, **kwargs):
    op = expr.op()

    src_column = t.translate(op.arg, scope, timecontext)
    return F.exp(src_column)


@compiles(ops.Sign)
def compile_sign(t, expr, scope, timecontext, **kwargs):
    op = expr.op()

    src_column = t.translate(op.arg, scope, timecontext)

    return F.when(src_column == 0, F.lit(0.0)).otherwise(
        F.when(src_column > 0, F.lit(1.0)).otherwise(-1.0)
    )


@compiles(ops.Sqrt)
def compile_sqrt(t, expr, scope, timecontext, **kwargs):
    op = expr.op()

    src_column = t.translate(op.arg, scope, timecontext)
    return F.sqrt(src_column)


@compiles(ops.Log)
def compile_log(t, expr, scope, timecontext, **kwargs):
    op = expr.op()

    src_column = t.translate(op.arg, scope, timecontext)
    # Spark log method only takes float
    return F.log(
        float(t.translate(op.base, scope, timecontext, raw=True)), src_column
    )


@compiles(ops.Ln)
def compile_ln(t, expr, scope, timecontext, **kwargs):
    op = expr.op()

    src_column = t.translate(op.arg, scope, timecontext)
    return F.log(src_column)


@compiles(ops.Log2)
def compile_log2(t, expr, scope, timecontext, **kwargs):
    op = expr.op()

    src_column = t.translate(op.arg, scope, timecontext)
    return F.log2(src_column)


@compiles(ops.Log10)
def compile_log10(t, expr, scope, timecontext, **kwargs):
    op = expr.op()

    src_column = t.translate(op.arg, scope, timecontext)
    return F.log10(src_column)


@compiles(ops.Modulus)
def compile_modulus(t, expr, scope, timecontext, **kwargs):
    op = expr.op()

    left = t.translate(op.left, scope, timecontext)
    right = t.translate(op.right, scope, timecontext)
    return left % right


@compiles(ops.Negate)
def compile_negate(t, expr, scope, timecontext, **kwargs):
    op = expr.op()

    src_column = t.translate(op.arg, scope, timecontext)
    return -src_column


@compiles(ops.Add)
def compile_add(t, expr, scope, timecontext, **kwargs):
    op = expr.op()

    left = t.translate(op.left, scope, timecontext)
    right = t.translate(op.right, scope, timecontext)
    return left + right


@compiles(ops.Divide)
def compile_divide(t, expr, scope, timecontext, **kwargs):
    op = expr.op()

    left = t.translate(op.left, scope, timecontext)
    right = t.translate(op.right, scope, timecontext)
    return left / right


@compiles(ops.FloorDivide)
def compile_floor_divide(t, expr, scope, timecontext, **kwargs):
    op = expr.op()

    left = t.translate(op.left, scope, timecontext)
    right = t.translate(op.right, scope, timecontext)
    return F.floor(left / right)


@compiles(ops.Power)
def compile_power(t, expr, scope, timecontext, **kwargs):
    op = expr.op()

    left = t.translate(op.left, scope, timecontext)
    right = t.translate(op.right, scope, timecontext)
    return F.pow(left, right)


@compiles(ops.IsNan)
def compile_isnan(t, expr, scope, timecontext, **kwargs):
    op = expr.op()

    src_column = t.translate(op.arg, scope, timecontext)
    return F.isnan(src_column)


@compiles(ops.IsInf)
def compile_isinf(t, expr, scope, timecontext, **kwargs):
    op = expr.op()

    src_column = t.translate(op.arg, scope, timecontext)
    return (src_column == float('inf')) | (src_column == float('-inf'))


@compiles(ops.Uppercase)
def compile_uppercase(t, expr, scope, timecontext, **kwargs):
    op = expr.op()

    src_column = t.translate(op.arg, scope, timecontext)
    return F.upper(src_column)


@compiles(ops.Lowercase)
def compile_lowercase(t, expr, scope, timecontext, **kwargs):
    op = expr.op()

    src_column = t.translate(op.arg, scope, timecontext)
    return F.lower(src_column)


@compiles(ops.Reverse)
def compile_reverse(t, expr, scope, timecontext, **kwargs):
    op = expr.op()

    src_column = t.translate(op.arg, scope, timecontext)
    return F.reverse(src_column)


@compiles(ops.Strip)
def compile_strip(t, expr, scope, timecontext, **kwargs):
    op = expr.op()

    src_column = t.translate(op.arg, scope, timecontext)
    return F.trim(src_column)


@compiles(ops.LStrip)
def compile_lstrip(t, expr, scope, timecontext, **kwargs):
    op = expr.op()

    src_column = t.translate(op.arg, scope, timecontext)
    return F.ltrim(src_column)


@compiles(ops.RStrip)
def compile_rstrip(t, expr, scope, timecontext, **kwargs):
    op = expr.op()

    src_column = t.translate(op.arg, scope, timecontext)
    return F.rtrim(src_column)


@compiles(ops.Capitalize)
def compile_capitalize(t, expr, scope, timecontext, **kwargs):
    op = expr.op()

    src_column = t.translate(op.arg, scope, timecontext)
    return F.initcap(src_column)


@compiles(ops.Substring)
def compile_substring(t, expr, scope, timecontext, **kwargs):
    op = expr.op()

    @F.udf('string')
    def substring(s, start, length):
        end = start + length
        return s[start:end]

    src_column = t.translate(op.arg, scope, timecontext)
    start_column = t.translate(op.start, scope, timecontext)
    length_column = t.translate(op.length, scope, timecontext)
    return substring(src_column, start_column, length_column)


@compiles(ops.StringLength)
def compile_string_length(t, expr, scope, timecontext, **kwargs):
    op = expr.op()

    src_column = t.translate(op.arg, scope, timecontext)
    return F.length(src_column)


@compiles(ops.StrRight)
def compile_str_right(t, expr, scope, timecontext, **kwargs):
    op = expr.op()

    @F.udf('string')
    def str_right(s, nchars):
        return s[-nchars:]

    src_column = t.translate(op.arg, scope, timecontext)
    nchars_column = t.translate(op.nchars, scope, timecontext)
    return str_right(src_column, nchars_column)


@compiles(ops.Repeat)
def compile_repeat(t, expr, scope, timecontext, **kwargs):
    op = expr.op()

    @F.udf('string')
    def repeat(s, times):
        return s * times

    src_column = t.translate(op.arg, scope, timecontext)
    times_column = t.translate(op.times, scope, timecontext)
    return repeat(src_column, times_column)


@compiles(ops.StringFind)
def compile_string_find(t, expr, scope, timecontext, **kwargs):
    op = expr.op()

    @F.udf('long')
    def str_find(s, substr, start, end):
        return s.find(substr, start, end)

    src_column = t.translate(op.arg, scope, timecontext)
    substr_column = t.translate(op.substr, scope, timecontext)
    start_column = (
        t.translate(op.start, scope, timecontext) if op.start else F.lit(None)
    )
    end_column = (
        t.translate(op.end, scope, timecontext) if op.end else F.lit(None)
    )
    return str_find(src_column, substr_column, start_column, end_column)


@compiles(ops.Translate)
def compile_translate(t, expr, scope, timecontext, **kwargs):
    op = expr.op()

    src_column = t.translate(op.arg, scope, timecontext)
    from_str = op.from_str.op().value
    to_str = op.to_str.op().value
    return F.translate(src_column, from_str, to_str)


@compiles(ops.LPad)
def compile_lpad(t, expr, scope, timecontext, **kwargs):
    op = expr.op()

    src_column = t.translate(op.arg, scope, timecontext)
    length = op.length.op().value
    pad = op.pad.op().value
    return F.lpad(src_column, length, pad)


@compiles(ops.RPad)
def compile_rpad(t, expr, scope, timecontext, **kwargs):
    op = expr.op()

    src_column = t.translate(op.arg, scope, timecontext)
    length = op.length.op().value
    pad = op.pad.op().value
    return F.rpad(src_column, length, pad)


@compiles(ops.StringJoin)
def compile_string_join(t, expr, scope, timecontext, **kwargs):
    op = expr.op()

    @F.udf('string')
    def join(sep, arr):
        return sep.join(arr)

    sep_column = t.translate(op.sep, scope, timecontext)
    arg = t.translate(op.arg, scope, timecontext)
    return join(sep_column, F.array(arg))


@compiles(ops.RegexSearch)
def compile_regex_search(t, expr, scope, timecontext, **kwargs):
    import re

    op = expr.op()

    @F.udf('boolean')
    def regex_search(s, pattern):
        return True if re.search(pattern, s) else False

    src_column = t.translate(op.arg, scope, timecontext)
    pattern = t.translate(op.pattern, scope, timecontext)
    return regex_search(src_column, pattern)


@compiles(ops.RegexExtract)
def compile_regex_extract(t, expr, scope, timecontext, **kwargs):
    op = expr.op()

    src_column = t.translate(op.arg, scope, timecontext)
    pattern = op.pattern.op().value
    idx = op.index.op().value
    return F.regexp_extract(src_column, pattern, idx)


@compiles(ops.RegexReplace)
def compile_regex_replace(t, expr, scope, timecontext, **kwargs):
    op = expr.op()

    src_column = t.translate(op.arg, scope, timecontext)
    pattern = op.pattern.op().value
    replacement = op.replacement.op().value
    return F.regexp_replace(src_column, pattern, replacement)


@compiles(ops.StringReplace)
def compile_string_replace(t, expr, scope, timecontext, **kwargs):
    return compile_regex_replace(t, expr)


@compiles(ops.StringSplit)
def compile_string_split(t, expr, scope, timecontext, **kwargs):
    op = expr.op()

    src_column = t.translate(op.arg, scope, timecontext)
    delimiter = op.delimiter.op().value
    return F.split(src_column, delimiter)


@compiles(ops.StringConcat)
def compile_string_concat(t, expr, scope, timecontext, **kwargs):
    op = expr.op()

    src_columns = t.translate(op.arg, scope, timecontext)
    return F.concat(*src_columns)


@compiles(ops.StringAscii)
def compile_string_ascii(t, expr, scope, timecontext, **kwargs):
    op = expr.op()

    src_column = t.translate(op.arg, scope, timecontext)
    return F.ascii(src_column)


@compiles(ops.StringSQLLike)
def compile_string_like(t, expr, scope, timecontext, **kwargs):
    op = expr.op()

    src_column = t.translate(op.arg, scope, timecontext)
    pattern = op.pattern.op().value
    return src_column.like(pattern)


@compiles(ops.ValueList)
def compile_value_list(t, expr, scope, timecontext, **kwargs):
    op = expr.op()
    return [t.translate(col, scope, timecontext) for col in op.values]


@compiles(ops.InnerJoin)
def compile_inner_join(t, expr, scope, timecontext, **kwargs):
    return compile_join(t, expr, scope, timecontext, how='inner')


@compiles(ops.LeftJoin)
def compile_left_join(t, expr, scope, timecontext, **kwargs):
    return compile_join(t, expr, scope, timecontext, how='left')


@compiles(ops.RightJoin)
def compile_right_join(t, expr, scope, timecontext, **kwargs):
    return compile_join(t, expr, scope, timecontext, how='right')


@compiles(ops.OuterJoin)
def compile_outer_join(t, expr, scope, timecontext, **kwargs):
    return compile_join(t, expr, scope, timecontext, how='outer')


def compile_join(t, expr, scope, timecontext, *, how):
    op = expr.op()

    left_df = t.translate(op.left, scope, timecontext)
    right_df = t.translate(op.right, scope, timecontext)

    pred_columns = []
    for pred in op.predicates:
        pred_op = pred.op()
        if not isinstance(pred_op, ops.Equals):
            raise NotImplementedError(
                "Only equality predicate is supported, but got {}".format(
                    type(pred_op)
                )
            )
        pred_columns.append(pred_op.left.get_name())

    return left_df.join(right_df, pred_columns, how)


def _canonicalize_interval(t, interval, scope, timecontext, **kwargs):
    """ Convert interval to integer timestamp of second

    When pyspark cast timestamp to integer type, it uses the number of seconds
    since epoch. Therefore, we need cast ibis interval correspondingly.
    """
    if isinstance(interval, ir.IntervalScalar):
        value = t.translate(interval, scope, timecontext, **kwargs)
        # value is in nanoseconds and spark uses seconds since epoch
        return int(value / 1e9)
    elif isinstance(interval, int):
        return interval
    raise com.UnsupportedOperationError(
        f'type {type(interval)} is not supported in preceding /following '
        'in window.'
    )


@compiles(ops.WindowOp)
def compile_window_op(t, expr, scope, timecontext, **kwargs):
    op = expr.op()
    window = op.window
    operand = op.expr

    group_by = window._group_by
    grouping_keys = [
        key_op.name
        if isinstance(key_op, ops.TableColumn)
        else t.translate(key, scope, timecontext)
        for key, key_op in zip(
            group_by, map(operator.methodcaller('op'), group_by)
        )
    ]

    order_by = window._order_by
    # Timestamp needs to be cast to long for window bounds in spark
    ordering_keys = [
        F.col(sort_expr.get_name()).cast('long')
        if isinstance(sort_expr.op().expr, types.TimestampColumn)
        else sort_expr.get_name()
        for sort_expr in order_by
    ]
    context = AggregationContext.WINDOW
    pyspark_window = Window.partitionBy(grouping_keys).orderBy(ordering_keys)

    # If the operand is a shift op (e.g. lead, lag), Spark will set the window
    # bounds. Only set window bounds here if not a shift operation.
    if not isinstance(operand.op(), ops.ShiftBase):
        if window.preceding is None:
            start = Window.unboundedPreceding
        else:
            start = -_canonicalize_interval(
                t, window.preceding, scope, timecontext, **kwargs
            )
        if window.following is None:
            end = Window.unboundedFollowing
        else:
            end = _canonicalize_interval(
                t, window.following, scope, timecontext, **kwargs
            )

        if isinstance(window.preceding, ir.IntervalScalar) or isinstance(
            window.following, ir.IntervalScalar
        ):
            pyspark_window = pyspark_window.rangeBetween(start, end)
        else:
            pyspark_window = pyspark_window.rowsBetween(start, end)

    res_op = operand.op()
    if isinstance(res_op, (ops.NotAll, ops.NotAny)):
        # For NotAll and NotAny, negation must be applied after .over(window)
        # Here we rewrite node to be its negation, and negate it back after
        # translation and window operation
        operand = res_op.negate().to_expr()
    result = t.translate(operand, scope, timecontext, context=context).over(
        pyspark_window
    )

    if isinstance(res_op, (ops.NotAll, ops.NotAny)):
        return ~result
    elif isinstance(res_op, (ops.MinRank, ops.DenseRank, ops.RowNumber)):
        # result must be cast to long type for Rank / RowNumber
        return result.astype('long') - 1
    else:
        return result


def _handle_shift_operation(t, expr, scope, timecontext, *, fn, **kwargs):
    op = expr.op()

    src_column = t.translate(op.arg, scope, timecontext)
    default = op.default.op().value if op.default is not None else op.default
    offset = op.offset.op().value if op.offset is not None else op.offset

    if offset:
        return fn(src_column, count=offset, default=default)
    else:
        return fn(src_column, default=default)


@compiles(ops.Lag)
def compile_lag(t, expr, scope, timecontext, **kwargs):
    return _handle_shift_operation(
        t, expr, scope, timecontext, fn=F.lag, **kwargs
    )


@compiles(ops.Lead)
def compile_lead(t, expr, scope, timecontext, **kwargs):
    return _handle_shift_operation(
        t, expr, scope, timecontext, fn=F.lead, **kwargs
    )


@compiles(ops.MinRank)
def compile_rank(t, expr, scope, timecontext, **kwargs):
    return F.rank()


@compiles(ops.DenseRank)
def compile_dense_rank(t, expr, scope, timecontext, **kwargs):
    return F.dense_rank()


@compiles(ops.PercentRank)
def compile_percent_rank(t, expr, scope, timecontext, **kwargs):
    raise com.UnsupportedOperationError(
        'Pyspark percent_rank() function indexes from 0 '
        'instead of 1, and does not match expected '
        'output of ibis expressions.'
    )


@compiles(ops.NTile)
def compile_ntile(t, expr, scope, timecontext, **kwargs):
    op = expr.op()
    buckets = op.buckets.op().value
    return F.ntile(buckets)


@compiles(ops.FirstValue)
def compile_first_value(t, expr, scope, timecontext, **kwargs):
    op = expr.op()
    src_column = t.translate(op.arg, scope, timecontext)
    return F.first(src_column)


@compiles(ops.LastValue)
def compile_last_value(t, expr, scope, timecontext, **kwargs):
    op = expr.op()
    src_column = t.translate(op.arg, scope, timecontext)
    return F.last(src_column)


@compiles(ops.RowNumber)
def compile_row_number(t, expr, scope, timecontext, **kwargs):
    return F.row_number()


# -------------------------- Temporal Operations ----------------------------

# Ibis value to PySpark value
_time_unit_mapping = {
    'Y': 'year',
    'Q': 'quarter',
    'M': 'month',
    'W': 'week',
    'D': 'day',
    'h': 'hour',
    'm': 'minute',
    's': 'second',
}


@compiles(ops.Date)
def compile_date(t, expr, scope, timecontext, **kwargs):
    op = expr.op()
    src_column = t.translate(op.arg, scope, timecontext)
    return F.to_date(src_column).cast('timestamp')


def _extract_component_from_datetime(
    t, expr, scope, timecontext, *, extract_fn, **kwargs
):
    op = expr.op()
    date_col = t.translate(op.arg, scope, timecontext)
    return extract_fn(date_col)


@compiles(ops.ExtractYear)
def compile_extract_year(t, expr, scope, timecontext, **kwargs):
    return _extract_component_from_datetime(
        t, expr, scope, timecontext, extract_fn=F.year, **kwargs
    )


@compiles(ops.ExtractMonth)
def compile_extract_month(t, expr, scope, timecontext, **kwargs):
    return _extract_component_from_datetime(
        t, expr, scope, timecontext, extract_fn=F.month, **kwargs
    )


@compiles(ops.ExtractDay)
def compile_extract_day(t, expr, scope, timecontext, **kwargs):
    return _extract_component_from_datetime(
        t, expr, scope, timecontext, extract_fn=F.dayofmonth, **kwargs
    )


@compiles(ops.ExtractDayOfYear)
def compile_extract_day_of_year(t, expr, scope, timecontext, **kwargs):
    return _extract_component_from_datetime(
        t, expr, scope, timecontext, extract_fn=F.dayofyear, **kwargs
    )


@compiles(ops.ExtractQuarter)
def compile_extract_quarter(t, expr, scope, timecontext, **kwargs):
    return _extract_component_from_datetime(
        t, expr, scope, timecontext, extract_fn=F.quarter, **kwargs
    )


@compiles(ops.ExtractEpochSeconds)
def compile_extract_epoch_seconds(t, expr, scope, timecontext, **kwargs):
    return _extract_component_from_datetime(
        t, expr, scope, timecontext, extract_fn=F.unix_timestamp, **kwargs
    )


@compiles(ops.ExtractWeekOfYear)
def compile_extract_week_of_year(t, expr, scope, timecontext, **kwargs):
    return _extract_component_from_datetime(
        t, expr, scope, timecontext, extract_fn=F.weekofyear, **kwargs
    )


@compiles(ops.ExtractHour)
def compile_extract_hour(t, expr, scope, timecontext, **kwargs):
    return _extract_component_from_datetime(
        t, expr, scope, timecontext, extract_fn=F.hour, **kwargs
    )


@compiles(ops.ExtractMinute)
def compile_extract_minute(t, expr, scope, timecontext, **kwargs):
    return _extract_component_from_datetime(
        t, expr, scope, timecontext, extract_fn=F.minute, **kwargs
    )


@compiles(ops.ExtractSecond)
def compile_extract_second(t, expr, scope, timecontext, **kwargs):
    return _extract_component_from_datetime(
        t, expr, scope, timecontext, extract_fn=F.second, **kwargs
    )


@compiles(ops.ExtractMillisecond)
def compile_extract_millisecond(t, expr, scope, timecontext, **kwargs):
    raise com.UnsupportedOperationError(
        'PySpark backend does not support extracting milliseconds.'
    )


@compiles(ops.DateTruncate)
def compile_date_truncate(t, expr, scope, timecontext, **kwargs):
    op = expr.op()

    try:
        unit = _time_unit_mapping[op.unit]
    except KeyError:
        raise com.UnsupportedOperationError(
            '{!r} unit is not supported in timestamp truncate'.format(op.unit)
        )

    src_column = t.translate(op.arg, scope, timecontext)
    return F.date_trunc(unit, src_column)


@compiles(ops.TimestampTruncate)
def compile_timestamp_truncate(t, expr, scope, timecontext, **kwargs):
    return compile_date_truncate(t, expr, scope, timecontext, **kwargs)


@compiles(ops.Strftime)
def compile_strftime(t, expr, scope, timecontext, **kwargs):
    op = expr.op()
    format_str = op.format_str.op().value

    @pandas_udf('string', PandasUDFType.SCALAR)
    def strftime(timestamps):
        return timestamps.dt.strftime(format_str)

    src_column = t.translate(op.arg, scope, timecontext)
    return strftime(src_column)


@compiles(ops.TimestampFromUNIX)
def compile_timestamp_from_unix(t, expr, scope, timecontext, **kwargs):
    op = expr.op()
    unixtime = t.translate(op.arg, scope, timecontext)
    if not op.unit:
        return F.to_timestamp(F.from_unixtime(unixtime))
    elif op.unit == 's':
        fmt = 'yyyy-MM-dd HH:mm:ss'
        return F.to_timestamp(F.from_unixtime(unixtime, fmt), fmt)
    else:
        raise com.UnsupportedArgumentError(
            'PySpark backend does not support timestamp from unix time with '
            'unit {}. Supported unit is s.'.format(op.unit)
        )


@compiles(ops.TimestampNow)
def compile_timestamp_now(t, expr, scope, timecontext, **kwargs):
    return F.current_timestamp()


@compiles(ops.StringToTimestamp)
def compile_string_to_timestamp(t, expr, scope, timecontext, **kwargs):
    op = expr.op()

    src_column = t.translate(op.arg, scope, timecontext)
    fmt = op.format_str.op().value

    if op.timezone is not None and op.timezone.op().value != "UTC":
        raise com.UnsupportedArgumentError(
            'PySpark backend only supports timezone UTC for converting string '
            'to timestamp.'
        )

    return F.to_timestamp(src_column, fmt)


@compiles(ops.DayOfWeekIndex)
def compile_day_of_week_index(t, expr, scope, timecontext, **kwargs):
    op = expr.op()

    @pandas_udf('short', PandasUDFType.SCALAR)
    def day_of_week(s):
        return s.dt.dayofweek

    src_column = t.translate(op.arg, scope, timecontext)
    return day_of_week(src_column.cast('timestamp'))


@compiles(ops.DayOfWeekName)
def compiles_day_of_week_name(t, expr, scope, timecontext, **kwargs):
    op = expr.op()

    @pandas_udf('string', PandasUDFType.SCALAR)
    def day_name(s):
        return s.dt.day_name()

    src_column = t.translate(op.arg, scope, timecontext)
    return day_name(src_column.cast('timestamp'))


def _get_interval_col(
    t, interval_ibis_expr, scope, timecontext, allowed_units=None
):
    # if interval expression is a binary op, translate expression into
    # an interval column and return
    if isinstance(interval_ibis_expr.op(), ops.IntervalBinaryOp):
        return t.translate(interval_ibis_expr, scope, timecontext)

    # otherwise, translate expression into a literal op and construct
    # interval column from literal value and dtype
    if isinstance(interval_ibis_expr.op(), ops.Literal):
        op = interval_ibis_expr.op()
    else:
        op = t.translate(interval_ibis_expr, scope, timecontext).op()

    dtype = op.dtype
    if not isinstance(dtype, dtypes.Interval):
        raise com.UnsupportedArgumentError(
            '{} expression cannot be converted to interval column. '
            'Must be Interval dtype.'.format(dtype)
        )
    if allowed_units and dtype.unit not in allowed_units:
        raise com.UnsupportedArgumentError(
            'Interval unit "{}" is not allowed. Allowed units are: '
            '{}'.format(dtype.unit, allowed_units)
        )
    return F.expr(
        'INTERVAL {} {}'.format(op.value, _time_unit_mapping[dtype.unit])
    )


def _compile_datetime_binop(
    t, expr, scope, timecontext, *, fn, allowed_units, **kwargs
):
    op = expr.op()

    left = t.translate(op.left, scope, timecontext)
    right = _get_interval_col(t, op.right, scope, timecontext, allowed_units)

    return fn(left, right)


@compiles(ops.DateAdd)
def compile_date_add(t, expr, scope, timecontext, **kwargs):
    allowed_units = ['Y', 'W', 'M', 'D']
    return _compile_datetime_binop(
        t,
        expr,
        scope,
        timecontext,
        fn=(lambda l, r: (l + r).cast('timestamp')),
        allowed_units=allowed_units,
        **kwargs,
    )


@compiles(ops.DateSub)
def compile_date_sub(t, expr, scope, timecontext, **kwargs):
    allowed_units = ['Y', 'W', 'M', 'D']
    return _compile_datetime_binop(
        t,
        expr,
        scope,
        timecontext,
        fn=(lambda l, r: (l - r).cast('timestamp')),
        allowed_units=allowed_units,
        **kwargs,
    )


@compiles(ops.DateDiff)
def compile_date_diff(t, expr, scope, timecontext, **kwargs):
    raise com.UnsupportedOperationError(
        'PySpark backend does not support DateDiff as there is no '
        'timedelta type.'
    )


@compiles(ops.TimestampAdd)
def compile_timestamp_add(t, expr, scope, timecontext, **kwargs):
    allowed_units = ['Y', 'W', 'M', 'D', 'h', 'm', 's']
    return _compile_datetime_binop(
        t,
        expr,
        scope,
        timecontext,
        fn=(lambda l, r: (l + r).cast('timestamp')),
        allowed_units=allowed_units,
        **kwargs,
    )


@compiles(ops.TimestampSub)
def compile_timestamp_sub(t, expr, scope, timecontext, **kwargs):
    allowed_units = ['Y', 'W', 'M', 'D', 'h', 'm', 's']
    return _compile_datetime_binop(
        t,
        expr,
        scope,
        timecontext,
        fn=(lambda l, r: (l - r).cast('timestamp')),
        allowed_units=allowed_units,
        **kwargs,
    )


@compiles(ops.TimestampDiff)
def compile_timestamp_diff(t, expr, scope, timecontext, **kwargs):
    raise com.UnsupportedOperationError(
        'PySpark backend does not support TimestampDiff as there is no '
        'timedelta type.'
    )


def _compile_interval_binop(t, expr, scope, timecontext, *, fn, **kwargs):
    op = expr.op()

    left = _get_interval_col(t, op.left, scope, timecontext)
    right = _get_interval_col(t, op.right, scope, timecontext)

    return fn(left, right)


@compiles(ops.IntervalAdd)
def compile_interval_add(t, expr, scope, timecontext, **kwargs):
    return _compile_interval_binop(
        t, expr, scope, timecontext, fn=(lambda l, r: l + r), **kwargs
    )


@compiles(ops.IntervalSubtract)
def compile_interval_subtract(t, expr, scope, timecontext, **kwargs):
    return _compile_interval_binop(
        t, expr, scope, timecontext, fn=(lambda l, r: l - r), **kwargs
    )


@compiles(ops.IntervalFromInteger)
def compile_interval_from_integer(t, expr, scope, timecontext, **kwargs):
    raise com.UnsupportedOperationError(
        'Interval from integer column is unsupported for the PySpark backend.'
    )


# -------------------------- Array Operations ----------------------------


@compiles(ops.ArrayLength)
def compile_array_length(t, expr, scope, timecontext, **kwargs):
    op = expr.op()

    src_column = t.translate(op.arg, scope, timecontext)
    return F.size(src_column)


@compiles(ops.ArraySlice)
def compile_array_slice(t, expr, scope, timecontext, **kwargs):
    op = expr.op()
    start = op.start.op().value if op.start is not None else op.start
    stop = op.stop.op().value if op.stop is not None else op.stop
    spark_type = ibis_array_dtype_to_spark_dtype(op.arg.type())

    @F.udf(spark_type)
    def array_slice(array):
        return array[start:stop]

    src_column = t.translate(op.arg, scope, timecontext)
    return array_slice(src_column)


@compiles(ops.ArrayIndex)
def compile_array_index(t, expr, scope, timecontext, **kwargs):
    op = expr.op()

    src_column = t.translate(op.arg, scope, timecontext)
    index = op.index.op().value + 1
    return F.element_at(src_column, index)


@compiles(ops.ArrayConcat)
def compile_array_concat(t, expr, scope, timecontext, **kwargs):
    op = expr.op()

    left = t.translate(op.left, scope, timecontext)
    right = t.translate(op.right, scope, timecontext)
    return F.concat(left, right)


@compiles(ops.ArrayRepeat)
def compile_array_repeat(t, expr, scope, timecontext, **kwargs):
    op = expr.op()

    src_column = t.translate(op.arg, scope, timecontext)
    times = op.times.op().value
    return F.flatten(F.array_repeat(src_column, times))


@compiles(ops.ArrayCollect)
def compile_array_collect(t, expr, scope, timecontext, **kwargs):
    op = expr.op()

    src_column = t.translate(op.arg, scope, timecontext)
    return F.collect_list(src_column)


# --------------------------- Null Operations -----------------------------


@compiles(ops.NullLiteral)
def compile_null_literal(t, expr, scope, timecontext, **kwargs):
    return F.lit(None)


@compiles(ops.IfNull)
def compile_if_null(t, expr, scope, timecontext, **kwargs):
    op = expr.op()
    col = t.translate(op.arg, scope, timecontext)
    ifnull_col = t.translate(op.ifnull_expr, scope, timecontext)
    return F.when(col.isNull(), ifnull_col).otherwise(col)


@compiles(ops.NullIf)
def compile_null_if(t, expr, scope, timecontext, **kwargs):
    op = expr.op()
    col = t.translate(op.arg, scope, timecontext)
    nullif_col = t.translate(op.null_if_expr, scope, timecontext)
    return F.when(col == nullif_col, F.lit(None)).otherwise(col)


@compiles(ops.IsNull)
def compile_is_null(t, expr, scope, timecontext, **kwargs):
    op = expr.op()
    col = t.translate(op.arg, scope, timecontext)
    return F.isnull(col) | F.isnan(col)


@compiles(ops.NotNull)
def compile_not_null(t, expr, scope, timecontext, **kwargs):
    op = expr.op()
    col = t.translate(op.arg, scope, timecontext)
    return ~F.isnull(col) & ~F.isnan(col)


# ------------------------- User defined function ------------------------


@compiles(ops.ElementWiseVectorizedUDF)
def compile_elementwise_udf(t, expr, scope, timecontext, **kwargs):
    op = expr.op()
    spark_output_type = spark_dtype(op._output_type)
    spark_udf = pandas_udf(op.func, spark_output_type, PandasUDFType.SCALAR)
    func_args = (t.translate(arg, scope, timecontext) for arg in op.func_args)
    return spark_udf(*func_args)


@compiles(ops.ReductionVectorizedUDF)
def compile_reduction_udf(t, expr, scope, timecontext, context=None, **kwargs):
    op = expr.op()

    spark_output_type = spark_dtype(op._output_type)
    spark_udf = pandas_udf(
        op.func, spark_output_type, PandasUDFType.GROUPED_AGG
    )
    func_args = (t.translate(arg, scope, timecontext) for arg in op.func_args)

    col = spark_udf(*func_args)
    if context:
        return col
    else:
        src_table = t.translate(op.func_args[0].op().table, scope, timecontext)
        return src_table.agg(col)<|MERGE_RESOLUTION|>--- conflicted
+++ resolved
@@ -13,7 +13,12 @@
 import ibis.expr.types as ir
 import ibis.expr.types as types
 from ibis import interval
-<<<<<<< HEAD
+from ibis.backends.spark.compiler import SparkContext, SparkDialect
+from ibis.backends.spark.datatypes import (
+    ibis_array_dtype_to_spark_dtype,
+    ibis_dtype_to_spark_dtype,
+    spark_dtype,
+)
 from ibis.expr.timecontext import adjust_context
 from ibis.pandas.execution import execute
 from ibis.pyspark.operations import PySparkTable
@@ -21,19 +26,6 @@
     combine_time_context,
     filter_by_time_context,
 )
-from ibis.spark.compiler import SparkContext, SparkDialect
-from ibis.spark.datatypes import (
-=======
-from ibis.backends.spark.compiler import SparkContext, SparkDialect
-from ibis.backends.spark.datatypes import (
->>>>>>> 0a0a6a13
-    ibis_array_dtype_to_spark_dtype,
-    ibis_dtype_to_spark_dtype,
-    spark_dtype,
-)
-from ibis.pandas.execution import execute
-from ibis.pyspark.operations import PySparkTable
-from ibis.pyspark.timecontext import filter_by_time_context
 
 
 class PySparkContext(SparkContext):
