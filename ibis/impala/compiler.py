--- conflicted
+++ resolved
@@ -1,9 +1,6 @@
 import datetime
-<<<<<<< HEAD
+import itertools
 import math
-=======
-import itertools
->>>>>>> 3afa8b0d
 from io import StringIO
 from operator import add, mul, sub
 from typing import Optional
