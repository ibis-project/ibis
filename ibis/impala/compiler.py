from operator import add, mul, sub

<<<<<<< HEAD
import ibis
import ibis.backends.base_sqlalchemy.compiler as comp
import ibis.backends.base_sqlalchemy.transforms as transforms
=======
>>>>>>> f97b8e90
import ibis.common.exceptions as com
import ibis.expr.datatypes as dt
import ibis.expr.operations as ops
import ibis.expr.types as ir
<<<<<<< HEAD
import ibis.util as util
from ibis.backends import base_sql
=======
import ibis.sql.compiler as comp
>>>>>>> f97b8e90
from ibis.backends.base_sql import (
    BaseExprTranslator,
    binary_infix_ops,
    operation_registry,
    quote_identifier,
)


def build_ast(expr, context):
    assert context is not None, 'context is None'
    builder = ImpalaQueryBuilder(expr, context=context)
    return builder.get_result()


def _get_query(expr, context):
    assert context is not None, 'context is None'
    ast = build_ast(expr, context)
    query = ast.queries[0]

    return query


def to_sql(expr, context=None):
    if context is None:
        context = ImpalaDialect.make_context()
    assert context is not None, 'context is None'
    query = _get_query(expr, context)
    return query.compile()


# ----------------------------------------------------------------------
# Select compilation


class ImpalaSelectBuilder(comp.SelectBuilder):
    @property
    def _select_class(self):
        return ImpalaSelect


class ImpalaQueryBuilder(comp.QueryBuilder):

    select_builder = ImpalaSelectBuilder


class ImpalaContext(comp.QueryContext):
    def _to_sql(self, expr, ctx):
        return to_sql(expr, ctx)


class ImpalaSelect(comp.Select):

    """
    A SELECT statement which, after execution, might yield back to the user a
    table, array/list, or scalar value, depending on the expression that
    generated it
    """

    @property
    def translator(self):
        return ImpalaExprTranslator

    @property
    def table_set_formatter(self):
        return ImpalaTableSetFormatter


class ImpalaTableSetFormatter(comp.TableSetFormatter):

    _join_names = {
        ops.InnerJoin: 'INNER JOIN',
        ops.LeftJoin: 'LEFT OUTER JOIN',
        ops.RightJoin: 'RIGHT OUTER JOIN',
        ops.OuterJoin: 'FULL OUTER JOIN',
        ops.LeftAntiJoin: 'LEFT ANTI JOIN',
        ops.LeftSemiJoin: 'LEFT SEMI JOIN',
        ops.CrossJoin: 'CROSS JOIN',
    }

    def _get_join_type(self, op):
        jname = self._join_names[type(op)]

        # Impala requires this
        if not op.predicates:
            jname = self._join_names[ops.CrossJoin]

        return jname

    def _quote_identifier(self, name):
        return quote_identifier(name)


_map_interval_to_microseconds = dict(
    W=604800000000,
    D=86400000000,
    h=3600000000,
    m=60000000,
    s=1000000,
    ms=1000,
    us=1,
    ns=0.001,
)


_map_interval_op_to_op = {
    # Literal Intervals have two args, i.e.
    # Literal(1, Interval(value_type=int8, unit='D', nullable=True))
    # Parse both args and multipy 1 * _map_interval_to_microseconds['D']
    ops.Literal: mul,
    ops.IntervalMultiply: mul,
    ops.IntervalAdd: add,
    ops.IntervalSubtract: sub,
}


def _replace_interval_with_scalar(expr):
    """
    Good old Depth-First Search to identify the Interval and IntervalValue
    components of the expression and return a comparable scalar expression.

    Parameters
    ----------
    expr : float or expression of intervals
        For example, ``ibis.interval(days=1) + ibis.interval(hours=5)``

    Returns
    -------
    preceding : float or ir.FloatingScalar, depending upon the expr
    """
    try:
        expr_op = expr.op()
    except AttributeError:
        expr_op = None

    if not isinstance(expr, (dt.Interval, ir.IntervalValue)):
        # Literal expressions have op method but native types do not.
        if isinstance(expr_op, ops.Literal):
            return expr_op.value
        else:
            return expr
    elif isinstance(expr, dt.Interval):
        try:
            microseconds = _map_interval_to_microseconds[expr.unit]
            return microseconds
        except KeyError:
            raise ValueError(
                "Expected preceding values of week(), "
                + "day(), hour(), minute(), second(), millisecond(), "
                + "microseconds(), nanoseconds(); got {}".format(expr)
            )
    elif expr_op.args and isinstance(expr, ir.IntervalValue):
        if len(expr_op.args) > 2:
            raise com.NotImplementedError(
                "'preceding' argument cannot be parsed."
            )
        left_arg = _replace_interval_with_scalar(expr_op.args[0])
        right_arg = _replace_interval_with_scalar(expr_op.args[1])
        method = _map_interval_op_to_op[type(expr_op)]
        return method(left_arg, right_arg)


_operation_registry = {**operation_registry}
_operation_registry.update(binary_infix_ops)


class ImpalaExprTranslator(BaseExprTranslator):
    _registry = _operation_registry
    context_class = ImpalaContext


class ImpalaDialect(comp.Dialect):
    translator = ImpalaExprTranslator


dialect = ImpalaDialect


compiles = ImpalaExprTranslator.compiles
rewrites = ImpalaExprTranslator.rewrites


@rewrites(ops.FloorDivide)
def _floor_divide(expr):
    left, right = expr.op().args
    return left.div(right).floor()<|MERGE_RESOLUTION|>--- conflicted
+++ resolved
@@ -1,21 +1,10 @@
 from operator import add, mul, sub
 
-<<<<<<< HEAD
-import ibis
 import ibis.backends.base_sqlalchemy.compiler as comp
-import ibis.backends.base_sqlalchemy.transforms as transforms
-=======
->>>>>>> f97b8e90
 import ibis.common.exceptions as com
 import ibis.expr.datatypes as dt
 import ibis.expr.operations as ops
 import ibis.expr.types as ir
-<<<<<<< HEAD
-import ibis.util as util
-from ibis.backends import base_sql
-=======
-import ibis.sql.compiler as comp
->>>>>>> f97b8e90
 from ibis.backends.base_sql import (
     BaseExprTranslator,
     binary_infix_ops,
