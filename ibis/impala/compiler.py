--- conflicted
+++ resolved
@@ -5,23 +5,10 @@
 import ibis.expr.operations as ops
 import ibis.expr.types as ir
 import ibis.sql.compiler as comp
-<<<<<<< HEAD
-=======
-import ibis.sql.transforms as transforms
-import ibis.util as util
->>>>>>> b8383197
 from ibis.backends.base_sql import (
     BaseExprTranslator,
     binary_infix_ops,
-<<<<<<< HEAD
     operation_registry,
-=======
-    fixed_arity,
-    format_call,
-    literal,
-    operation_registry,
-    parenthesize,
->>>>>>> b8383197
     quote_identifier,
 )
 
@@ -178,476 +165,7 @@
         method = _map_interval_op_to_op[type(expr_op)]
         return method(left_arg, right_arg)
 
-
-<<<<<<< HEAD
-_operation_registry = {}
-=======
-def _time_range_to_range_window(translator, window):
-    # Check that ORDER BY column is a single time column:
-    order_by_vars = [x.op().args[0] for x in window._order_by]
-    if len(order_by_vars) > 1:
-        raise com.IbisInputError(
-            "Expected 1 order-by variable, got {}".format(len(order_by_vars))
-        )
-
-    order_var = window._order_by[0].op().args[0]
-    timestamp_order_var = order_var.cast('int64')
-    window = window._replace(order_by=timestamp_order_var, how='range')
-
-    # Need to change preceding interval expression to scalars
-    preceding = window.preceding
-    if isinstance(preceding, ir.IntervalScalar):
-        new_preceding = _replace_interval_with_scalar(preceding)
-        window = window._replace(preceding=new_preceding)
-
-    return window
-
-
-def _window(translator, expr):
-    op = expr.op()
-
-    arg, window = op.args
-    window_op = arg.op()
-
-    _require_order_by = (
-        ops.Lag,
-        ops.Lead,
-        ops.DenseRank,
-        ops.MinRank,
-        ops.FirstValue,
-        ops.LastValue,
-        ops.PercentRank,
-        ops.NTile,
-    )
-
-    _unsupported_reductions = (
-        ops.CMSMedian,
-        ops.GroupConcat,
-        ops.HLLCardinality,
-    )
-
-    if isinstance(window_op, _unsupported_reductions):
-        raise com.UnsupportedOperationError(
-            '{} is not supported in window functions'.format(type(window_op))
-        )
-
-    if isinstance(window_op, ops.CumulativeOp):
-        arg = _cumulative_to_window(translator, arg, window)
-        return translator.translate(arg)
-
-    # Some analytic functions need to have the expression of interest in
-    # the ORDER BY part of the window clause
-    if isinstance(window_op, _require_order_by) and len(window._order_by) == 0:
-        window = window.order_by(window_op.args[0])
-
-    # Time ranges need to be converted to microseconds.
-    if window.how == 'range':
-        order_by_types = [type(x.op().args[0]) for x in window._order_by]
-        time_range_types = (ir.TimeColumn, ir.DateColumn, ir.TimestampColumn)
-        if any(col_type in time_range_types for col_type in order_by_types):
-            window = _time_range_to_range_window(translator, window)
-
-    window_formatted = _format_window(translator, op, window)
-
-    arg_formatted = translator.translate(arg)
-    result = '{} {}'.format(arg_formatted, window_formatted)
-
-    if type(window_op) in _expr_transforms:
-        return _expr_transforms[type(window_op)](result)
-    else:
-        return result
-
-
-def _format_window(translator, op, window):
-    components = []
-
-    if window.max_lookback is not None:
-        raise NotImplementedError(
-            'Rows with max lookback is not implemented '
-            'for Impala-based backends.'
-        )
-
-    if len(window._group_by) > 0:
-        partition_args = [translator.translate(x) for x in window._group_by]
-        components.append('PARTITION BY {}'.format(', '.join(partition_args)))
-
-    if len(window._order_by) > 0:
-        order_args = []
-        for expr in window._order_by:
-            key = expr.op()
-            translated = translator.translate(key.expr)
-            if not key.ascending:
-                translated += ' DESC'
-            order_args.append(translated)
-
-        components.append('ORDER BY {}'.format(', '.join(order_args)))
-
-    p, f = window.preceding, window.following
-
-    def _prec(p: Optional[int]) -> str:
-        assert p is None or p >= 0
-
-        if p is None:
-            prefix = 'UNBOUNDED'
-        else:
-            if not p:
-                return 'CURRENT ROW'
-            prefix = str(p)
-        return '{} PRECEDING'.format(prefix)
-
-    def _foll(f: Optional[int]) -> str:
-        assert f is None or f >= 0
-
-        if f is None:
-            prefix = 'UNBOUNDED'
-        else:
-            if not f:
-                return 'CURRENT ROW'
-            prefix = str(f)
-
-        return '{} FOLLOWING'.format(prefix)
-
-    frame_clause_not_allowed = (
-        ops.Lag,
-        ops.Lead,
-        ops.DenseRank,
-        ops.MinRank,
-        ops.NTile,
-        ops.PercentRank,
-        ops.RowNumber,
-    )
-
-    if isinstance(op.expr.op(), frame_clause_not_allowed):
-        frame = None
-    elif p is not None and f is not None:
-        frame = '{} BETWEEN {} AND {}'.format(
-            window.how.upper(), _prec(p), _foll(f)
-        )
-
-    elif p is not None:
-        if isinstance(p, tuple):
-            start, end = p
-            frame = '{} BETWEEN {} AND {}'.format(
-                window.how.upper(), _prec(start), _prec(end)
-            )
-        else:
-            kind = 'ROWS' if p > 0 else 'RANGE'
-            frame = '{} BETWEEN {} AND UNBOUNDED FOLLOWING'.format(
-                kind, _prec(p)
-            )
-    elif f is not None:
-        if isinstance(f, tuple):
-            start, end = f
-            frame = '{} BETWEEN {} AND {}'.format(
-                window.how.upper(), _foll(start), _foll(end)
-            )
-        else:
-            kind = 'ROWS' if f > 0 else 'RANGE'
-            frame = '{} BETWEEN UNBOUNDED PRECEDING AND {}'.format(
-                kind, _foll(f)
-            )
-    else:
-        # no-op, default is full sample
-        frame = None
-
-    if frame is not None:
-        components.append(frame)
-
-    return 'OVER ({})'.format(' '.join(components))
-
-
-def _shift_like(name):
-    def formatter(translator, expr):
-        op = expr.op()
-        arg, offset, default = op.args
-
-        arg_formatted = translator.translate(arg)
-
-        if default is not None:
-            if offset is None:
-                offset_formatted = '1'
-            else:
-                offset_formatted = translator.translate(offset)
-
-            default_formatted = translator.translate(default)
-
-            return '{}({}, {}, {})'.format(
-                name, arg_formatted, offset_formatted, default_formatted
-            )
-        elif offset is not None:
-            offset_formatted = translator.translate(offset)
-            return '{}({}, {})'.format(name, arg_formatted, offset_formatted)
-        else:
-            return '{}({})'.format(name, arg_formatted)
-
-    return formatter
-
-
-def _nth_value(translator, expr):
-    op = expr.op()
-    arg, rank = op.args
-
-    arg_formatted = translator.translate(arg)
-    rank_formatted = translator.translate(rank - 1)
-
-    return 'first_value(lag({}, {}))'.format(arg_formatted, rank_formatted)
-
-
-def _ntile(translator, expr):
-    op = expr.op()
-    arg, buckets = map(translator.translate, op.args)
-    return 'ntile({})'.format(buckets)
-
-
-class CaseFormatter:
-    def __init__(self, translator, base, cases, results, default):
-        self.translator = translator
-        self.base = base
-        self.cases = cases
-        self.results = results
-        self.default = default
-
-        # HACK
-        self.indent = 2
-        self.multiline = len(cases) > 1
-        self.buf = StringIO()
-
-    def _trans(self, expr):
-        return self.translator.translate(expr)
-
-    def get_result(self):
-        self.buf.seek(0)
-
-        self.buf.write('CASE')
-        if self.base is not None:
-            base_str = self._trans(self.base)
-            self.buf.write(' {}'.format(base_str))
-
-        for case, result in zip(self.cases, self.results):
-            self._next_case()
-            case_str = self._trans(case)
-            result_str = self._trans(result)
-            self.buf.write('WHEN {} THEN {}'.format(case_str, result_str))
-
-        if self.default is not None:
-            self._next_case()
-            default_str = self._trans(self.default)
-            self.buf.write('ELSE {}'.format(default_str))
-
-        if self.multiline:
-            self.buf.write('\nEND')
-        else:
-            self.buf.write(' END')
-
-        return self.buf.getvalue()
-
-    def _next_case(self):
-        if self.multiline:
-            self.buf.write('\n{}'.format(' ' * self.indent))
-        else:
-            self.buf.write(' ')
-
-
-def _simple_case(translator, expr):
-    op = expr.op()
-    formatter = CaseFormatter(
-        translator, op.base, op.cases, op.results, op.default
-    )
-    return formatter.get_result()
-
-
-def _searched_case(translator, expr):
-    op = expr.op()
-    formatter = CaseFormatter(
-        translator, None, op.cases, op.results, op.default
-    )
-    return formatter.get_result()
-
-
-def _table_array_view(translator, expr):
-    ctx = translator.context
-    table = expr.op().table
-    query = ctx.get_compiled_expr(table)
-    return '(\n{}\n)'.format(util.indent(query, ctx.indent))
-
-
-# ---------------------------------------------------------------------
-# Timestamp arithmetic and other functions
-
-
-def _timestamp_op(func):
-    def _formatter(translator, expr):
-        op = expr.op()
-        left, right = op.args
-        formatted_left = translator.translate(left)
-        formatted_right = translator.translate(right)
-
-        if isinstance(left, (ir.TimestampScalar, ir.DateValue)):
-            formatted_left = 'cast({} as timestamp)'.format(formatted_left)
-
-        if isinstance(right, (ir.TimestampScalar, ir.DateValue)):
-            formatted_right = 'cast({} as timestamp)'.format(formatted_right)
-
-        return '{}({}, {})'.format(func, formatted_left, formatted_right)
-
-    return _formatter
-
-
-def _timestamp_diff(translator, expr):
-    op = expr.op()
-    left, right = op.args
-
-    return 'unix_timestamp({}) - unix_timestamp({})'.format(
-        translator.translate(left), translator.translate(right)
-    )
-
-
-# ---------------------------------------------------------------------
-# Semi/anti-join supports
-
-
-def _exists_subquery(translator, expr):
-    op = expr.op()
-    ctx = translator.context
-
-    dummy = ir.literal(1).name(ir.unnamed)
-
-    filtered = op.foreign_table.filter(op.predicates)
-    expr = filtered.projection([dummy])
-
-    subquery = ctx.get_compiled_expr(expr)
-
-    if isinstance(op, transforms.ExistsSubquery):
-        key = 'EXISTS'
-    elif isinstance(op, transforms.NotExistsSubquery):
-        key = 'NOT EXISTS'
-    else:
-        raise NotImplementedError
-
-    return '{} (\n{}\n)'.format(key, util.indent(subquery, ctx.indent))
-
-
-def _table_column(translator, expr):
-    op = expr.op()
-    field_name = op.name
-    quoted_name = quote_identifier(field_name, force=True)
-
-    table = op.table
-    ctx = translator.context
-
-    # If the column does not originate from the table set in the current SELECT
-    # context, we should format as a subquery
-    if translator.permit_subquery and ctx.is_foreign_expr(table):
-        proj_expr = table.projection([field_name]).to_array()
-        return _table_array_view(translator, proj_expr)
-
-    if ctx.need_aliases():
-        alias = ctx.get_ref(table)
-        if alias is not None:
-            quoted_name = '{}.{}'.format(alias, quoted_name)
-
-    return quoted_name
-
-
-def _day_of_week_index(t, expr):
-    (arg,) = expr.op().args
-    return 'pmod(dayofweek({}) - 2, 7)'.format(t.translate(arg))
-
-
-def _day_of_week_name(t, expr):
-    (arg,) = expr.op().args
-    return 'dayname({})'.format(t.translate(arg))
-
-
-def _timestamp_from_unix(translator, expr):
-    op = expr.op()
-
-    val, unit = op.args
-    val = util.convert_unit(val, unit, 's').cast('int32')
-
-    arg = _from_unixtime(translator, val)
-    return 'CAST({} AS timestamp)'.format(arg)
-
-
-def _from_unixtime(translator, expr):
-    arg = translator.translate(expr)
-    return 'from_unixtime({}, "yyyy-MM-dd HH:mm:ss")'.format(arg)
-
-
-def varargs(func_name):
-    def varargs_formatter(translator, expr):
-        op = expr.op()
-        return format_call(translator, func_name, *op.arg)
-
-    return varargs_formatter
-
-
-def _null_literal(translator, expr):
-    return 'NULL'
-
-
-def _value_list(translator, expr):
-    op = expr.op()
-    formatted = [translator.translate(x) for x in op.values]
-    return parenthesize(', '.join(formatted))
-
-
-_subtract_one = '({} - 1)'.format
-
-
-_expr_transforms = {
-    ops.RowNumber: _subtract_one,
-    ops.DenseRank: _subtract_one,
-    ops.MinRank: _subtract_one,
-    ops.NTile: _subtract_one,
-}
-
-
-_operation_registry = {
-    # Other operations
-    ops.E: lambda *args: 'e()',
-    ops.Literal: literal,
-    ops.NullLiteral: _null_literal,
-    ops.ValueList: _value_list,
-    ops.Cast: _cast,
-    ops.Coalesce: varargs('coalesce'),
-    ops.Greatest: varargs('greatest'),
-    ops.Least: varargs('least'),
-    ops.Where: fixed_arity('if', 3),
-    ops.Between: _between,
-    ops.Contains: binary_infix_op('IN'),
-    ops.NotContains: binary_infix_op('NOT IN'),
-    ops.SimpleCase: _simple_case,
-    ops.SearchedCase: _searched_case,
-    ops.TableColumn: _table_column,
-    ops.TableArrayView: _table_array_view,
-    ops.DateAdd: _timestamp_op('date_add'),
-    ops.DateSub: _timestamp_op('date_sub'),
-    ops.DateDiff: _timestamp_op('datediff'),
-    ops.TimestampAdd: _timestamp_op('date_add'),
-    ops.TimestampSub: _timestamp_op('date_sub'),
-    ops.TimestampDiff: _timestamp_diff,
-    ops.TimestampFromUNIX: _timestamp_from_unix,
-    transforms.ExistsSubquery: _exists_subquery,
-    transforms.NotExistsSubquery: _exists_subquery,
-    # RowNumber, and rank functions starts with 0 in Ibis-land
-    ops.RowNumber: lambda *args: 'row_number()',
-    ops.DenseRank: lambda *args: 'dense_rank()',
-    ops.MinRank: lambda *args: 'rank()',
-    ops.PercentRank: lambda *args: 'percent_rank()',
-    ops.FirstValue: unary('first_value'),
-    ops.LastValue: unary('last_value'),
-    ops.NthValue: _nth_value,
-    ops.Lag: _shift_like('lag'),
-    ops.Lead: _shift_like('lead'),
-    ops.WindowOp: _window,
-    ops.NTile: _ntile,
-    ops.DayOfWeekIndex: _day_of_week_index,
-    ops.DayOfWeekName: _day_of_week_name,
-}
->>>>>>> b8383197
-
-_operation_registry.update(operation_registry)
+_operation_registry = {**operation_registry}
 _operation_registry.update(binary_infix_ops)
 
 
