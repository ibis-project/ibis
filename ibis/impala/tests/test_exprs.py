--- conflicted
+++ resolved
@@ -1584,8 +1584,6 @@
        min(CASE WHEN `search_level` = 1 THEN `ts` ELSE NULL END) AS `min_date`
 FROM t
 GROUP BY 1"""
-<<<<<<< HEAD
-=======
     assert result == expected
 
 
@@ -1616,5 +1614,4 @@
   ) t1
 ) t0"""
 
->>>>>>> 051248f6
     assert result == expected