--- conflicted
+++ resolved
@@ -11,11 +11,7 @@
 import numpy as np
 import pandas as pd
 
-<<<<<<< HEAD
-
-=======
 import ibis.util as util
->>>>>>> a16772ae
 import ibis.common as com
 import ibis.expr.types as ir
 import ibis.expr.rules as rlz
@@ -151,11 +147,7 @@
         self._connections.add(con)
 
         # make sure the connection works
-<<<<<<< HEAD
-        cursor = con.cursor(convert_types=True, user=params.get('user'))
-=======
         cursor = con.cursor(user=params.get('user'), convert_types=True)
->>>>>>> a16772ae
         cursor.ping()
 
         wrapper = ImpalaCursor(cursor, self, con, self.database,
@@ -372,21 +364,10 @@
 }
 
 
-<<<<<<< HEAD
-# ----------------------------------------------------------------------
-# ORM-ish usability layer
-
-
-class ScalarFunction(DatabaseEntity):
-
-    def drop(self):
-        pass
-
-
-class AggregateFunction(DatabaseEntity):
-
-    def drop(self):
-        pass
+class ImpalaDatabaseTable(ops.DatabaseTable):
+    pass
+
+
 
 
 class ImpalaTable(ir.TableExpr, DatabaseEntity):
@@ -460,89 +441,11 @@
         """
         self._client.drop_table_or_view(self._qualified_name)
 
+    def truncate(self):
+        self._client.truncate_table(self._qualified_name)
+
     def insert(self, obj=None, overwrite=False, partition=None,
                values=None, validate=True, results=False):
-=======
-class ImpalaDatabaseTable(ops.DatabaseTable):
-    pass
-
-
-class ImpalaTable(ir.TableExpr, DatabaseEntity):
-
-    """
-    References a physical table in the Impala-Hive metastore
-    """
-
-    @property
-    def _qualified_name(self):
-        return self.op().args[0]
-
-    @property
-    def _unqualified_name(self):
-        return self._match_name()[1]
-
-    @property
-    def _client(self):
-        return self.op().args[2]
-
-    def _match_name(self):
-        m = ddl.fully_qualified_re.match(self._qualified_name)
-        if not m:
-            raise com.IbisError('Cannot determine database name from {0}'
-                                .format(self._qualified_name))
-        db, quoted, unquoted = m.groups()
-        return db, quoted or unquoted
-
-    @property
-    def _database(self):
-        return self._match_name()[0]
-
-    def compute_stats(self, incremental=False):
-        """
-        Invoke Impala COMPUTE STATS command to compute column, table, and
-        partition statistics.
-
-        See also ImpalaClient.compute_stats
-        """
-        return self._client.compute_stats(self._qualified_name,
-                                          incremental=incremental)
-
-    def invalidate_metadata(self):
-        self._client.invalidate_metadata(self._qualified_name)
-
-    def refresh(self):
-        self._client.refresh(self._qualified_name)
-
-    def metadata(self):
-        """
-        Return parsed results of DESCRIBE FORMATTED statement
-
-        Returns
-        -------
-        meta : TableMetadata
-        """
-        return self._client.describe_formatted(self._qualified_name)
-
-    describe_formatted = metadata
-
-    def files(self):
-        """
-        Return results of SHOW FILES statement
-        """
-        return self._client.show_files(self._qualified_name)
-
-    def drop(self):
-        """
-        Drop the table from the database
-        """
-        self._client.drop_table_or_view(self._qualified_name)
-
-    def truncate(self):
-        self._client.truncate_table(self._qualified_name)
-
-    def insert(self, obj=None, overwrite=False, partition=None,
-               values=None, validate=True):
->>>>>>> a16772ae
         """
         Insert into Impala table. Wraps ImpalaClient.insert
 
@@ -560,7 +463,6 @@
         validate : boolean, default True
           If True, do more rigorous validation that schema of table being
           inserted is compatible with the existing table
-<<<<<<< HEAD
         results : boolean, default True
           If True, return a ibis cursor. This is useful for getting stats on
           inserts.
@@ -585,50 +487,6 @@
             partition_schema = self.partition_schema()
         else:
             partition_schema = None
-
-        if validate:
-            existing_schema = self.schema()
-            insert_schema = expr.schema()
-            if not insert_schema.equals(existing_schema):
-                try:
-                    _validate_compatible(insert_schema, existing_schema)
-                except com.IbisInputError:
-                    partless_items = existing_schema.items()[:-1*len(partition_schema)]
-                    partless_names = [x[0] for x in partless_items]
-                    partless_types = [x[1] for x in partless_items]
-                    partless_schema = dt.Schema(partless_names, partless_types)
-                    _validate_compatible(insert_schema, partless_schema)
-
-        if partition is not None:
-            if set(partition_schema.names).intersection(expr.schema().names):
-                expr = expr.drop(partition_schema.names)
-
-        ast = build_ast(expr)
-        select = ast.queries[0]
-        statement = ddl.InsertSelect(self._qualified_name,
-                                     select,
-                                     partition=partition,
-                                     partition_schema=partition_schema,
-                                     overwrite=overwrite)
-        return self._execute(statement, results=results)
-
-=======
-
-        Examples
-        --------
-        >>> t.insert(table_expr)  # doctest: +SKIP
-
-        # Completely overwrite contents
-        >>> t.insert(table_expr, overwrite=True)  # doctest: +SKIP
-        """
-        if isinstance(obj, pd.DataFrame):
-            from ibis.impala.pandas_interop import write_temp_dataframe
-            writer, expr = write_temp_dataframe(self._client, obj)
-        else:
-            expr = obj
-
-        if values is not None:
-            raise NotImplementedError
 
         if validate:
             existing_schema = self.schema()
@@ -646,16 +504,15 @@
         else:
             partition_schema = None
 
-        ast = build_ast(expr, ImpalaDialect.make_context())
+        ast = build_ast(expr)
         select = ast.queries[0]
         statement = ddl.InsertSelect(self._qualified_name,
                                      select,
                                      partition=partition,
                                      partition_schema=partition_schema,
                                      overwrite=overwrite)
-        return self._execute(statement)
-
->>>>>>> a16772ae
+        return self._execute(statement, results=results)
+
     def load_data(self, path, overwrite=False, partition=None):
         """
         Wraps the LOAD DATA DDL statement. Loads data into an Impala table by
@@ -682,7 +539,6 @@
         stmt = ddl.LoadData(self._qualified_name, path,
                             partition=partition,
                             partition_schema=partition_schema)
-<<<<<<< HEAD
 
         return self._execute(stmt)
 
@@ -695,20 +551,8 @@
         Rename table inside Impala. References to the old table are no longer
         valid.
 
-=======
-
         return self._execute(stmt)
 
-    @property
-    def name(self):
-        return self.op().name
-
-    def rename(self, new_name, database=None):
-        """
-        Rename table inside Impala. References to the old table are no longer
-        valid.
-
->>>>>>> a16772ae
         Parameters
         ----------
         new_name : string
@@ -726,17 +570,10 @@
         self._client._execute(statement)
 
         op = self.op().change_name(statement.new_qualified_name)
-<<<<<<< HEAD
         return ImpalaTable(op)
 
     def _execute(self, stmt, results=False):
         return self._client._execute(stmt, results=results)
-=======
-        return type(self)(op)
-
-    def _execute(self, stmt):
-        return self._client._execute(stmt)
->>>>>>> a16772ae
 
     @property
     def is_partitioned(self):
@@ -766,11 +603,7 @@
             partition_fields.append((x, name_to_type[x]))
 
         pnames, ptypes = zip(*partition_fields)
-<<<<<<< HEAD
-        return dt.Schema(pnames, ptypes)
-=======
         return sch.Schema(pnames, ptypes)
->>>>>>> a16772ae
 
     def add_partition(self, spec, location=None):
         """
@@ -900,7 +733,6 @@
         column_stats : pandas.DataFrame
         """
         return self._client.column_stats(self._qualified_name)
-<<<<<<< HEAD
 
 
 class ImpalaClient(SQLClient):
@@ -909,11 +741,14 @@
     An Ibis client interface that uses Impala
     """
 
+    dialect = ImpalaDialect
     database_class = ImpalaDatabase
-    sync_query = ImpalaQuery
-    async_query = ImpalaAsyncQuery
+    query_class = ImpalaQuery
+    table_class = ImpalaDatabaseTable
+    table_expr_class = ImpalaTable
 
     def __init__(self, con, hdfs_client=None, **params):
+        import hdfs
         self.con = con
 
         if isinstance(hdfs_client, hdfs.Client):
@@ -927,6 +762,7 @@
         self._temp_objects = weakref.WeakValueDictionary()
 
         self._ensured = False
+        self._ensure_temp_db_exists()
 
     def _build_ast(self, expr):
         return build_ast(expr)
@@ -951,10 +787,6 @@
         if self._kudu is None:
             self._kudu = KuduImpalaInterface(self)
         return self._kudu
-
-    @property
-    def _table_expr_klass(self):
-        return ImpalaTable
 
     def close(self):
         """
@@ -1053,150 +885,11 @@
     def create_database(self, name, path=None, force=False):
         """
         Create a new Impala database
-=======
-
-
-class ImpalaClient(SQLClient):
-
-    """
-    An Ibis client interface that uses Impala
-    """
-
-    dialect = ImpalaDialect
-    database_class = ImpalaDatabase
-    query_class = ImpalaQuery
-    table_class = ImpalaDatabaseTable
-    table_expr_class = ImpalaTable
-
-    def __init__(self, con, hdfs_client=None, **params):
-        import hdfs
-        self.con = con
-
-        if isinstance(hdfs_client, hdfs.Client):
-            hdfs_client = WebHDFS(hdfs_client)
-        elif hdfs_client is not None and not isinstance(hdfs_client, HDFS):
-            raise TypeError(hdfs_client)
-
-        self._hdfs = hdfs_client
-        self._kudu = None
-
-        self._temp_objects = weakref.WeakValueDictionary()
-
-        self._ensure_temp_db_exists()
-
-    def _build_ast(self, expr, context):
-        return build_ast(expr, context)
-
-    def _get_hdfs(self):
-        if self._hdfs is None:
-            raise com.IbisError('No HDFS connection; must pass connection '
-                                'using the hdfs_client argument to '
-                                'ibis.impala.connect')
-        return self._hdfs
-
-    def _set_hdfs(self, hdfs):
-        if not isinstance(hdfs, HDFS):
-            raise TypeError('must be HDFS instance')
-        self._hdfs = hdfs
-
-    hdfs = property(fget=_get_hdfs, fset=_set_hdfs)
-
-    @property
-    def kudu(self):
-        from ibis.impala.kudu_support import KuduImpalaInterface
-        if self._kudu is None:
-            self._kudu = KuduImpalaInterface(self)
-        return self._kudu
-
-    def close(self):
-        """
-        Close Impala connection and drop any temporary objects
-        """
-        for k, v in self._temp_objects.items():
-            try:
-                v.drop()
-            except HS2Error:
-                pass
-
-        self.con.close()
-
-    def disable_codegen(self, disabled=True):
-        """
-        Turn off or on LLVM codegen in Impala query execution
-
-        Parameters
-        ----------
-        disabled : boolean, default True
-          To disable codegen, pass with no argument or True. To enable codegen,
-          pass False
-        """
-        self.con.disable_codegen(disabled)
-
-    def log(self, msg):
-        log(msg)
-
-    def _fully_qualified_name(self, name, database):
-        if ddl._is_fully_qualified(name):
-            return name
-
-        database = database or self.current_database
-        return '{0}.`{1}`'.format(database, name)
-
-    def list_tables(self, like=None, database=None):
-        """
-        List tables in the current (or indicated) database. Like the SHOW
-        TABLES command in the impala-shell.
-
-        Parameters
-        ----------
-        like : string, default None
-          e.g. 'foo*' to match all tables starting with 'foo'
-        database : string, default None
-          If not passed, uses the current/default database
-
-        Returns
-        -------
-        tables : list of strings
-        """
-        statement = 'SHOW TABLES'
-        if database:
-            statement += ' IN {0}'.format(database)
-        if like:
-            m = ddl.fully_qualified_re.match(like)
-            if m:
-                database, quoted, unquoted = m.groups()
-                like = quoted or unquoted
-                return self.list_tables(like=like, database=database)
-            statement += " LIKE '{0}'".format(like)
-
-        with self._execute(statement, results=True) as cur:
-            result = self._get_list(cur)
-
-        return result
-
-    def _get_list(self, cur):
-        tuples = cur.fetchall()
-        if len(tuples) > 0:
-            return list(lzip(*tuples)[0])
-        else:
-            return []
-
-    def set_database(self, name):
-        """
-        Set the default database scope for client
-        """
-        self.con.set_database(name)
-
-    def exists_database(self, name):
-        """
-        Checks if a given database exists
->>>>>>> a16772ae
 
         Parameters
         ----------
         name : string
           Database name
-<<<<<<< HEAD
         path : string, default None
           HDFS path where to store the database data; otherwise uses Impala
           default
@@ -1307,6 +1000,14 @@
     def client_options(self):
         return self.con.options
 
+    @property
+    def version(self):
+        with self._execute('select version()', results=True) as cur:
+            raw = self._get_list(cur)[0]
+
+        vstring = raw.split()[2]
+        return parse_version(vstring)
+
     def get_options(self):
         """
         Return current query options for the Impala session
@@ -1321,85 +1022,10 @@
     def reset_options(self):
         # Must nuke all cursors
         raise NotImplementedError
-=======
-
-        Returns
-        -------
-        if_exists : boolean
-        """
-        return len(self.list_databases(like=name)) > 0
-
-    def create_database(self, name, path=None, force=False):
-        """
-        Create a new Impala database
-
-        Parameters
-        ----------
-        name : string
-          Database name
-        path : string, default None
-          HDFS path where to store the database data; otherwise uses Impala
-          default
-        """
-        if path:
-            # explicit mkdir ensures the user own the dir rather than impala,
-            # which is easier for manual cleanup, if necessary
-            self.hdfs.mkdir(path)
-        statement = ddl.CreateDatabase(name, path=path, can_exist=force)
-        return self._execute(statement)
-
-    def drop_database(self, name, force=False):
-        """
-        Drop an Impala database
-
-        Parameters
-        ----------
-        name : string
-          Database name
-        force : boolean, default False
-          If False and there are any tables in this database, raises an
-          IntegrityError
-        """
-        if not force or self.exists_database(name):
-            tables = self.list_tables(database=name)
-            udfs = self.list_udfs(database=name)
-            udas = self.list_udas(database=name)
-        else:
-            tables = []
-            udfs = []
-            udas = []
-        if force:
-            for table in tables:
-                self.log('Dropping {0}'.format('{0}.{1}'.format(name, table)))
-                self.drop_table_or_view(table, database=name)
-            for func in udfs:
-                self.log('Dropping function {0}({1})'.format(func.name,
-                                                             func.inputs))
-                self.drop_udf(func.name, input_types=func.inputs,
-                              database=name, force=True)
-            for func in udas:
-                self.log('Dropping aggregate function {0}({1})'
-                         .format(func.name, func.inputs))
-                self.drop_uda(func.name, input_types=func.inputs,
-                              database=name, force=True)
-        else:
-            if len(tables) > 0 or len(udfs) > 0 or len(udas) > 0:
-                raise com.IntegrityError('Database {0} must be empty before '
-                                         'being dropped, or set '
-                                         'force=True'.format(name))
-        statement = ddl.DropDatabase(name, must_exist=not force)
-        return self._execute(statement)
-
-    def list_databases(self, like=None):
-        """
-        List databases in the Impala cluster. Like the SHOW DATABASES command
-        in the impala-shell.
->>>>>>> a16772ae
 
     def set_compression_codec(self, codec):
         """
         Parameters
-<<<<<<< HEAD
         """
         if codec is None:
             codec = 'none'
@@ -1418,95 +1044,25 @@
         Parameters
         ----------
         name : string
-=======
-        ----------
-        like : string, default None
-          e.g. 'foo*' to match all tables starting with 'foo'
-
-        Returns
-        -------
-        databases : list of strings
-        """
-        statement = 'SHOW DATABASES'
-        if like:
-            statement += " LIKE '{0}'".format(like)
-
-        with self._execute(statement, results=True) as cur:
-            results = self._get_list(cur)
-
-        return results
-
-    def get_schema(self, table_name, database=None):
-        """
-        Return a Schema object for the indicated table and database
-
-        Parameters
-        ----------
-        table_name : string
-          May be fully qualified
->>>>>>> a16772ae
         database : string, default None
 
         Returns
         -------
-        schema : ibis Schema
-        """
-<<<<<<< HEAD
+        if_exists : boolean
+        """
         return len(self.list_tables(like=name, database=database)) > 0
 
     def create_view(self, name, expr, database=None):
         """
         Create an Impala view from a table expression
-=======
-        qualified_name = self._fully_qualified_name(table_name, database)
-        query = 'DESCRIBE {}'.format(qualified_name)
-
-        # only pull out the first two columns which are names and types
-        pairs = [row[:2] for row in self.con.fetchall(query)]
-
-        names, types = zip(*pairs)
-        ibis_types = [udf.parse_type(type.lower()) for type in types]
-        names = [name.lower() for name in names]
-
-        return sch.Schema(names, ibis_types)
-
-    @property
-    def client_options(self):
-        return self.con.options
-
-    @property
-    def version(self):
-        with self._execute('select version()', results=True) as cur:
-            raw = self._get_list(cur)[0]
-
-        vstring = raw.split()[2]
-        return parse_version(vstring)
-
-    def get_options(self):
-        """
-        Return current query options for the Impala session
-        """
-        query = 'SET'
-        return dict(row[:2] for row in self.con.fetchall(query))
->>>>>>> a16772ae
-
-    def set_options(self, options):
-        self.con.set_options(options)
-
-    def reset_options(self):
-        # Must nuke all cursors
-        raise NotImplementedError
-
-    def set_compression_codec(self, codec):
-        """
-        Parameters
-<<<<<<< HEAD
+
+        Parameters
         ----------
         name : string
         expr : ibis TableExpr
         database : string, default None
         """
-        ast = self._build_ast(expr)
+        ast = self._build_ast(expr, ImpalaDialect.make_context())
         select = ast.queries[0]
         statement = ddl.CreateView(name, select, database=database)
         return self._execute(statement)
@@ -1514,28 +1070,11 @@
     def drop_view(self, name, database=None, force=False):
         """
         Drop an Impala view
-=======
-        """
-        if codec is None:
-            codec = 'none'
-        else:
-            codec = codec.lower()
-
-        if codec not in ('none', 'gzip', 'snappy'):
-            raise ValueError('Unknown codec: {0}'.format(codec))
-
-        self.set_options({'COMPRESSION_CODEC': codec})
-
-    def exists_table(self, name, database=None):
-        """
-        Determine if the indicated table or view exists
->>>>>>> a16772ae
 
         Parameters
         ----------
         name : string
         database : string, default None
-<<<<<<< HEAD
         force : boolean, default False
           Database may throw exception if table does not exist
         """
@@ -1635,131 +1174,6 @@
         external : boolean, default True
         persist : boolean, default False
 
-=======
-
-        Returns
-        -------
-        if_exists : boolean
-        """
-        return len(self.list_tables(like=name, database=database)) > 0
-
-    def create_view(self, name, expr, database=None):
-        """
-        Create an Impala view from a table expression
-
-        Parameters
-        ----------
-        name : string
-        expr : ibis TableExpr
-        database : string, default None
-        """
-        ast = self._build_ast(expr, ImpalaDialect.make_context())
-        select = ast.queries[0]
-        statement = ddl.CreateView(name, select, database=database)
-        return self._execute(statement)
-
-    def drop_view(self, name, database=None, force=False):
-        """
-        Drop an Impala view
-
-        Parameters
-        ----------
-        name : string
-        database : string, default None
-        force : boolean, default False
-          Database may throw exception if table does not exist
-        """
-        statement = ddl.DropView(name, database=database,
-                                 must_exist=not force)
-        return self._execute(statement)
-
-    def create_table(self, table_name, obj=None, schema=None, database=None,
-                     external=False, force=False,
-                     # HDFS options
-                     format='parquet', location=None,
-                     partition=None, like_parquet=None):
-        """
-        Create a new table in Impala using an Ibis table expression. This is
-        currently designed for tables whose data is stored in HDFS (or
-        eventually other filesystems).
-
-        Parameters
-        ----------
-        table_name : string
-        obj : TableExpr or pandas.DataFrame, optional
-          If passed, creates table from select statement results
-        schema : ibis.Schema, optional
-          Mutually exclusive with expr, creates an empty table with a
-          particular schema
-        database : string, default None (optional)
-        force : boolean, default False
-          Do not create table if table with indicated name already exists
-        external : boolean, default False
-          Create an external table; Impala will not delete the underlying data
-          when the table is dropped
-        format : {'parquet'}
-        location : string, default None
-          Specify the directory location where Impala reads and writes files
-          for the table
-        partition : list of strings
-          Must pass a schema to use this. Cannot partition from an expression
-          (create-table-as-select)
-        like_parquet : string (HDFS path), optional
-          Can specify in lieu of a schema
-
-        Examples
-        --------
-        >>> con.create_table('new_table_name', table_expr)  # doctest: +SKIP
-        """
-        if like_parquet is not None:
-            raise NotImplementedError
-
-        if obj is not None:
-            if isinstance(obj, pd.DataFrame):
-                from ibis.impala.pandas_interop import write_temp_dataframe
-                writer, to_insert = write_temp_dataframe(self, obj)
-            else:
-                to_insert = obj
-            ast = self._build_ast(to_insert, ImpalaDialect.make_context())
-            select = ast.queries[0]
-
-            statement = ddl.CTAS(table_name, select,
-                                 database=database,
-                                 can_exist=force,
-                                 format=format,
-                                 external=external,
-                                 partition=partition,
-                                 path=location)
-        elif schema is not None:
-            statement = ddl.CreateTableWithSchema(
-                table_name, schema,
-                database=database,
-                format=format,
-                can_exist=force,
-                external=external,
-                path=location, partition=partition)
-        else:
-            raise com.IbisError('Must pass expr or schema')
-
-        return self._execute(statement)
-
-    def avro_file(self, hdfs_dir, avro_schema, name=None, database=None,
-                  external=True, persist=False):
-        """
-        Create a (possibly temporary) table to read a collection of Avro data.
-
-        Parameters
-        ----------
-        hdfs_dir : string
-          Absolute HDFS path to directory containing avro files
-        avro_schema : dict
-          The Avro schema for the data as a Python dict
-        name : string, default None
-        database : string, default None
-        external : boolean, default True
-        persist : boolean, default False
-
->>>>>>> a16772ae
         Returns
         -------
         avro_table : ImpalaTable
@@ -1772,7 +1186,6 @@
                                    external=external)
         self._execute(stmt)
         return self._wrap_new_table(name, database, persist)
-<<<<<<< HEAD
 
     def delimited_file(self, hdfs_dir, schema, name=None, database=None,
                        delimiter=',',
@@ -1823,58 +1236,6 @@
         self._execute(stmt)
         return self._wrap_new_table(name, database, persist)
 
-=======
-
-    def delimited_file(self, hdfs_dir, schema, name=None, database=None,
-                       delimiter=',',
-                       na_rep=None, escapechar=None, lineterminator=None,
-                       external=True, persist=False):
-        """
-        Interpret delimited text files (CSV / TSV / etc.) as an Ibis table. See
-        `parquet_file` for more exposition on what happens under the hood.
-
-        Parameters
-        ----------
-        hdfs_dir : string
-          HDFS directory name containing delimited text files
-        schema : ibis Schema
-        name : string, default None
-          Name for temporary or persistent table; otherwise random one
-          generated
-        database : string
-          Database to create the (possibly temporary) table in
-        delimiter : length-1 string, default ','
-          Pass None if there is no delimiter
-        escapechar : length-1 string
-          Character used to escape special characters
-        lineterminator : length-1 string
-          Character used to delimit lines
-        external : boolean, default True
-          Create table as EXTERNAL (data will not be deleted on drop). Not that
-          if persist=False and external=False, whatever data you reference will
-          be deleted
-        persist : boolean, default False
-          If True, do not delete the table upon garbage collection of ibis
-          table object
-
-        Returns
-        -------
-        delimited_table : ImpalaTable
-        """
-        name, database = self._get_concrete_table_path(name, database,
-                                                       persist=persist)
-
-        stmt = ddl.CreateTableDelimited(name, hdfs_dir, schema,
-                                        database=database,
-                                        delimiter=delimiter,
-                                        external=external,
-                                        na_rep=na_rep,
-                                        lineterminator=lineterminator,
-                                        escapechar=escapechar)
-        self._execute(stmt)
-        return self._wrap_new_table(name, database, persist)
-
->>>>>>> a16772ae
     def parquet_file(self, hdfs_dir, schema=None, name=None, database=None,
                      external=True, like_file=None, like_table=None,
                      persist=False):
@@ -1936,10 +1297,7 @@
         return self._wrap_new_table(name, database, persist)
 
     def _get_concrete_table_path(self, name, database, persist=False):
-<<<<<<< HEAD
         self._ensure_temp_db_exists()
-=======
->>>>>>> a16772ae
         if not persist:
             if name is None:
                 name = '__ibis_tmp_{0}'.format(util.guid())
@@ -1955,11 +1313,8 @@
 
     def _ensure_temp_db_exists(self):
         # TODO: session memoize to avoid unnecessary `SHOW DATABASES` calls
-<<<<<<< HEAD
         if self._ensured:
             return
-=======
->>>>>>> a16772ae
         name, path = options.impala.temp_db, options.impala.temp_hdfs_path
         if not self.exists_database(name):
             if self._hdfs is None:
@@ -1967,10 +1322,7 @@
                       ' may be disabled')
             else:
                 self.create_database(name, path=path, force=True)
-<<<<<<< HEAD
         self._ensured = True
-=======
->>>>>>> a16772ae
 
     def _wrap_new_table(self, name, database, persist):
         qualified_name = self._fully_qualified_name(name, database)
@@ -1980,11 +1332,7 @@
         else:
             schema = self._get_table_schema(qualified_name)
             node = ImpalaTemporaryTable(qualified_name, schema, self)
-<<<<<<< HEAD
             t = self._table_expr_klass(node)
-=======
-            t = self.table_expr_class(node)
->>>>>>> a16772ae
 
         # Compute number of rows in table for better default query planning
         cardinality = t.count().execute()
@@ -2011,11 +1359,7 @@
         pass
 
     def insert(self, table_name, obj=None, database=None, overwrite=False,
-<<<<<<< HEAD
                partition=None, values=None, validate=True, results=False):
-=======
-               partition=None, values=None, validate=True):
->>>>>>> a16772ae
         """
         Insert into existing table.
 
@@ -2025,7 +1369,6 @@
         ----------
         table_name : string
         database : string, default None
-<<<<<<< HEAD
         results : boolean, default False
 
         Examples
@@ -2038,20 +1381,6 @@
         table = self.table(table_name, database=database)
         return table.insert(obj=obj, overwrite=overwrite, partition=partition,
                             values=values, validate=validate, results=results)
-=======
-
-        Examples
-        --------
-        >>> table = 'my_table'
-        >>> con.insert(table, table_expr)  # doctest: +SKIP
-
-        # Completely overwrite contents
-        >>> con.insert(table, table_expr, overwrite=True)  # doctest: +SKIP
-        """
-        table = self.table(table_name, database=database)
-        return table.insert(obj=obj, overwrite=overwrite, partition=partition,
-                            values=values, validate=validate)
->>>>>>> a16772ae
 
     def load_data(self, table_name, path, database=None, overwrite=False,
                   partition=None):
@@ -2081,13 +1410,7 @@
 
         Examples
         --------
-<<<<<<< HEAD
         con.drop_table('my_table', database='operations', force=True)
-=======
-        >>> table = 'my_table'
-        >>> db = 'operations'
-        >>> con.drop_table(table, database=db, force=True)  # doctest: +SKIP
->>>>>>> a16772ae
         """
         statement = ddl.DropTable(table_name, database=database,
                                   must_exist=not force)
@@ -2114,11 +1437,7 @@
         except Exception as e:
             try:
                 self.drop_view(name, database=database)
-<<<<<<< HEAD
-            except:
-=======
             except Exception:
->>>>>>> a16772ae
                 raise e
 
     def cache_table(self, table_name, database=None, pool='default'):
@@ -2134,14 +1453,7 @@
 
         Examples
         --------
-<<<<<<< HEAD
         con.cache_table('my_table', database='operations', pool='op_4GB_pool')
-=======
-        >>> table = 'my_table'
-        >>> db = 'operations'
-        >>> pool = 'op_4GB_pool'
-        >>> con.cache_table('my_table', database=db, pool=pool)  # noqa: E501 # doctest: +SKIP
->>>>>>> a16772ae
         """
         statement = ddl.CacheTable(table_name, database=database, pool=pool)
         self._execute(statement)
@@ -2162,11 +1474,7 @@
         # all lowercase fields from Impala.
         names = [x.lower() for x in names]
 
-<<<<<<< HEAD
         return dt.Schema(names, ibis_types)
-=======
-        return sch.Schema(names, ibis_types)
->>>>>>> a16772ae
 
     def create_function(self, func, name=None, database=None):
         """
@@ -2184,7 +1492,6 @@
         database = database or self.current_database
 
         if isinstance(func, udf.ImpalaUDF):
-<<<<<<< HEAD
             stmt = ddl.CreateFunction(func.lib_path, func.so_symbol,
                                       func.input_type,
                                       func.output,
@@ -2199,11 +1506,6 @@
                                                func.serialize_fn,
                                                func.finalize_fn,
                                                name, database)
-=======
-            stmt = ddl.CreateUDF(func, name=name, database=database)
-        elif isinstance(func, udf.ImpalaUDA):
-            stmt = ddl.CreateUDA(func, name=name, database=database)
->>>>>>> a16772ae
         else:
             raise TypeError(func)
         self._execute(stmt)
@@ -2312,18 +1614,9 @@
         return result
 
     def _get_udfs(self, cur, klass):
-<<<<<<< HEAD
-        from ibis.expr.rules import varargs
-        from ibis.expr.datatypes import validate_type
-
-        def _to_type(x):
-            ibis_type = udf._impala_type_to_ibis(x.lower())
-            return validate_type(ibis_type)
-=======
         def _to_type(x):
             ibis_type = udf._impala_type_to_ibis(x.lower())
             return dt.dtype(ibis_type)
->>>>>>> a16772ae
 
         tuples = cur.fetchall()
         if len(tuples) > 0:
@@ -2342,11 +1635,7 @@
                         inputs.append(t)
                     else:
                         t = _to_type(var)
-<<<<<<< HEAD
                         inputs = varargs(t)
-=======
-                        inputs = rlz.listof(t)
->>>>>>> a16772ae
                         # TODO
                         # inputs.append(varargs(t))
                         break
@@ -2387,12 +1676,8 @@
         """
         return len(self.list_udas(database=database, like=name)) > 0
 
-<<<<<<< HEAD
     def compute_stats(self, name, database=None, incremental=False,
                       async=False):
-=======
-    def compute_stats(self, name, database=None, incremental=False):
->>>>>>> a16772ae
         """
         Issue COMPUTE STATS command for a given table
 
@@ -2404,7 +1689,6 @@
         incremental : boolean, default False
           If True, issue COMPUTE INCREMENTAL STATS
         """
-<<<<<<< HEAD
         # TODO async + cancellation
         if async:
             raise NotImplementedError
@@ -2415,14 +1699,6 @@
         stmt = self._table_command(cmd, name, database=database)
         self._execute(stmt)
 
-=======
-        maybe_inc = 'INCREMENTAL ' if incremental else ''
-        cmd = 'COMPUTE {0}STATS'.format(maybe_inc)
-
-        stmt = self._table_command(cmd, name, database=database)
-        self._execute(stmt)
-
->>>>>>> a16772ae
     def invalidate_metadata(self, name=None, database=None):
         """
         Issue INVALIDATE METADATA command, optionally only applying to a
@@ -2540,11 +1816,7 @@
                 adapted_types.append(typename)
         return names, adapted_types
 
-<<<<<<< HEAD
     def write_dataframe(self, df, path, format='csv', async=False):
-=======
-    def write_dataframe(self, df, path, format='csv'):
->>>>>>> a16772ae
         """
         Write a pandas DataFrame to indicated file path (default: HDFS) in the
         indicated format
@@ -2555,109 +1827,11 @@
         path : string
           Absolute output path
         format : {'csv'}, default 'csv'
-<<<<<<< HEAD
         async : boolean, default False
           Not yet supported
-=======
->>>>>>> a16772ae
 
         Returns
         -------
         None (for now)
         """
-        from ibis.impala.pandas_interop import DataFrameWriter
-
-<<<<<<< HEAD
-        if async:
-            raise NotImplementedError
-
-        writer = DataFrameWriter(self, df)
-        return writer.write_csv(path)
-=======
-        writer = DataFrameWriter(self, df)
-        return writer.write_csv(path)
-
-
-# ----------------------------------------------------------------------
-# ORM-ish usability layer
-
-
-class ScalarFunction(DatabaseEntity):
-
-    def drop(self):
-        pass
-
-
-class AggregateFunction(DatabaseEntity):
-
-    def drop(self):
-        pass
->>>>>>> a16772ae
-
-
-class ImpalaTemporaryTable(ops.DatabaseTable):
-
-    def __del__(self):
-        try:
-            self.drop()
-        except com.IbisError:
-            pass
-
-    def drop(self):
-        try:
-            self.source.drop_table(self.name)
-        except ImpylaError:
-            # database might have been dropped
-            pass
-
-
-def _validate_compatible(from_schema, to_schema):
-    if set(from_schema.names) != set(to_schema.names):
-        raise com.IbisInputError('Schemas have different names')
-
-    for name in from_schema:
-        lt = from_schema[name]
-        rt = to_schema[name]
-        if not lt.castable(rt):
-            raise com.IbisInputError('Cannot safely cast {0!r} to {1!r}'
-                                     .format(lt, rt))
-
-
-def _split_signature(x):
-    name, rest = x.split('(', 1)
-    return name, rest[:-1]
-
-
-_arg_type = re.compile('(.*)\.\.\.|([^\.]*)')
-
-
-class _type_parser(object):
-
-    NORMAL, IN_PAREN = 0, 1
-
-    def __init__(self, value):
-        self.value = value
-        self.state = self.NORMAL
-        self.buf = six.StringIO()
-        self.types = []
-        for c in value:
-            self._step(c)
-        self._push()
-
-    def _push(self):
-        val = self.buf.getvalue().strip()
-        if val:
-            self.types.append(val)
-        self.buf = six.StringIO()
-
-    def _step(self, c):
-        if self.state == self.NORMAL:
-            if c == '(':
-                self.state = self.IN_PAREN
-            elif c == ',':
-                self._push()
-                return
-        elif self.state == self.IN_PAREN:
-            if c == ')':
-                self.state = self.NORMAL
-        self.buf.write(c)+        from ibis.impala.pandas_interop import DataFrameWriter