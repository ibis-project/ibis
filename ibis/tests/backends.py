--- conflicted
+++ resolved
@@ -14,11 +14,6 @@
 import ibis.expr.operations as ops
 import ibis.expr.types as ir
 import ibis.sql.compiler as comp
-<<<<<<< HEAD
-from ibis.backends.impala.tests.conftest import IbisTestEnv as ImpalaEnv
-from ibis.bigquery.tests.conftest import connect as bigquery_connect
-=======
->>>>>>> 07826d3e
 
 
 class RoundingConvention:
