--- conflicted
+++ resolved
@@ -218,13 +218,17 @@
                                      database=database)
 
 
-<<<<<<< HEAD
 class MapD(Backend):
     check_dtype = False
     check_names = False
     supports_window_operations = False
     supports_divide_by_zero = False
     returned_timestamp_unit = 's'
+    # Exception: Non-empty LogicalValues not supported yet
+    additional_skipped_operations = frozenset({
+        ops.Abs, ops.Round, ops.Ceil, ops.Floor, ops.Exp, ops.Sign, ops.Sqrt,
+        ops.Ln, ops.Log10, ops.Modulus
+    })
 
     def connect(self, data_directory):
         user = os.environ.get('IBIS_TEST_MAPD_USER', 'mapd')
@@ -237,11 +241,8 @@
         )
 
 
-class MySQL(Backend):
-=======
 class MySQL(Backend, RoundHalfToEven):
     # mysql has the same rounding behavior as postgres
->>>>>>> dfcf132a
     check_dtype = False
     supports_window_operations = False
     returned_timestamp_unit = 's'
