--- conflicted
+++ resolved
@@ -528,88 +528,7 @@
 
     @staticmethod
     def skip_if_missing_dependencies() -> None:
-<<<<<<< HEAD
-        pytest.importorskip('pyspark')
-
-    @staticmethod
-    def connect(data_directory):
-        import pyspark.sql.types as pt
-
-        client = ibis.spark.connect()
-
-        df_functional_alltypes = client._session.read.csv(
-            path=str(data_directory / 'functional_alltypes.csv'),
-            schema=pt.StructType([
-                pt.StructField('index', pt.IntegerType(), True),
-                pt.StructField('Unnamed: 0', pt.IntegerType(), True),
-                pt.StructField('id', pt.IntegerType(), True),
-                # cast below, Spark can't read 0/1 as bool
-                pt.StructField('bool_col', pt.ByteType(), True),
-                pt.StructField('tinyint_col', pt.ByteType(), True),
-                pt.StructField('smallint_col', pt.ShortType(), True),
-                pt.StructField('int_col', pt.IntegerType(), True),
-                pt.StructField('bigint_col', pt.LongType(), True),
-                pt.StructField('float_col', pt.FloatType(), True),
-                pt.StructField('double_col', pt.DoubleType(), True),
-                pt.StructField('date_string_col', pt.StringType(), True),
-                pt.StructField('string_col', pt.StringType(), True),
-                pt.StructField('timestamp_col', pt.TimestampType(), True),
-                pt.StructField('year', pt.IntegerType(), True),
-                pt.StructField('month', pt.IntegerType(), True),
-            ]),
-            mode='FAILFAST',
-            header=True,
-        )
-        df_functional_alltypes = df_functional_alltypes.withColumn(
-            "bool_col", df_functional_alltypes["bool_col"].cast("boolean"))
-        df_functional_alltypes.createOrReplaceTempView('functional_alltypes')
-
-        df_batting = client._session.read.csv(
-            path=str(data_directory / 'batting.csv'),
-            schema=pt.StructType([
-                pt.StructField('playerID', pt.StringType(), True),
-                pt.StructField('yearID', pt.IntegerType(), True),
-                pt.StructField('stint', pt.IntegerType(), True),
-                pt.StructField('teamID', pt.StringType(), True),
-                pt.StructField('lgID', pt.StringType(), True),
-                pt.StructField('G', pt.IntegerType(), True),
-                pt.StructField('AB', pt.DoubleType(), True),
-                pt.StructField('R', pt.DoubleType(), True),
-                pt.StructField('H', pt.DoubleType(), True),
-                pt.StructField('X2B', pt.DoubleType(), True),
-                pt.StructField('X3B', pt.DoubleType(), True),
-                pt.StructField('HR', pt.DoubleType(), True),
-                pt.StructField('RBI', pt.DoubleType(), True),
-                pt.StructField('SB', pt.DoubleType(), True),
-                pt.StructField('CS', pt.DoubleType(), True),
-                pt.StructField('BB', pt.DoubleType(), True),
-                pt.StructField('SO', pt.DoubleType(), True),
-                pt.StructField('IBB', pt.DoubleType(), True),
-                pt.StructField('HBP', pt.DoubleType(), True),
-                pt.StructField('SH', pt.DoubleType(), True),
-                pt.StructField('SF', pt.DoubleType(), True),
-                pt.StructField('GIDP', pt.DoubleType(), True),
-            ]),
-            header=True,
-        )
-        df_batting.createOrReplaceTempView('batting')
-
-        df_awards_players = client._session.read.csv(
-            path=str(data_directory / 'awards_players.csv'),
-            schema=pt.StructType([
-                pt.StructField('playerID', pt.StringType(), True),
-                pt.StructField('awardID', pt.StringType(), True),
-                pt.StructField('yearID', pt.IntegerType(), True),
-                pt.StructField('lgID', pt.StringType(), True),
-                pt.StructField('tie', pt.StringType(), True),
-                pt.StructField('notes', pt.StringType(), True),
-            ]),
-            header=True,
-        )
-        df_awards_players.createOrReplaceTempView('awards_players')
-=======
         pass
->>>>>>> 54f948c6
 
     @staticmethod
     def connect(data_directory):
