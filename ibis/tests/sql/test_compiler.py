import datetime
import unittest

import pytest

import ibis
import ibis.expr.api as api
import ibis.expr.operations as ops
<<<<<<< HEAD
from ibis.impala.compiler import ImpalaDialect, build_ast, to_sql  # noqa: E402
=======
from ibis.backends.base_sql.compiler import BaseDialect, build_ast, to_sql
>>>>>>> 604d915e
from ibis.tests.expr.mocks import MockConnection

pytest.importorskip('sqlalchemy')


class TestASTBuilder(unittest.TestCase):
    def setUp(self):
        self.con = MockConnection()

    def test_ast_with_projection_join_filter(self):
        table = self.con.table('test1')
        table2 = self.con.table('test2')

        filter_pred = table['f'] > 0

        table3 = table[filter_pred]

        join_pred = table3['g'] == table2['key']

        joined = table2.inner_join(table3, [join_pred])
        result = joined[[table3, table2['value']]]

        stmt = _get_query(result)

        def foo():
            table3 = table[filter_pred]
            joined = table2.inner_join(table3, [join_pred])
            result = joined[[table3, table2['value']]]
            return result

        assert len(stmt.select_set) == 2

        # #790, make sure the filter stays put
        assert len(stmt.where) == 0

        # Check that the joined tables are not altered
        tbl = stmt.table_set
        tbl_node = tbl.op()
        assert isinstance(tbl_node, ops.InnerJoin)
        assert tbl_node.left is table2
        assert tbl_node.right is table3

    def test_ast_with_aggregation_join_filter(self):
        table = self.con.table('test1')
        table2 = self.con.table('test2')

        filter_pred = table['f'] > 0
        table3 = table[filter_pred]
        join_pred = table3['g'] == table2['key']

        joined = table2.inner_join(table3, [join_pred])

        met1 = (table3['f'] - table2['value']).mean().name('foo')
        result = joined.aggregate(
            [met1, table3['f'].sum().name('bar')],
            by=[table3['g'], table2['key']],
        )

        stmt = _get_query(result)

        # #790, this behavior was different before
        ex_pred = [table3['g'] == table2['key']]
        expected_table_set = table2.inner_join(table3, ex_pred)
        assert stmt.table_set.equals(expected_table_set)

        # Check various exprs
        ex_metrics = [
            (table3['f'] - table2['value']).mean().name('foo'),
            table3['f'].sum().name('bar'),
        ]
        ex_by = [table3['g'], table2['key']]
        for res, ex in zip(stmt.select_set, ex_by + ex_metrics):
            assert res.equals(ex)

        for res, ex in zip(stmt.group_by, ex_by):
            assert stmt.select_set[res].equals(ex)

        # The filter is in the joined subtable
        assert len(stmt.where) == 0


class TestNonTabularResults(unittest.TestCase):

    """

    """

    def setUp(self):
        self.con = MockConnection()
        self.table = self.con.table('alltypes')

    def test_simple_scalar_aggregates(self):
        from pandas import DataFrame

        # Things like table.column.{sum, mean, ...}()
        table = self.con.table('alltypes')

        expr = table[table.c > 0].f.sum()

        query = _get_query(expr)

        sql_query = query.compile()
        expected = """SELECT sum(`f`) AS `sum`
FROM alltypes
WHERE `c` > 0"""

        assert sql_query == expected

        # Maybe the result handler should act on the cursor. Not sure.
        handler = query.result_handler
        output = DataFrame({'sum': [5]})
        assert handler(output) == 5

    def test_scalar_aggregates_multiple_tables(self):
        # #740
        table = ibis.table([('flag', 'string'), ('value', 'double')], 'tbl')

        flagged = table[table.flag == '1']
        unflagged = table[table.flag == '0']

        expr = flagged.value.mean() / unflagged.value.mean() - 1

        result = to_sql(expr)
        expected = """\
SELECT (t0.`mean` / t1.`mean`) - 1 AS `tmp`
FROM (
  SELECT avg(`value`) AS `mean`
  FROM tbl
  WHERE `flag` = '1'
) t0
  CROSS JOIN (
    SELECT avg(`value`) AS `mean`
    FROM tbl
    WHERE `flag` = '0'
  ) t1"""
        assert result == expected

        fv = flagged.value
        uv = unflagged.value

        expr = (fv.mean() / fv.sum()) - (uv.mean() / uv.sum())
        result = to_sql(expr)
        expected = """\
SELECT t0.`tmp` - t1.`tmp` AS `tmp`
FROM (
  SELECT avg(`value`) / sum(`value`) AS `tmp`
  FROM tbl
  WHERE `flag` = '1'
) t0
  CROSS JOIN (
    SELECT avg(`value`) / sum(`value`) AS `tmp`
    FROM tbl
    WHERE `flag` = '0'
  ) t1"""
        assert result == expected

    def test_table_column_unbox(self):
        from pandas import DataFrame

        table = self.table
        m = table.f.sum().name('total')
        agged = table[table.c > 0].group_by('g').aggregate([m])
        expr = agged.g

        query = _get_query(expr)

        sql_query = query.compile()
        expected = """\
SELECT `g`
FROM (
  SELECT `g`, sum(`f`) AS `total`
  FROM alltypes
  WHERE `c` > 0
  GROUP BY 1
) t0"""

        assert sql_query == expected

        # Maybe the result handler should act on the cursor. Not sure.
        handler = query.result_handler
        output = DataFrame({'g': ['foo', 'bar', 'baz']})
        assert (handler(output) == output['g']).all()

<<<<<<< HEAD
=======
    def test_complex_array_expr_projection(self):
        # May require finding the base table and forming a projection.
        expr = self.table.group_by('g').aggregate(
            [self.table.count().name('count')]
        )
        expr2 = expr.g.cast('double')

        query = to_sql(expr2)
        expected = """SELECT CAST(`g` AS double) AS `tmp`
FROM (
  SELECT `g`, count(*) AS `count`
  FROM alltypes
  GROUP BY 1
) t0"""
        assert query == expected

    def test_scalar_exprs_no_table_refs(self):
        expr1 = ibis.now()
        expected1 = """\
SELECT now() AS `tmp`"""

        expr2 = ibis.literal(1) + ibis.literal(2)
        expected2 = """\
SELECT 1 + 2 AS `tmp`"""

        cases = [(expr1, expected1), (expr2, expected2)]

        for expr, expected in cases:
            result = to_sql(expr)
            assert result == expected

    def test_expr_list_no_table_refs(self):
        exlist = ibis.api.expr_list(
            [
                ibis.literal(1).name('a'),
                ibis.now().name('b'),
                ibis.literal(2).log().name('c'),
            ]
        )
        result = to_sql(exlist)
        expected = """\
SELECT 1 AS `a`, now() AS `b`, ln(2) AS `c`"""
        assert result == expected

    def test_isnull_case_expr_rewrite_failure(self):
        # #172, case expression that was not being properly converted into an
        # aggregation
        reduction = self.table.g.isnull().ifelse(1, 0).sum()

        result = to_sql(reduction)
        expected = """\
SELECT sum(CASE WHEN `g` IS NULL THEN 1 ELSE 0 END) AS `sum`
FROM alltypes"""
        assert result == expected

>>>>>>> 604d915e

def _get_query(expr):
    ast = build_ast(expr, BaseDialect.make_context())
    return ast.queries[0]


nation = api.table(
    [('n_regionkey', 'int32'), ('n_nationkey', 'int32'), ('n_name', 'string')],
    'nation',
)

region = api.table([('r_regionkey', 'int32'), ('r_name', 'string')], 'region')

customer = api.table(
    [('c_nationkey', 'int32'), ('c_name', 'string'), ('c_acctbal', 'double')],
    'customer',
)


def _table_wrapper(name, tname=None):
    @property
    def f(self):
        return self._table_from_schema(name, tname)

    return f


class ExprTestCases:

    _schemas = {
        'foo': [
            ('job', 'string'),
            ('dept_id', 'string'),
            ('year', 'int32'),
            ('y', 'double'),
        ],
        'bar': [('x', 'double'), ('job', 'string')],
        't1': [('key1', 'string'), ('key2', 'string'), ('value1', 'double')],
        't2': [('key1', 'string'), ('key2', 'string')],
    }

    def _table_from_schema(self, name, tname=None):
        tname = tname or name
        return api.table(self._schemas[name], tname)

    def _case_multiple_joins(self):
        t1 = self.con.table('star1')
        t2 = self.con.table('star2')
        t3 = self.con.table('star3')

        predA = t1['foo_id'] == t2['foo_id']
        predB = t1['bar_id'] == t3['bar_id']

        what = (
            t1.left_join(t2, [predA])
            .inner_join(t3, [predB])
            .projection([t1, t2['value1'], t3['value2']])
        )
        return what

    def _case_join_between_joins(self):
        t1 = api.table(
            [('key1', 'string'), ('key2', 'string'), ('value1', 'double')],
            'first',
        )

        t2 = api.table([('key1', 'string'), ('value2', 'double')], 'second')

        t3 = api.table(
            [('key2', 'string'), ('key3', 'string'), ('value3', 'double')],
            'third',
        )

        t4 = api.table([('key3', 'string'), ('value4', 'double')], 'fourth')

        left = t1.inner_join(t2, [('key1', 'key1')])[t1, t2.value2]
        right = t3.inner_join(t4, [('key3', 'key3')])[t3, t4.value4]

        joined = left.inner_join(right, [('key2', 'key2')])

        # At one point, the expression simplification was resulting in bad refs
        # here (right.value3 referencing the table inside the right join)
        exprs = [left, right.value3, right.value4]
        projected = joined.projection(exprs)

        return projected

    def _case_join_just_materialized(self):
        t1 = self.con.table('tpch_nation')
        t2 = self.con.table('tpch_region')
        t3 = self.con.table('tpch_customer')

        # GH #491
        return t1.inner_join(t2, t1.n_regionkey == t2.r_regionkey).inner_join(
            t3, t1.n_nationkey == t3.c_nationkey
        )

    def _case_semi_anti_joins(self):
        t1 = self.con.table('star1')
        t2 = self.con.table('star2')

        sj = t1.semi_join(t2, [t1.foo_id == t2.foo_id])[[t1]]
        aj = t1.anti_join(t2, [t1.foo_id == t2.foo_id])[[t1]]

        return sj, aj

    def _case_self_reference_simple(self):
        t1 = self.con.table('star1')
        return t1.view()

    def _case_self_reference_join(self):
        t1 = self.con.table('star1')
        t2 = t1.view()
        return t1.inner_join(t2, [t1.foo_id == t2.bar_id])[[t1]]

    def _case_join_projection_subquery_bug(self):
        # From an observed bug, derived from tpch tables
        geo = nation.inner_join(region, [('n_regionkey', 'r_regionkey')])[
            nation.n_nationkey,
            nation.n_name.name('nation'),
            region.r_name.name('region'),
        ]

        expr = geo.inner_join(customer, [('n_nationkey', 'c_nationkey')])[
            customer, geo
        ]

        return expr

    def _case_where_simple_comparisons(self):
        t1 = self.con.table('star1')

        what = t1.filter([t1.f > 0, t1.c < t1.f * 2])

        return what

    def _case_where_with_join(self):
        t1 = self.con.table('star1')
        t2 = self.con.table('star2')

        # This also tests some cases of predicate pushdown
        e1 = (
            t1.inner_join(t2, [t1.foo_id == t2.foo_id])
            .projection([t1, t2.value1, t2.value3])
            .filter([t1.f > 0, t2.value3 < 1000])
        )

        # e2 = (t1.inner_join(t2, [t1.foo_id == t2.foo_id])
        #       .filter([t1.f > 0, t2.value3 < 1000])
        #       .projection([t1, t2.value1, t2.value3]))

        # return e1, e2

        return e1

    def _case_subquery_used_for_self_join(self):
        # There could be cases that should look in SQL like
        # WITH t0 as (some subquery)
        # select ...
        # from t0 t1
        #   join t0 t2
        #     on t1.kind = t2.subkind
        # ...
        # However, the Ibis code will simply have an expression (projection or
        # aggregation, say) built on top of the subquery expression, so we need
        # to extract the subquery unit (we see that it appears multiple times
        # in the tree).
        t = self.con.table('alltypes')

        agged = t.aggregate([t.f.sum().name('total')], by=['g', 'a', 'b'])
        view = agged.view()
        metrics = [(agged.total - view.total).max().name('metric')]
        expr = agged.inner_join(view, [agged.a == view.b]).aggregate(
            metrics, by=[agged.g]
        )

        return expr

    def _case_subquery_factor_correlated_subquery(self):
        region = self.con.table('tpch_region')
        nation = self.con.table('tpch_nation')
        customer = self.con.table('tpch_customer')
        orders = self.con.table('tpch_orders')

        fields_of_interest = [
            customer,
            region.r_name.name('region'),
            orders.o_totalprice.name('amount'),
            orders.o_orderdate.cast('timestamp').name('odate'),
        ]

        tpch = (
            region.join(nation, region.r_regionkey == nation.n_regionkey)
            .join(customer, customer.c_nationkey == nation.n_nationkey)
            .join(orders, orders.o_custkey == customer.c_custkey)[
                fields_of_interest
            ]
        )

        # Self-reference + correlated subquery complicates things
        t2 = tpch.view()
        conditional_avg = t2[t2.region == tpch.region].amount.mean()
        amount_filter = tpch.amount > conditional_avg

        return tpch[amount_filter].limit(10)

    def _case_self_join_subquery_distinct_equal(self):
        region = self.con.table('tpch_region')
        nation = self.con.table('tpch_nation')

        j1 = region.join(nation, region.r_regionkey == nation.n_regionkey)[
            region, nation
        ]

        j2 = region.join(nation, region.r_regionkey == nation.n_regionkey)[
            region, nation
        ].view()

        expr = j1.join(j2, j1.r_regionkey == j2.r_regionkey)[
            j1.r_name, j2.n_name
        ]

        return expr

    def _case_cte_factor_distinct_but_equal(self):
        t = self.con.table('alltypes')
        tt = self.con.table('alltypes')

        expr1 = t.group_by('g').aggregate(t.f.sum().name('metric'))
        expr2 = tt.group_by('g').aggregate(tt.f.sum().name('metric')).view()

        expr = expr1.join(expr2, expr1.g == expr2.g)[[expr1]]

        return expr

    def _case_tpch_self_join_failure(self):
        # duplicating the integration test here

        region = self.con.table('tpch_region')
        nation = self.con.table('tpch_nation')
        customer = self.con.table('tpch_customer')
        orders = self.con.table('tpch_orders')

        fields_of_interest = [
            region.r_name.name('region'),
            nation.n_name.name('nation'),
            orders.o_totalprice.name('amount'),
            orders.o_orderdate.cast('timestamp').name('odate'),
        ]

        joined_all = (
            region.join(nation, region.r_regionkey == nation.n_regionkey)
            .join(customer, customer.c_nationkey == nation.n_nationkey)
            .join(orders, orders.o_custkey == customer.c_custkey)[
                fields_of_interest
            ]
        )

        year = joined_all.odate.year().name('year')
        total = joined_all.amount.sum().cast('double').name('total')
        annual_amounts = joined_all.group_by(['region', year]).aggregate(total)

        current = annual_amounts
        prior = annual_amounts.view()

        yoy_change = (current.total - prior.total).name('yoy_change')
        yoy = current.join(prior, current.year == (prior.year - 1))[
            current.region, current.year, yoy_change
        ]
        return yoy

    def _case_subquery_in_filter_predicate(self):
        # E.g. comparing against some scalar aggregate value. See Ibis #43
        t1 = self.con.table('star1')

        pred = t1.f > t1.f.mean()
        expr = t1[pred]

        # This brought out another expression rewriting bug, since the filtered
        # table isn't found elsewhere in the expression.
        pred2 = t1.f > t1[t1.foo_id == 'foo'].f.mean()
        expr2 = t1[pred2]

        return expr, expr2

    def _case_filter_subquery_derived_reduction(self):
        t1 = self.con.table('star1')

        # Reduction can be nested inside some scalar expression
        pred3 = t1.f > t1[t1.foo_id == 'foo'].f.mean().log()
        pred4 = t1.f > (t1[t1.foo_id == 'foo'].f.mean().log() + 1)

        expr3 = t1[pred3]
        expr4 = t1[pred4]

        return expr3, expr4

    def _case_topk_operation(self):
        # TODO: top K with filter in place

        table = api.table(
            [
                ('foo', 'string'),
                ('bar', 'string'),
                ('city', 'string'),
                ('v1', 'double'),
                ('v2', 'double'),
            ],
            'tbl',
        )

        what = table.city.topk(10, by=table.v2.mean())
        e1 = table[what]

        # Test the default metric (count)
        what = table.city.topk(10)
        e2 = table[what]

        return e1, e2

    def _case_simple_aggregate_query(self):
        t1 = self.con.table('star1')
        cases = [
            t1.aggregate([t1['f'].sum().name('total')], [t1['foo_id']]),
            t1.aggregate([t1['f'].sum().name('total')], ['foo_id', 'bar_id']),
        ]

        return cases

    def _case_aggregate_having(self):
        # Filtering post-aggregation predicate
        t1 = self.con.table('star1')

        total = t1.f.sum().name('total')
        metrics = [total]

        e1 = t1.aggregate(metrics, by=['foo_id'], having=[total > 10])
        e2 = t1.aggregate(metrics, by=['foo_id'], having=[t1.count() > 100])

        return e1, e2

    def _case_aggregate_count_joined(self):
        # count on more complicated table
        region = self.con.table('tpch_region')
        nation = self.con.table('tpch_nation')
        join_expr = region.r_regionkey == nation.n_regionkey
        joined = region.inner_join(nation, join_expr)
        table_ref = joined[nation, region.r_name.name('region')]

        return table_ref.count()

    def _case_sort_by(self):
        table = self.con.table('star1')

        return [
            table.sort_by('f'),
            table.sort_by(('f', 0)),
            table.sort_by(['c', ('f', 0)]),
        ]

    def _case_limit(self):
        star1 = self.con.table('star1')

        cases = [
            star1.limit(10),
            star1.limit(10, offset=5),
            star1[star1.f > 0].limit(10),
            # Semantically, this should produce a subquery
            star1.limit(10)[lambda x: x.f > 0],
        ]

        return cases

    foo = _table_wrapper('foo')
    bar = _table_wrapper('bar')
    t1 = _table_wrapper('t1', 'foo')
    t2 = _table_wrapper('t2', 'bar')

    def _case_where_uncorrelated_subquery(self):
        return self.foo[self.foo.job.isin(self.bar.job)]

    def _case_where_correlated_subquery(self):
        t1 = self.foo
        t2 = t1.view()

        stat = t2[t1.dept_id == t2.dept_id].y.mean()
        return t1[t1.y > stat]

    def _case_exists(self):
        t1, t2 = self.t1, self.t2

        cond = (t1.key1 == t2.key1).any()
        expr = t1[cond]

        cond2 = ((t1.key1 == t2.key1) & (t2.key2 == 'foo')).any()
        expr2 = t1[cond2]

        return expr, expr2

    def _case_not_exists(self):
        t1, t2 = self.t1, self.t2

        cond = (t1.key1 == t2.key1).any()
        return t1[-cond]

    def _case_join_with_limited_table(self):
        t1 = self.con.table('star1')
        t2 = self.con.table('star2')

        limited = t1.limit(100)
        joined = limited.inner_join(t2, [limited.foo_id == t2.foo_id])[
            [limited]
        ]
        return joined

    def _case_union(self, distinct=False):
        table = self.con.table('functional_alltypes')

        t1 = table[table.int_col > 0][
            table.string_col.name('key'),
            table.float_col.cast('double').name('value'),
        ]
        t2 = table[table.int_col <= 0][
            table.string_col.name('key'), table.double_col.name('value')
        ]

        expr = t1.union(t2, distinct=distinct)

        return expr

    def _case_intersect(self):
        table = self.con.table('functional_alltypes')

        t1 = table[table.int_col > 0][
            table.string_col.name('key'),
            table.float_col.cast('double').name('value'),
        ]
        t2 = table[table.int_col <= 0][
            table.string_col.name('key'), table.double_col.name('value')
        ]

        expr = t1.intersect(t2)

        return expr

    def _case_difference(self):
        table = self.con.table('functional_alltypes')

        t1 = table[table.int_col > 0][
            table.string_col.name('key'),
            table.float_col.cast('double').name('value'),
        ]
        t2 = table[table.int_col <= 0][
            table.string_col.name('key'), table.double_col.name('value')
        ]

        expr = t1.difference(t2)

        return expr

    def _case_simple_case(self):
        t = self.con.table('alltypes')
        return (
            t.g.case()
            .when('foo', 'bar')
            .when('baz', 'qux')
            .else_('default')
            .end()
        )

    def _case_search_case(self):
        t = self.con.table('alltypes')
        return ibis.case().when(t.f > 0, t.d * 2).when(t.c < 0, t.a * 2).end()

    def _case_self_reference_in_exists(self):
        t = self.con.table('functional_alltypes')
        t2 = t.view()

        cond = (t.string_col == t2.string_col).any()
        semi = t[cond]
        anti = t[-cond]

        return semi, anti

    def _case_self_reference_limit_exists(self):
        alltypes = self.con.table('functional_alltypes')
        t = alltypes.limit(100)
        t2 = t.view()
        return t[-((t.string_col == t2.string_col).any())]

    def _case_limit_cte_extract(self):
        alltypes = self.con.table('functional_alltypes')
        t = alltypes.limit(100)
        t2 = t.view()
        return t.join(t2).projection(t)

    def _case_subquery_aliased(self):
        t1 = self.con.table('star1')
        t2 = self.con.table('star2')

        agged = t1.aggregate([t1.f.sum().name('total')], by=['foo_id'])
        what = agged.inner_join(t2, [agged.foo_id == t2.foo_id])[
            agged, t2.value1
        ]

        return what

    def _case_filter_self_join_analysis_bug(self):
        purchases = ibis.table(
            [
                ('region', 'string'),
                ('kind', 'string'),
                ('user', 'int64'),
                ('amount', 'double'),
            ],
            'purchases',
        )

        metric = purchases.amount.sum().name('total')
        agged = purchases.group_by(['region', 'kind']).aggregate(metric)

        left = agged[agged.kind == 'foo']
        right = agged[agged.kind == 'bar']

        joined = left.join(right, left.region == right.region)
        result = joined[left.region, (left.total - right.total).name('diff')]

        return result, purchases

    def _case_projection_fuse_filter(self):
        # Probably test this during the evaluation phase. In SQL, "fusable"
        # table operations will be combined together into a single select
        # statement
        #
        # see ibis #71 for more on this

        t = ibis.table(
            [
                ('a', 'int8'),
                ('b', 'int16'),
                ('c', 'int32'),
                ('d', 'int64'),
                ('e', 'float'),
                ('f', 'double'),
                ('g', 'string'),
                ('h', 'boolean'),
            ],
            'foo',
        )

        proj = t['a', 'b', 'c']

        # Rewrite a little more aggressively here
        expr1 = proj[t.a > 0]

        # at one point these yielded different results
        filtered = t[t.a > 0]

        expr2 = filtered[t.a, t.b, t.c]
        expr3 = filtered.projection(['a', 'b', 'c'])

        return expr1, expr2, expr3


class TestSelectSQL(unittest.TestCase, ExprTestCases):
    @classmethod
    def setUpClass(cls):
        cls.con = MockConnection()

    def _compare_sql(self, expr, expected):
        result = to_sql(expr)
        assert result == expected

    def test_nameless_table(self):
        # Generate a unique table name when we haven't passed on
        nameless = api.table([('key', 'string')])
        assert to_sql(nameless) == 'SELECT *\nFROM {}'.format(
            nameless.op().name
        )

        with_name = api.table([('key', 'string')], name='baz')
        result = to_sql(with_name)
        assert result == 'SELECT *\nFROM baz'

    def test_physical_table_reference_translate(self):
        # If an expression's table leaves all reference database tables, verify
        # we translate correctly
        table = self.con.table('alltypes')

        query = _get_query(table)
        sql_string = query.compile()
        expected = "SELECT *\nFROM alltypes"
        assert sql_string == expected

    def test_simple_joins(self):
        t1 = self.con.table('star1')
        t2 = self.con.table('star2')

        pred = t1['foo_id'] == t2['foo_id']
        pred2 = t1['bar_id'] == t2['foo_id']
        cases = [
            (
                t1.inner_join(t2, [pred])[[t1]],
                """SELECT t0.*
FROM star1 t0
  INNER JOIN star2 t1
    ON t0.`foo_id` = t1.`foo_id`""",
            ),
            (
                t1.left_join(t2, [pred])[[t1]],
                """SELECT t0.*
FROM star1 t0
  LEFT OUTER JOIN star2 t1
    ON t0.`foo_id` = t1.`foo_id`""",
            ),
            (
                t1.outer_join(t2, [pred])[[t1]],
                """SELECT t0.*
FROM star1 t0
  FULL OUTER JOIN star2 t1
    ON t0.`foo_id` = t1.`foo_id`""",
            ),
            # multiple predicates
            (
                t1.inner_join(t2, [pred, pred2])[[t1]],
                """SELECT t0.*
FROM star1 t0
  INNER JOIN star2 t1
    ON (t0.`foo_id` = t1.`foo_id`) AND
       (t0.`bar_id` = t1.`foo_id`)""",
            ),
        ]

        for expr, expected_sql in cases:
            result_sql = to_sql(expr)
            assert result_sql == expected_sql

    def test_multiple_joins(self):
        what = self._case_multiple_joins()

        result_sql = to_sql(what)
        expected_sql = """SELECT t0.*, t1.`value1`, t2.`value2`
FROM star1 t0
  LEFT OUTER JOIN star2 t1
    ON t0.`foo_id` = t1.`foo_id`
  INNER JOIN star3 t2
    ON t0.`bar_id` = t2.`bar_id`"""
        assert result_sql == expected_sql

    def test_join_between_joins(self):
        projected = self._case_join_between_joins()

        result = to_sql(projected)
        expected = """SELECT t0.*, t1.`value3`, t1.`value4`
FROM (
  SELECT t2.*, t3.`value2`
  FROM `first` t2
    INNER JOIN second t3
      ON t2.`key1` = t3.`key1`
) t0
  INNER JOIN (
    SELECT t2.*, t3.`value4`
    FROM third t2
      INNER JOIN fourth t3
        ON t2.`key3` = t3.`key3`
  ) t1
    ON t0.`key2` = t1.`key2`"""
        assert result == expected

    def test_join_just_materialized(self):
        joined = self._case_join_just_materialized()
        result = to_sql(joined)
        expected = """SELECT *
FROM tpch_nation t0
  INNER JOIN tpch_region t1
    ON t0.`n_regionkey` = t1.`r_regionkey`
  INNER JOIN tpch_customer t2
    ON t0.`n_nationkey` = t2.`c_nationkey`"""
        assert result == expected

        result = to_sql(joined.materialize())
        assert result == expected

    def test_semi_anti_joins(self):
        sj, aj = self._case_semi_anti_joins()

        result = to_sql(sj)
        expected = """SELECT t0.*
FROM star1 t0
  LEFT SEMI JOIN star2 t1
    ON t0.`foo_id` = t1.`foo_id`"""
        assert result == expected

        result = to_sql(aj)
        expected = """SELECT t0.*
FROM star1 t0
  LEFT ANTI JOIN star2 t1
    ON t0.`foo_id` = t1.`foo_id`"""
        assert result == expected

    def test_self_reference_simple(self):
        expr = self._case_self_reference_simple()

        result_sql = to_sql(expr)
        expected_sql = "SELECT *\nFROM star1"
        assert result_sql == expected_sql

    def test_join_self_reference(self):
        result = self._case_self_reference_join()

        result_sql = to_sql(result)
        expected_sql = """SELECT t0.*
FROM star1 t0
  INNER JOIN star1 t1
    ON t0.`foo_id` = t1.`bar_id`"""
        assert result_sql == expected_sql

    def test_join_projection_subquery_broken_alias(self):
        expr = self._case_join_projection_subquery_bug()

        result = to_sql(expr)
        expected = """SELECT t1.*, t0.*
FROM (
  SELECT t2.`n_nationkey`, t2.`n_name` AS `nation`, t3.`r_name` AS `region`
  FROM nation t2
    INNER JOIN region t3
      ON t2.`n_regionkey` = t3.`r_regionkey`
) t0
  INNER JOIN customer t1
    ON t0.`n_nationkey` = t1.`c_nationkey`"""
        assert result == expected

    def test_where_simple_comparisons(self):
        what = self._case_where_simple_comparisons()
        result = to_sql(what)
        expected = """SELECT *
FROM star1
WHERE (`f` > 0) AND
      (`c` < (`f` * 2))"""
        assert result == expected

    def test_where_in_array_literal(self):
        # e.g.
        # where string_col in (v1, v2, v3)
        raise unittest.SkipTest

    def test_where_with_join(self):
        e1 = self._case_where_with_join()

        expected_sql = """SELECT t0.*, t1.`value1`, t1.`value3`
FROM star1 t0
  INNER JOIN star2 t1
    ON t0.`foo_id` = t1.`foo_id`
WHERE (t0.`f` > 0) AND
      (t1.`value3` < 1000)"""

        result_sql = to_sql(e1)
        assert result_sql == expected_sql

        # result2_sql = to_sql(e2)
        # assert result2_sql == expected_sql

    def test_where_no_pushdown_possible(self):
        t1 = self.con.table('star1')
        t2 = self.con.table('star2')

        joined = t1.inner_join(t2, [t1.foo_id == t2.foo_id])[
            t1, (t1.f - t2.value1).name('diff')
        ]

        filtered = joined[joined.diff > 1]

        # TODO: I'm not sure if this is exactly what we want
        expected_sql = """SELECT *
FROM (
  SELECT t0.*, t0.`f` - t1.`value1` AS `diff`
  FROM star1 t0
    INNER JOIN star2 t1
      ON t0.`foo_id` = t1.`foo_id`
  WHERE t0.`f` > 0 AND
        t1.`value3` < 1000
)
WHERE `diff` > 1"""

        raise unittest.SkipTest

        result_sql = to_sql(filtered)
        assert result_sql == expected_sql

    def test_where_with_between(self):
        t = self.con.table('alltypes')

        what = t.filter([t.a > 0, t.f.between(0, 1)])
        result = to_sql(what)
        expected = """SELECT *
FROM alltypes
WHERE (`a` > 0) AND
      (`f` BETWEEN 0 AND 1)"""
        assert result == expected

    def test_where_analyze_scalar_op(self):
        # root cause of #310

        table = self.con.table('functional_alltypes')

        expr = table.filter(
            [
                table.timestamp_col
                < (ibis.timestamp('2010-01-01') + ibis.interval(months=3)),
                table.timestamp_col < (ibis.now() + ibis.interval(days=10)),
            ]
        ).count()

        result = to_sql(expr)
        expected = """\
SELECT count(*) AS `count`
FROM functional_alltypes
WHERE (`timestamp_col` < date_add(cast({} as timestamp), INTERVAL 3 MONTH)) AND
      (`timestamp_col` < date_add(cast(now() as timestamp), INTERVAL 10 DAY))"""  # noqa: E501
        assert result == expected.format("'2010-01-01 00:00:00'")

    def test_bug_duplicated_where(self):
        # GH #539
        table = self.con.table('airlines')

        t = table['arrdelay', 'dest']
        expr = t.group_by('dest').mutate(
            dest_avg=t.arrdelay.mean(), dev=t.arrdelay - t.arrdelay.mean()
        )

        tmp1 = expr[expr.dev.notnull()]
        tmp2 = tmp1.sort_by(ibis.desc('dev'))
        worst = tmp2.limit(10)

        result = to_sql(worst)

        # TODO(cpcloud): We should be able to flatten the second subquery into
        # the first
        expected = """\
SELECT t0.*
FROM (
  SELECT *, avg(`arrdelay`) OVER (PARTITION BY `dest`) AS `dest_avg`,
         `arrdelay` - avg(`arrdelay`) OVER (PARTITION BY `dest`) AS `dev`
  FROM (
    SELECT `arrdelay`, `dest`
    FROM airlines
  ) t2
) t0
WHERE t0.`dev` IS NOT NULL
ORDER BY t0.`dev` DESC
LIMIT 10"""
        assert result == expected

    def test_simple_aggregate_query(self):
        expected = [
            """SELECT `foo_id`, sum(`f`) AS `total`
FROM star1
GROUP BY 1""",
            """SELECT `foo_id`, `bar_id`, sum(`f`) AS `total`
FROM star1
GROUP BY 1, 2""",
        ]

        cases = self._case_simple_aggregate_query()
        for expr, expected_sql in zip(cases, expected):
            result_sql = to_sql(expr)
            assert result_sql == expected_sql

    def test_aggregate_having(self):
        e1, e2 = self._case_aggregate_having()

        result = to_sql(e1)
        expected = """SELECT `foo_id`, sum(`f`) AS `total`
FROM star1
GROUP BY 1
HAVING sum(`f`) > 10"""
        assert result == expected

        result = to_sql(e2)
        expected = """SELECT `foo_id`, sum(`f`) AS `total`
FROM star1
GROUP BY 1
HAVING count(*) > 100"""
        assert result == expected

    def test_aggregate_table_count_metric(self):
        expr = self.con.table('star1').count()

        result = to_sql(expr)
        expected = """SELECT count(*) AS `count`
FROM star1"""
        assert result == expected

    def test_aggregate_count_joined(self):
        expr = self._case_aggregate_count_joined()

        result = to_sql(expr)
        expected = """SELECT count(*) AS `count`
FROM (
  SELECT t2.*, t1.`r_name` AS `region`
  FROM tpch_region t1
    INNER JOIN tpch_nation t2
      ON t1.`r_regionkey` = t2.`n_regionkey`
) t0"""
        assert result == expected

    @pytest.mark.xfail(raises=AssertionError, reason='NYT')
    def test_expr_template_field_name_binding(self):
        # Given an expression with no concrete links to actual database tables,
        # indicate a mapping between the distinct unbound table leaves of the
        # expression and some database tables with compatible schemas but
        # potentially different column names
        assert False

    def test_no_aliases_needed(self):
        table = api.table(
            [('key1', 'string'), ('key2', 'string'), ('value', 'double')]
        )

        expr = table.aggregate(
            [table['value'].sum().name('total')], by=['key1', 'key2']
        )

        query = _get_query(expr)
        context = query.context
        assert not context.need_aliases()

    def test_table_names_overlap_default_aliases(self):
        # see discussion in #104; this actually is not needed for query
        # correctness, and only makes the generated SQL nicer
        raise unittest.SkipTest

        t0 = api.table([('key', 'string'), ('v1', 'double')], 't1')

        t1 = api.table([('key', 'string'), ('v2', 'double')], 't0')

        expr = t0.join(t1, t0.key == t1.key)[t0.key, t0.v1, t1.v2]

        result = to_sql(expr)
        expected = """\
SELECT t2.`key`, t2.`v1`, t3.`v2`
FROM t0 t2
  INNER JOIN t1 t3
    ON t2.`key` = t3.`key`"""

        assert result == expected

    def test_context_aliases_multiple_join(self):
        t1 = self.con.table('star1')
        t2 = self.con.table('star2')
        t3 = self.con.table('star3')

        expr = t1.left_join(t2, [t1['foo_id'] == t2['foo_id']]).inner_join(
            t3, [t1['bar_id'] == t3['bar_id']]
        )[[t1, t2['value1'], t3['value2']]]

        query = _get_query(expr)
        context = query.context

        assert context.get_ref(t1) == 't0'
        assert context.get_ref(t2) == 't1'
        assert context.get_ref(t3) == 't2'

    def test_fuse_projections(self):
        table = api.table(
            [('foo', 'int32'), ('bar', 'int64'), ('value', 'double')],
            name='tbl',
        )

        # Cases where we project in both cases using the base table reference
        f1 = (table['foo'] + table['bar']).name('baz')
        pred = table['value'] > 0

        table2 = table[table, f1]
        table2_filtered = table2[pred]

        f2 = (table2['foo'] * 2).name('qux')
        f3 = (table['foo'] * 2).name('qux')

        table3 = table2.projection([table2, f2])

        # fusion works even if there's a filter
        table3_filtered = table2_filtered.projection([table2, f2])

        expected = table[table, f1, f3]
        expected2 = table[pred][table, f1, f3]

        assert table3.equals(expected)
        assert table3_filtered.equals(expected2)

        ex_sql = """SELECT *, `foo` + `bar` AS `baz`, `foo` * 2 AS `qux`
FROM tbl"""

        ex_sql2 = """SELECT *, `foo` + `bar` AS `baz`, `foo` * 2 AS `qux`
FROM tbl
WHERE `value` > 0"""

        table3_sql = to_sql(table3)
        table3_filt_sql = to_sql(table3_filtered)

        assert table3_sql == ex_sql
        assert table3_filt_sql == ex_sql2

        # Use the intermediate table refs
        table3 = table2.projection([table2, f2])

        # fusion works even if there's a filter
        table3_filtered = table2_filtered.projection([table2, f2])

        expected = table[table, f1, f3]
        expected2 = table[pred][table, f1, f3]

        assert table3.equals(expected)
        assert table3_filtered.equals(expected2)

    def test_projection_filter_fuse(self):
        expr1, expr2, expr3 = self._case_projection_fuse_filter()

        sql1 = to_sql(expr1)
        sql2 = to_sql(expr2)
        sql3 = to_sql(expr3)

        assert sql1 == sql2
        assert sql1 == sql3

    def test_bug_project_multiple_times(self):
        # 108
        con = self.con
        customer = con.table('tpch_customer')
        nation = con.table('tpch_nation')
        region = con.table('tpch_region')

        joined = customer.inner_join(
            nation, [customer.c_nationkey == nation.n_nationkey]
        ).inner_join(region, [nation.n_regionkey == region.r_regionkey])
        proj1 = [customer, nation.n_name, region.r_name]
        step1 = joined[proj1]

        topk_by = step1.c_acctbal.cast('double').sum()
        pred = step1.n_name.topk(10, by=topk_by)

        proj_exprs = [step1.c_name, step1.r_name, step1.n_name]
        step2 = step1[pred]
        expr = step2.projection(proj_exprs)

        # it works!
        result = to_sql(expr)
        expected = """\
WITH t0 AS (
  SELECT t2.*, t3.`n_name`, t4.`r_name`
  FROM tpch_customer t2
    INNER JOIN tpch_nation t3
      ON t2.`c_nationkey` = t3.`n_nationkey`
    INNER JOIN tpch_region t4
      ON t3.`n_regionkey` = t4.`r_regionkey`
)
SELECT `c_name`, `r_name`, `n_name`
FROM t0
  LEFT SEMI JOIN (
    SELECT *
    FROM (
      SELECT `n_name`, sum(CAST(`c_acctbal` AS double)) AS `sum`
      FROM t0
      GROUP BY 1
    ) t2
    ORDER BY `sum` DESC
    LIMIT 10
  ) t1
    ON t0.`n_name` = t1.`n_name`"""
        assert result == expected

    def test_aggregate_projection_subquery(self):
        t = self.con.table('alltypes')

        proj = t[t.f > 0][t, (t.a + t.b).name('foo')]

        result = to_sql(proj)
        expected = """SELECT *, `a` + `b` AS `foo`
FROM alltypes
WHERE `f` > 0"""
        assert result == expected

        def agg(x):
            return x.aggregate([x.foo.sum().name('foo total')], by=['g'])

        # predicate gets pushed down
        filtered = proj[proj.g == 'bar']

        result = to_sql(filtered)
        expected = """SELECT *, `a` + `b` AS `foo`
FROM alltypes
WHERE (`f` > 0) AND
      (`g` = 'bar')"""
        assert result == expected

        agged = agg(filtered)
        result = to_sql(agged)
        expected = """SELECT `g`, sum(`foo`) AS `foo total`
FROM (
  SELECT *, `a` + `b` AS `foo`
  FROM alltypes
  WHERE (`f` > 0) AND
        (`g` = 'bar')
) t0
GROUP BY 1"""
        assert result == expected

        # Pushdown is not possible (in Impala, Postgres, others)
        agged2 = agg(proj[proj.foo < 10])

        result = to_sql(agged2)
        expected = """SELECT `g`, sum(`foo`) AS `foo total`
FROM (
  SELECT *, `a` + `b` AS `foo`
  FROM alltypes
  WHERE `f` > 0
) t0
WHERE `foo` < 10
GROUP BY 1"""
        assert result == expected

    def test_subquery_aliased(self):
        case = self._case_subquery_aliased()

        expected = """SELECT t0.*, t1.`value1`
FROM (
  SELECT `foo_id`, sum(`f`) AS `total`
  FROM star1
  GROUP BY 1
) t0
  INNER JOIN star2 t1
    ON t0.`foo_id` = t1.`foo_id`"""
        self._compare_sql(case, expected)

    def test_double_nested_subquery_no_aliases(self):
        # We don't require any table aliasing anywhere
        t = api.table(
            [
                ('key1', 'string'),
                ('key2', 'string'),
                ('key3', 'string'),
                ('value', 'double'),
            ],
            'foo_table',
        )

        agg1 = t.aggregate(
            [t.value.sum().name('total')], by=['key1', 'key2', 'key3']
        )
        agg2 = agg1.aggregate(
            [agg1.total.sum().name('total')], by=['key1', 'key2']
        )
        agg3 = agg2.aggregate([agg2.total.sum().name('total')], by=['key1'])

        result = to_sql(agg3)
        expected = """SELECT `key1`, sum(`total`) AS `total`
FROM (
  SELECT `key1`, `key2`, sum(`total`) AS `total`
  FROM (
    SELECT `key1`, `key2`, `key3`, sum(`value`) AS `total`
    FROM foo_table
    GROUP BY 1, 2, 3
  ) t1
  GROUP BY 1, 2
) t0
GROUP BY 1"""
        assert result == expected

    def test_aggregate_projection_alias_bug(self):
        # Observed in use
        t1 = self.con.table('star1')
        t2 = self.con.table('star2')

        what = t1.inner_join(t2, [t1.foo_id == t2.foo_id])[[t1, t2.value1]]

        what = what.aggregate(
            [what.value1.sum().name('total')], by=[what.foo_id]
        )

        # TODO: Not fusing the aggregation with the projection yet
        result = to_sql(what)
        expected = """SELECT `foo_id`, sum(`value1`) AS `total`
FROM (
  SELECT t1.*, t2.`value1`
  FROM star1 t1
    INNER JOIN star2 t2
      ON t1.`foo_id` = t2.`foo_id`
) t0
GROUP BY 1"""
        assert result == expected

    @pytest.mark.xfail(raises=AssertionError, reason='NYT')
    def test_aggregate_fuse_with_projection(self):
        # see above test case
        assert False

    def test_subquery_used_for_self_join(self):
        expr = self._case_subquery_used_for_self_join()

        result = to_sql(expr)
        expected = """WITH t0 AS (
  SELECT `g`, `a`, `b`, sum(`f`) AS `total`
  FROM alltypes
  GROUP BY 1, 2, 3
)
SELECT t0.`g`, max(t0.`total` - t1.`total`) AS `metric`
FROM t0
  INNER JOIN t0 t1
    ON t0.`a` = t1.`b`
GROUP BY 1"""
        assert result == expected

    def test_subquery_in_union(self):
        t = self.con.table('alltypes')

        expr1 = t.group_by(['a', 'g']).aggregate(t.f.sum().name('metric'))
        expr2 = expr1.view()

        join1 = expr1.join(expr2, expr1.g == expr2.g)[[expr1]]
        join2 = join1.view()

        expr = join1.union(join2)
        result = to_sql(expr)
        expected = """\
WITH t0 AS (
  SELECT `a`, `g`, sum(`f`) AS `metric`
  FROM alltypes
  GROUP BY 1, 2
),
t1 AS (
  SELECT t0.*
  FROM t0
    INNER JOIN t0 t3
      ON t0.`g` = t3.`g`
)
SELECT *
FROM t1
UNION ALL
SELECT t0.*
FROM t0
  INNER JOIN t0 t3
    ON t0.`g` = t3.`g`"""
        assert result == expected

    def test_subquery_factor_correlated_subquery(self):
        # #173, #183 and other issues

        expr = self._case_subquery_factor_correlated_subquery()

        result = to_sql(expr)
        expected = """\
WITH t0 AS (
  SELECT t6.*, t1.`r_name` AS `region`, t3.`o_totalprice` AS `amount`,
         CAST(t3.`o_orderdate` AS timestamp) AS `odate`
  FROM tpch_region t1
    INNER JOIN tpch_nation t2
      ON t1.`r_regionkey` = t2.`n_regionkey`
    INNER JOIN tpch_customer t6
      ON t6.`c_nationkey` = t2.`n_nationkey`
    INNER JOIN tpch_orders t3
      ON t3.`o_custkey` = t6.`c_custkey`
)
SELECT t0.*
FROM t0
WHERE t0.`amount` > (
  SELECT avg(t4.`amount`) AS `mean`
  FROM t0 t4
  WHERE t4.`region` = t0.`region`
)
LIMIT 10"""
        assert result == expected

    def test_self_join_subquery_distinct_equal(self):
        expr = self._case_self_join_subquery_distinct_equal()

        result = to_sql(expr)
        expected = """\
WITH t0 AS (
  SELECT t2.*, t3.*
  FROM tpch_region t2
    INNER JOIN tpch_nation t3
      ON t2.`r_regionkey` = t3.`n_regionkey`
)
SELECT t0.`r_name`, t1.`n_name`
FROM t0
  INNER JOIN t0 t1
    ON t0.`r_regionkey` = t1.`r_regionkey`"""

        assert result == expected

    def test_limit_with_self_join(self):
        t = self.con.table('functional_alltypes')
        t2 = t.view()

        expr = t.join(t2, t.tinyint_col < t2.timestamp_col.minute()).count()

        # it works
        result = to_sql(expr)
        expected = """\
SELECT count(*) AS `count`
FROM functional_alltypes t0
  INNER JOIN functional_alltypes t1
    ON t0.`tinyint_col` < extract(t1.`timestamp_col`, 'minute')"""
        assert result == expected

    def test_cte_factor_distinct_but_equal(self):
        expr = self._case_cte_factor_distinct_but_equal()

        result = to_sql(expr)
        expected = """\
WITH t0 AS (
  SELECT `g`, sum(`f`) AS `metric`
  FROM alltypes
  GROUP BY 1
)
SELECT t0.*
FROM t0
  INNER JOIN t0 t1
    ON t0.`g` = t1.`g`"""

        assert result == expected

    def test_tpch_self_join_failure(self):
        yoy = self._case_tpch_self_join_failure()
        to_sql(yoy)

    @pytest.mark.xfail(raises=AssertionError, reason='NYT')
    def test_extract_subquery_nested_lower(self):
        # We may have a join between two tables requiring subqueries, and
        # buried inside these there may be a common subquery. Let's test that
        # we find it and pull it out to the top level to avoid repeating
        # ourselves.
        assert False

    def test_subquery_in_filter_predicate(self):
        expr, expr2 = self._case_subquery_in_filter_predicate()

        result = to_sql(expr)
        expected = """SELECT *
FROM star1
WHERE `f` > (
  SELECT avg(`f`) AS `mean`
  FROM star1
)"""
        assert result == expected

        result = to_sql(expr2)
        expected = """SELECT *
FROM star1
WHERE `f` > (
  SELECT avg(`f`) AS `mean`
  FROM star1
  WHERE `foo_id` = 'foo'
)"""
        assert result == expected

    def test_filter_subquery_derived_reduction(self):
        expr3, expr4 = self._case_filter_subquery_derived_reduction()

        result = to_sql(expr3)
        expected = """SELECT *
FROM star1
WHERE `f` > (
  SELECT ln(avg(`f`)) AS `tmp`
  FROM star1
  WHERE `foo_id` = 'foo'
)"""
        assert result == expected

        result = to_sql(expr4)
        expected = """SELECT *
FROM star1
WHERE `f` > (
  SELECT ln(avg(`f`)) + 1 AS `tmp`
  FROM star1
  WHERE `foo_id` = 'foo'
)"""
        assert result == expected

    def test_topk_operation(self):
        filtered, filtered2 = self._case_topk_operation()

        query = to_sql(filtered)
        expected = """SELECT t0.*
FROM tbl t0
  LEFT SEMI JOIN (
    SELECT *
    FROM (
      SELECT `city`, avg(`v2`) AS `mean`
      FROM tbl
      GROUP BY 1
    ) t2
    ORDER BY `mean` DESC
    LIMIT 10
  ) t1
    ON t0.`city` = t1.`city`"""

        assert query == expected

        query = to_sql(filtered2)
        expected = """SELECT t0.*
FROM tbl t0
  LEFT SEMI JOIN (
    SELECT *
    FROM (
      SELECT `city`, count(`city`) AS `count`
      FROM tbl
      GROUP BY 1
    ) t2
    ORDER BY `count` DESC
    LIMIT 10
  ) t1
    ON t0.`city` = t1.`city`"""
        assert query == expected

    def test_topk_predicate_pushdown_bug(self):
        # Observed on TPCH data
        cplusgeo = customer.inner_join(
            nation, [customer.c_nationkey == nation.n_nationkey]
        ).inner_join(region, [nation.n_regionkey == region.r_regionkey])[
            customer, nation.n_name, region.r_name
        ]

        pred = cplusgeo.n_name.topk(10, by=cplusgeo.c_acctbal.sum())
        expr = cplusgeo.filter([pred])

        result = to_sql(expr)
        expected = """\
WITH t0 AS (
  SELECT t2.*, t3.`n_name`, t4.`r_name`
  FROM customer t2
    INNER JOIN nation t3
      ON t2.`c_nationkey` = t3.`n_nationkey`
    INNER JOIN region t4
      ON t3.`n_regionkey` = t4.`r_regionkey`
)
SELECT t0.*
FROM t0
  LEFT SEMI JOIN (
    SELECT *
    FROM (
      SELECT `n_name`, sum(`c_acctbal`) AS `sum`
      FROM t0
      GROUP BY 1
    ) t2
    ORDER BY `sum` DESC
    LIMIT 10
  ) t1
    ON t0.`n_name` = t1.`n_name`"""
        assert result == expected

    def test_topk_analysis_bug(self):
        # GH #398
        airlines = ibis.table(
            [('dest', 'string'), ('origin', 'string'), ('arrdelay', 'int32')],
            'airlines',
        )

        dests = ['ORD', 'JFK', 'SFO']
        dests_formatted = repr(tuple(set(dests)))
        delay_filter = airlines.dest.topk(10, by=airlines.arrdelay.mean())
        t = airlines[airlines.dest.isin(dests)]
        expr = t[delay_filter].group_by('origin').size()

        result = to_sql(expr)
        expected = """\
SELECT t0.`origin`, count(*) AS `count`
FROM airlines t0
  LEFT SEMI JOIN (
    SELECT *
    FROM (
      SELECT `dest`, avg(`arrdelay`) AS `mean`
      FROM airlines
      GROUP BY 1
    ) t2
    ORDER BY `mean` DESC
    LIMIT 10
  ) t1
    ON t0.`dest` = t1.`dest`
WHERE t0.`dest` IN {}
GROUP BY 1""".format(
            dests_formatted
        )

        assert result == expected

    def test_topk_to_aggregate(self):
        t = ibis.table(
            [('dest', 'string'), ('origin', 'string'), ('arrdelay', 'int32')],
            'airlines',
        )

        top = t.dest.topk(10, by=t.arrdelay.mean())

        result = to_sql(top)
        expected = to_sql(top.to_aggregation())
        assert result == expected

    @pytest.mark.xfail(raises=AssertionError, reason='NYT')
    def test_bottomk(self):
        assert False

    @pytest.mark.xfail(raises=AssertionError, reason='NYT')
    def test_topk_antijoin(self):
        # Get the "other" category somehow
        assert False

    def test_case_in_projection(self):
        t = self.con.table('alltypes')

        expr = (
            t.g.case()
            .when('foo', 'bar')
            .when('baz', 'qux')
            .else_('default')
            .end()
        )

        expr2 = (
            api.case().when(t.g == 'foo', 'bar').when(t.g == 'baz', t.g).end()
        )

        proj = t[expr.name('col1'), expr2.name('col2'), t]

        result = to_sql(proj)
        expected = """SELECT
  CASE `g`
    WHEN 'foo' THEN 'bar'
    WHEN 'baz' THEN 'qux'
    ELSE 'default'
  END AS `col1`,
  CASE
    WHEN `g` = 'foo' THEN 'bar'
    WHEN `g` = 'baz' THEN `g`
    ELSE CAST(NULL AS string)
  END AS `col2`, *
FROM alltypes"""
        assert result == expected

    def test_identifier_quoting(self):
        data = api.table([('date', 'int32'), ('explain', 'string')], 'table')

        expr = data[data.date.name('else'), data.explain.name('join')]

        result = to_sql(expr)
        expected = """SELECT `date` AS `else`, `explain` AS `join`
FROM `table`"""
        assert result == expected

    def test_scalar_subquery_different_table(self):
        t1, t2 = self.foo, self.bar
        expr = t1[t1.y > t2.x.max()]

        result = to_sql(expr)
        expected = """SELECT *
FROM foo
WHERE `y` > (
  SELECT max(`x`) AS `max`
  FROM bar
)"""
        assert result == expected

    def test_where_uncorrelated_subquery(self):
        expr = self._case_where_uncorrelated_subquery()

        result = to_sql(expr)
        expected = """SELECT *
FROM foo
WHERE `job` IN (
  SELECT `job`
  FROM bar
)"""
        assert result == expected

    def test_where_correlated_subquery(self):
        expr = self._case_where_correlated_subquery()
        result = to_sql(expr)
        expected = """SELECT t0.*
FROM foo t0
WHERE t0.`y` > (
  SELECT avg(t1.`y`) AS `mean`
  FROM foo t1
  WHERE t0.`dept_id` = t1.`dept_id`
)"""
        assert result == expected

    @pytest.mark.xfail(raises=AssertionError, reason='NYT')
    def test_where_array_correlated(self):
        # Test membership in some record-dependent values, if this is supported
        assert False

    def test_exists(self):
        e1, e2 = self._case_exists()

        result = to_sql(e1)
        expected = """SELECT t0.*
FROM foo t0
WHERE EXISTS (
  SELECT 1
  FROM bar t1
  WHERE t0.`key1` = t1.`key1`
)"""
        assert result == expected

        result = to_sql(e2)
        expected = """SELECT t0.*
FROM foo t0
WHERE EXISTS (
  SELECT 1
  FROM bar t1
  WHERE (t0.`key1` = t1.`key1`) AND
        (t1.`key2` = 'foo')
)"""
        assert result == expected

    def test_exists_subquery_repr(self):
        # GH #660
        t1, t2 = self.t1, self.t2

        cond = t1.key1 == t2.key1
        expr = t1[cond.any()]
        stmt = _get_query(expr)

        repr(stmt.where[0])

    def test_not_exists(self):
        expr = self._case_not_exists()
        result = to_sql(expr)
        expected = """SELECT t0.*
FROM foo t0
WHERE NOT EXISTS (
  SELECT 1
  FROM bar t1
  WHERE t0.`key1` = t1.`key1`
)"""
        assert result == expected

    def test_filter_inside_exists(self):
        events = ibis.table(
            [
                ('session_id', 'int64'),
                ('user_id', 'int64'),
                ('event_type', 'int32'),
                ('ts', 'timestamp'),
            ],
            'events',
        )

        purchases = ibis.table(
            [
                ('item_id', 'int64'),
                ('user_id', 'int64'),
                ('price', 'double'),
                ('ts', 'timestamp'),
            ],
            'purchases',
        )
        filt = purchases.ts > '2015-08-15'
        cond = (events.user_id == purchases[filt].user_id).any()
        expr = events[cond]

        result = to_sql(expr)
        expected = """\
SELECT t0.*
FROM events t0
WHERE EXISTS (
  SELECT 1
  FROM (
    SELECT *
    FROM purchases
    WHERE `ts` > '2015-08-15'
  ) t1
  WHERE t0.`user_id` = t1.`user_id`
)"""

        assert result == expected

    def test_self_reference_in_exists(self):
        semi, anti = self._case_self_reference_in_exists()

        result = to_sql(semi)
        expected = """\
SELECT t0.*
FROM functional_alltypes t0
WHERE EXISTS (
  SELECT 1
  FROM functional_alltypes t1
  WHERE t0.`string_col` = t1.`string_col`
)"""
        assert result == expected

        result = to_sql(anti)
        expected = """\
SELECT t0.*
FROM functional_alltypes t0
WHERE NOT EXISTS (
  SELECT 1
  FROM functional_alltypes t1
  WHERE t0.`string_col` = t1.`string_col`
)"""
        assert result == expected

    def test_self_reference_limit_exists(self):
        case = self._case_self_reference_limit_exists()

        expected = """\
WITH t0 AS (
  SELECT *
  FROM functional_alltypes
  LIMIT 100
)
SELECT *
FROM t0
WHERE NOT EXISTS (
  SELECT 1
  FROM t0 t1
  WHERE t0.`string_col` = t1.`string_col`
)"""
        self._compare_sql(case, expected)

    def test_limit_cte_extract(self):
        case = self._case_limit_cte_extract()
        result = to_sql(case)

        expected = """\
WITH t0 AS (
  SELECT *
  FROM functional_alltypes
  LIMIT 100
)
SELECT t0.*
FROM t0
  INNER JOIN t0 t1"""

        assert result == expected

    def test_sort_by(self):
        cases = self._case_sort_by()

        expected = [
            """SELECT *
FROM star1
ORDER BY `f`""",
            """SELECT *
FROM star1
ORDER BY `f` DESC""",
            """SELECT *
FROM star1
ORDER BY `c`, `f` DESC""",
        ]

        for case, ex in zip(cases, expected):
            result = to_sql(case)
            assert result == ex

    def test_limit(self):
        cases = self._case_limit()

        expected = [
            """SELECT *
FROM star1
LIMIT 10""",
            """SELECT *
FROM star1
LIMIT 10 OFFSET 5""",
            """SELECT *
FROM star1
WHERE `f` > 0
LIMIT 10""",
            """SELECT *
FROM (
  SELECT *
  FROM star1
  LIMIT 10
) t0
WHERE `f` > 0""",
        ]

        for case, ex in zip(cases, expected):
            result = to_sql(case)
            assert result == ex

    def test_join_with_limited_table(self):
        joined = self._case_join_with_limited_table()

        result = to_sql(joined)
        expected = """SELECT t0.*
FROM (
  SELECT *
  FROM star1
  LIMIT 100
) t0
  INNER JOIN star2 t1
    ON t0.`foo_id` = t1.`foo_id`"""

        assert result == expected

    def test_sort_by_on_limit_yield_subquery(self):
        # x.limit(...).sort_by(...)
        #   is semantically different from
        # x.sort_by(...).limit(...)
        #   and will often yield different results
        t = self.con.table('functional_alltypes')
        expr = (
            t.group_by('string_col')
            .aggregate([t.count().name('nrows')])
            .limit(5)
            .sort_by('string_col')
        )

        result = to_sql(expr)
        expected = """SELECT *
FROM (
  SELECT `string_col`, count(*) AS `nrows`
  FROM functional_alltypes
  GROUP BY 1
  LIMIT 5
) t0
ORDER BY `string_col`"""
        assert result == expected

    def test_multiple_limits(self):
        t = self.con.table('functional_alltypes')

        expr = t.limit(20).limit(10)
        stmt = _get_query(expr)

        assert stmt.limit['n'] == 10

    @pytest.mark.xfail(raises=AssertionError, reason='NYT')
    def test_top_convenience(self):
        # x.top(10, by=field)
        # x.top(10, by=[field1, field2])
        assert False

    @pytest.mark.xfail(raises=AssertionError, reason='NYT')
    def test_self_aggregate_in_predicate(self):
        # Per ibis #43
        assert False

    def test_self_join_filter_analysis_bug(self):
        expr, _ = self._case_filter_self_join_analysis_bug()

        expected = """\
SELECT t0.`region`, t0.`total` - t1.`total` AS `diff`
FROM (
  SELECT `region`, `kind`, sum(`amount`) AS `total`
  FROM purchases
  WHERE `kind` = 'foo'
  GROUP BY 1, 2
) t0
  INNER JOIN (
    SELECT `region`, `kind`, sum(`amount`) AS `total`
    FROM purchases
    WHERE `kind` = 'bar'
    GROUP BY 1, 2
  ) t1
    ON t0.`region` = t1.`region`"""
        self._compare_sql(expr, expected)

<<<<<<< HEAD
=======
    def test_join_filtered_tables_no_pushdown(self):
        # #790, #781
        tbl_a = ibis.table(
            [
                ('year', 'int32'),
                ('month', 'int32'),
                ('day', 'int32'),
                ('value_a', 'double'),
            ],
            'a',
        )

        tbl_b = ibis.table(
            [
                ('year', 'int32'),
                ('month', 'int32'),
                ('day', 'int32'),
                ('value_b', 'double'),
            ],
            'b',
        )

        tbl_a_filter = tbl_a.filter(
            [tbl_a.year == 2016, tbl_a.month == 2, tbl_a.day == 29]
        )

        tbl_b_filter = tbl_b.filter(
            [tbl_b.year == 2016, tbl_b.month == 2, tbl_b.day == 29]
        )

        joined = tbl_a_filter.left_join(tbl_b_filter, ['year', 'month', 'day'])
        result = joined[tbl_a_filter.value_a, tbl_b_filter.value_b]

        join_op = result.op().table.op()
        assert join_op.left.equals(tbl_a_filter)
        assert join_op.right.equals(tbl_b_filter)

        result_sql = to_sql(result)
        expected_sql = """\
SELECT t0.`value_a`, t1.`value_b`
FROM (
  SELECT *
  FROM a
  WHERE (`year` = 2016) AND
        (`month` = 2) AND
        (`day` = 29)
) t0
  LEFT OUTER JOIN (
    SELECT *
    FROM b
    WHERE (`year` = 2016) AND
          (`month` = 2) AND
          (`day` = 29)
  ) t1
    ON (t0.`year` = t1.`year`) AND
       (t0.`month` = t1.`month`) AND
       (t0.`day` = t1.`day`)"""

        assert result_sql == expected_sql

>>>>>>> 604d915e
    def test_loj_subquery_filter_handling(self):
        # #781
        left = ibis.table([('id', 'int32'), ('desc', 'string')], 'foo')

        right = ibis.table([('id', 'int32'), ('desc', 'string')], 'bar')
        left = left[left.id < 2]
        right = right[right.id < 3]

        joined = left.left_join(right, ['id', 'desc'])
        joined = joined[
            [left[name].name('left_' + name) for name in left.columns]
            + [right[name].name('right_' + name) for name in right.columns]
        ]

        result = to_sql(joined)
        expected = """\
SELECT t0.`id` AS `left_id`, t0.`desc` AS `left_desc`, t1.`id` AS `right_id`,
       t1.`desc` AS `right_desc`
FROM (
  SELECT *
  FROM foo
  WHERE `id` < 2
) t0
  LEFT OUTER JOIN (
    SELECT *
    FROM bar
    WHERE `id` < 3
  ) t1
    ON (t0.`id` = t1.`id`) AND
       (t0.`desc` = t1.`desc`)"""

        assert result == expected


class TestUnions(unittest.TestCase, ExprTestCases):
    def setUp(self):
        self.con = MockConnection()

    def test_union(self):
        union1 = self._case_union()

        result = to_sql(union1)
        expected = """\
SELECT `string_col` AS `key`, CAST(`float_col` AS double) AS `value`
FROM functional_alltypes
WHERE `int_col` > 0
UNION ALL
SELECT `string_col` AS `key`, `double_col` AS `value`
FROM functional_alltypes
WHERE `int_col` <= 0"""
        assert result == expected

    def test_union_distinct(self):
        union = self._case_union(distinct=True)
        result = to_sql(union)
        expected = """\
SELECT `string_col` AS `key`, CAST(`float_col` AS double) AS `value`
FROM functional_alltypes
WHERE `int_col` > 0
UNION
SELECT `string_col` AS `key`, `double_col` AS `value`
FROM functional_alltypes
WHERE `int_col` <= 0"""
        assert result == expected

    def test_union_project_column(self):
        # select a column, get a subquery
        union1 = self._case_union()
        expr = union1[[union1.key]]
        result = to_sql(expr)
        expected = """SELECT `key`
FROM (
  SELECT `string_col` AS `key`, CAST(`float_col` AS double) AS `value`
  FROM functional_alltypes
  WHERE `int_col` > 0
  UNION ALL
  SELECT `string_col` AS `key`, `double_col` AS `value`
  FROM functional_alltypes
  WHERE `int_col` <= 0
) t0"""
        assert result == expected


class TestIntersect(unittest.TestCase, ExprTestCases):
    def setUp(self):
        self.con = MockConnection()

    def test_table_intersect(self):
        intersection = self._case_intersect()
        result = to_sql(intersection)
        expected = """\
SELECT `string_col` AS `key`, CAST(`float_col` AS double) AS `value`
FROM functional_alltypes
WHERE `int_col` > 0
INTERSECT
SELECT `string_col` AS `key`, `double_col` AS `value`
FROM functional_alltypes
WHERE `int_col` <= 0"""
        assert result == expected

    def test_table_difference(self):
        difference = self._case_difference()
        result = to_sql(difference)
        expected = """\
SELECT `string_col` AS `key`, CAST(`float_col` AS double) AS `value`
FROM functional_alltypes
WHERE `int_col` > 0
EXCEPT
SELECT `string_col` AS `key`, `double_col` AS `value`
FROM functional_alltypes
WHERE `int_col` <= 0"""
        assert result == expected


class TestDistinct(unittest.TestCase):
    def setUp(self):
        self.con = MockConnection()

    def test_table_distinct(self):
        t = self.con.table('functional_alltypes')

        expr = t[t.string_col, t.int_col].distinct()

        result = to_sql(expr)
        expected = """SELECT DISTINCT `string_col`, `int_col`
FROM functional_alltypes"""
        assert result == expected

    def test_array_distinct(self):
        t = self.con.table('functional_alltypes')
        expr = t.string_col.distinct()

        result = to_sql(expr)
        expected = """SELECT DISTINCT `string_col`
FROM functional_alltypes"""
        assert result == expected

    def test_count_distinct(self):
        t = self.con.table('functional_alltypes')

        metric = t.int_col.nunique().name('nunique')
        expr = t[t.bigint_col > 0].group_by('string_col').aggregate([metric])

        result = to_sql(expr)
        expected = """\
SELECT `string_col`, count(DISTINCT `int_col`) AS `nunique`
FROM functional_alltypes
WHERE `bigint_col` > 0
GROUP BY 1"""
        assert result == expected

    def test_multiple_count_distinct(self):
        # Impala and some other databases will not execute multiple
        # count-distincts in a single aggregation query. This error reporting
        # will be left to the database itself, for now.
        t = self.con.table('functional_alltypes')
        metrics = [
            t.int_col.nunique().name('int_card'),
            t.smallint_col.nunique().name('smallint_card'),
        ]

        expr = t.group_by('string_col').aggregate(metrics)

        result = to_sql(expr)
        expected = """\
SELECT `string_col`, count(DISTINCT `int_col`) AS `int_card`,
       count(DISTINCT `smallint_col`) AS `smallint_card`
FROM functional_alltypes
GROUP BY 1"""
        assert result == expected


def test_pushdown_with_or():
    t = ibis.table(
        [
            ('double_col', 'double'),
            ('string_col', 'string'),
            ('int_col', 'int32'),
            ('float_col', 'float'),
        ],
        'functional_alltypes',
    )
    subset = t[(t.double_col > 3.14) & t.string_col.contains('foo')]
    filt = subset[(subset.int_col - 1 == 0) | (subset.float_col <= 1.34)]
    result = to_sql(filt)
    expected = """\
SELECT *
FROM functional_alltypes
WHERE (`double_col` > 3.14) AND
      (locate('foo', `string_col`) - 1 >= 0) AND
      (((`int_col` - 1) = 0) OR (`float_col` <= 1.34))"""
    assert result == expected


def test_having_size():
    t = ibis.table(
        [
            ('double_col', 'double'),
            ('string_col', 'string'),
            ('int_col', 'int32'),
            ('float_col', 'float'),
        ],
        'functional_alltypes',
    )
    expr = t.group_by(t.string_col).having(t.double_col.max() == 1).size()
    result = to_sql(expr)
    assert (
        result
        == """\
SELECT `string_col`, count(*) AS `count`
FROM functional_alltypes
GROUP BY 1
HAVING max(`double_col`) = 1"""
    )


def test_having_from_filter():
    t = ibis.table([('a', 'int64'), ('b', 'string')], 't')
    filt = t[t.b == 'm']
    gb = filt.group_by(filt.b)
    having = gb.having(filt.a.max() == 2)
    agg = having.aggregate(filt.a.sum().name('sum'))
    result = to_sql(agg)
    expected = """\
SELECT `b`, sum(`a`) AS `sum`
FROM t
WHERE `b` = 'm'
GROUP BY 1
HAVING max(`a`) = 2"""
    assert result == expected


def test_simple_agg_filter():
    t = ibis.table([('a', 'int64'), ('b', 'string')], name='my_table')
    filt = t[t.a < 100]
    expr = filt[filt.a == filt.a.max()]
    result = to_sql(expr)
    expected = """\
SELECT *
FROM (
  SELECT *
  FROM my_table
  WHERE `a` < 100
) t0
WHERE `a` = (
  SELECT max(`a`) AS `max`
  FROM my_table
  WHERE `a` < 100
)"""
    assert result == expected


def test_agg_and_non_agg_filter():
    t = ibis.table([('a', 'int64'), ('b', 'string')], name='my_table')
    filt = t[t.a < 100]
    expr = filt[filt.a == filt.a.max()]
    expr = expr[expr.b == 'a']
    result = to_sql(expr)
    expected = """\
SELECT *
FROM (
  SELECT *
  FROM my_table
  WHERE `a` < 100
) t0
WHERE (`a` = (
  SELECT max(`a`) AS `max`
  FROM my_table
  WHERE `a` < 100
)) AND
      (`b` = 'a')"""
    assert result == expected


def test_agg_filter():
    t = ibis.table([('a', 'int64'), ('b', 'int64')], name='my_table')
    t = t.mutate(b2=t.b * 2)
    t = t[['a', 'b2']]
    filt = t[t.a < 100]
    expr = filt[filt.a == filt.a.max().name('blah')]
    result = to_sql(expr)
    expected = """\
WITH t0 AS (
  SELECT *, `b` * 2 AS `b2`
  FROM my_table
),
t1 AS (
  SELECT t0.`a`, t0.`b2`
  FROM t0
  WHERE t0.`a` < 100
)
SELECT t1.*
FROM t1
WHERE t1.`a` = (
  SELECT max(`a`) AS `blah`
  FROM t1
)"""
    assert result == expected


def test_agg_filter_with_alias():
    t = ibis.table([('a', 'int64'), ('b', 'int64')], name='my_table')
    t = t.mutate(b2=t.b * 2)
    t = t[['a', 'b2']]
    filt = t[t.a < 100]
    expr = filt[filt.a.name('A') == filt.a.max().name('blah')]
    result = to_sql(expr)
    expected = """\
WITH t0 AS (
  SELECT *, `b` * 2 AS `b2`
  FROM my_table
),
t1 AS (
  SELECT t0.`a`, t0.`b2`
  FROM t0
  WHERE t0.`a` < 100
)
SELECT t1.*
FROM t1
WHERE t1.`a` = (
  SELECT max(`a`) AS `blah`
  FROM t1
)"""
    assert result == expected


def test_table_drop_with_filter():
    left = ibis.table(
        [('a', 'int64'), ('b', 'string'), ('c', 'timestamp')], name='t'
    ).relabel({'c': 'C'})
    left = left.filter(left.C == datetime.datetime(2018, 1, 1))
    left = left.drop(['C'])
    left = left.mutate(the_date=datetime.datetime(2018, 1, 1))

    right = ibis.table([('b', 'string')], name='s')
    joined = left.join(right, left.b == right.b)
    joined = joined[left.a]
    joined = joined.filter(joined.a < 1.0)
    result = to_sql(joined)
    # previously this was generating incorrect aliases due to not binding the
    # self to expressions when calling projection:
    # SELECT t0.`a`
    # FROM (
    #   SELECT t2.`a`, t2.`b`, '2018-01-01 00:00:00' AS `the_date`
    #   FROM (
    #     SELECT `a`, `b`, `c` AS `C`
    #     FROM t
    #   ) t3
    #   WHERE t3.`C` = '2018-01-01 00:00:00'
    # ) t0
    #   INNER JOIN s t1
    #     ON t0.`b` = t1.`b`
    # WHERE t0.`a` < 1.0
    expected = """\
SELECT t0.`a`
FROM (
  SELECT `a`, `b`, '2018-01-01 00:00:00' AS `the_date`
  FROM (
    SELECT *
    FROM (
      SELECT `a`, `b`, `c` AS `C`
      FROM t
    ) t3
    WHERE `C` = '2018-01-01 00:00:00'
  ) t2
) t0
  INNER JOIN s t1
    ON t0.`b` = t1.`b`
WHERE t0.`a` < 1.0"""
    assert result == expected<|MERGE_RESOLUTION|>--- conflicted
+++ resolved
@@ -6,11 +6,7 @@
 import ibis
 import ibis.expr.api as api
 import ibis.expr.operations as ops
-<<<<<<< HEAD
-from ibis.impala.compiler import ImpalaDialect, build_ast, to_sql  # noqa: E402
-=======
 from ibis.backends.base_sql.compiler import BaseDialect, build_ast, to_sql
->>>>>>> 604d915e
 from ibis.tests.expr.mocks import MockConnection
 
 pytest.importorskip('sqlalchemy')
@@ -194,64 +190,6 @@
         output = DataFrame({'g': ['foo', 'bar', 'baz']})
         assert (handler(output) == output['g']).all()
 
-<<<<<<< HEAD
-=======
-    def test_complex_array_expr_projection(self):
-        # May require finding the base table and forming a projection.
-        expr = self.table.group_by('g').aggregate(
-            [self.table.count().name('count')]
-        )
-        expr2 = expr.g.cast('double')
-
-        query = to_sql(expr2)
-        expected = """SELECT CAST(`g` AS double) AS `tmp`
-FROM (
-  SELECT `g`, count(*) AS `count`
-  FROM alltypes
-  GROUP BY 1
-) t0"""
-        assert query == expected
-
-    def test_scalar_exprs_no_table_refs(self):
-        expr1 = ibis.now()
-        expected1 = """\
-SELECT now() AS `tmp`"""
-
-        expr2 = ibis.literal(1) + ibis.literal(2)
-        expected2 = """\
-SELECT 1 + 2 AS `tmp`"""
-
-        cases = [(expr1, expected1), (expr2, expected2)]
-
-        for expr, expected in cases:
-            result = to_sql(expr)
-            assert result == expected
-
-    def test_expr_list_no_table_refs(self):
-        exlist = ibis.api.expr_list(
-            [
-                ibis.literal(1).name('a'),
-                ibis.now().name('b'),
-                ibis.literal(2).log().name('c'),
-            ]
-        )
-        result = to_sql(exlist)
-        expected = """\
-SELECT 1 AS `a`, now() AS `b`, ln(2) AS `c`"""
-        assert result == expected
-
-    def test_isnull_case_expr_rewrite_failure(self):
-        # #172, case expression that was not being properly converted into an
-        # aggregation
-        reduction = self.table.g.isnull().ifelse(1, 0).sum()
-
-        result = to_sql(reduction)
-        expected = """\
-SELECT sum(CASE WHEN `g` IS NULL THEN 1 ELSE 0 END) AS `sum`
-FROM alltypes"""
-        assert result == expected
-
->>>>>>> 604d915e
 
 def _get_query(expr):
     ast = build_ast(expr, BaseDialect.make_context())
@@ -2112,69 +2050,6 @@
     ON t0.`region` = t1.`region`"""
         self._compare_sql(expr, expected)
 
-<<<<<<< HEAD
-=======
-    def test_join_filtered_tables_no_pushdown(self):
-        # #790, #781
-        tbl_a = ibis.table(
-            [
-                ('year', 'int32'),
-                ('month', 'int32'),
-                ('day', 'int32'),
-                ('value_a', 'double'),
-            ],
-            'a',
-        )
-
-        tbl_b = ibis.table(
-            [
-                ('year', 'int32'),
-                ('month', 'int32'),
-                ('day', 'int32'),
-                ('value_b', 'double'),
-            ],
-            'b',
-        )
-
-        tbl_a_filter = tbl_a.filter(
-            [tbl_a.year == 2016, tbl_a.month == 2, tbl_a.day == 29]
-        )
-
-        tbl_b_filter = tbl_b.filter(
-            [tbl_b.year == 2016, tbl_b.month == 2, tbl_b.day == 29]
-        )
-
-        joined = tbl_a_filter.left_join(tbl_b_filter, ['year', 'month', 'day'])
-        result = joined[tbl_a_filter.value_a, tbl_b_filter.value_b]
-
-        join_op = result.op().table.op()
-        assert join_op.left.equals(tbl_a_filter)
-        assert join_op.right.equals(tbl_b_filter)
-
-        result_sql = to_sql(result)
-        expected_sql = """\
-SELECT t0.`value_a`, t1.`value_b`
-FROM (
-  SELECT *
-  FROM a
-  WHERE (`year` = 2016) AND
-        (`month` = 2) AND
-        (`day` = 29)
-) t0
-  LEFT OUTER JOIN (
-    SELECT *
-    FROM b
-    WHERE (`year` = 2016) AND
-          (`month` = 2) AND
-          (`day` = 29)
-  ) t1
-    ON (t0.`year` = t1.`year`) AND
-       (t0.`month` = t1.`month`) AND
-       (t0.`day` = t1.`day`)"""
-
-        assert result_sql == expected_sql
-
->>>>>>> 604d915e
     def test_loj_subquery_filter_handling(self):
         # #781
         left = ibis.table([('id', 'int32'), ('desc', 'string')], 'foo')
