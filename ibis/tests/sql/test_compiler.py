--- conflicted
+++ resolved
@@ -6,16 +6,7 @@
 import ibis
 import ibis.expr.api as api
 import ibis.expr.operations as ops
-<<<<<<< HEAD
-from ibis.backends import impala  # noqa: E402
-from ibis.backends.impala.compiler import (  # noqa: E402
-    ImpalaDialect,
-    build_ast,
-    to_sql,
-)
-=======
 from ibis.backends.base_sql.compiler import BaseDialect, build_ast, to_sql
->>>>>>> 96bab066
 from ibis.tests.expr.mocks import MockConnection
 
 pytest.importorskip('sqlalchemy')
