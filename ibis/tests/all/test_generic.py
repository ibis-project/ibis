import decimal

import pandas as pd
import pytest

import ibis
from ibis import literal as L
<<<<<<< HEAD
from ibis.tests.backends import (
    Clickhouse,
    MySQL,
    OmniSciDB,
    Postgres,
    PySpark,
    Spark,
    SQLite,
)
=======
>>>>>>> 2baf6c44


@pytest.mark.parametrize(
    ('expr', 'expected'),
    [
        (ibis.NA.fillna(5), 5),
        (L(5).fillna(10), 5),
<<<<<<< HEAD
        pytest.param(
            L(5).nullif(5),
            None,
            marks=pytest.mark.xpass_backends(
                [
                    # Excludes: BigQuery, see: #2371
                    Clickhouse,
                    MySQL,
                    OmniSciDB,
                    Postgres,
                    Spark,
                    SQLite,
                    PySpark,
                ]
            ),
        ),
=======
        (L(5).nullif(5), None),
>>>>>>> 2baf6c44
        (L(10).nullif(5), 10),
    ],
)
@pytest.mark.xfail_unsupported
def test_fillna_nullif(backend, con, expr, expected):
    if expected is None:
        # The exact kind of null value used differs per backend (and version).
        # Example 1: Pandas returns np.nan while BigQuery returns None.
        # Example 2: PySpark returns np.nan if pyspark==3.0.0, but returns None
        # if pyspark <=3.0.0.
        # TODO: Make this behavior consistent (#2365)
        assert pd.isna(con.execute(expr))
    else:
        assert con.execute(expr) == expected


@pytest.mark.parametrize(
    ('expr', 'expected'),
    [
        (ibis.coalesce(5, None, 4), 5),
        (ibis.coalesce(ibis.NA, 4, ibis.NA), 4),
        (ibis.coalesce(ibis.NA, ibis.NA, 3.14), 3.14),
    ],
)
@pytest.mark.xfail_unsupported
def test_coalesce(backend, con, expr, expected):
    result = con.execute(expr)

    if isinstance(result, decimal.Decimal):
        # in case of Impala the result is decimal
        # >>> decimal.Decimal('5.56') == 5.56
        # False
        assert result == decimal.Decimal(str(expected))
    else:
        assert result == expected


@pytest.mark.xfail_unsupported
def test_identical_to(backend, sorted_alltypes, con, sorted_df):
    df = sorted_df
    dt = df[['tinyint_col', 'double_col']]

    ident = sorted_alltypes.tinyint_col.identical_to(
        sorted_alltypes.double_col
    )
    expr = sorted_alltypes['id', ident.name('tmp')].sort_by('id')
    result = expr.execute().tmp

    expected = (dt.tinyint_col.isnull() & dt.double_col.isnull()) | (
        dt.tinyint_col == dt.double_col
    )

    expected = backend.default_series_rename(expected)
    backend.assert_series_equal(result, expected)


@pytest.mark.parametrize(
    ('column', 'elements'),
    [
        ('int_col', [1, 2, 3]),
        ('int_col', (1, 2, 3)),
        ('string_col', ['1', '2', '3']),
        ('string_col', ('1', '2', '3')),
        ('int_col', {1}),
        ('int_col', frozenset({1})),
    ],
)
@pytest.mark.xfail_unsupported
def test_isin(backend, sorted_alltypes, sorted_df, column, elements):
    expr = sorted_alltypes[
        'id', sorted_alltypes[column].isin(elements).name('tmp')
    ].sort_by('id')
    result = expr.execute().tmp

    expected = sorted_df[column].isin(elements)
    expected = backend.default_series_rename(expected)
    backend.assert_series_equal(result, expected)


@pytest.mark.parametrize(
    ('column', 'elements'),
    [
        ('int_col', [1, 2, 3]),
        ('int_col', (1, 2, 3)),
        ('string_col', ['1', '2', '3']),
        ('string_col', ('1', '2', '3')),
        ('int_col', {1}),
        ('int_col', frozenset({1})),
    ],
)
@pytest.mark.xfail_unsupported
def test_notin(backend, sorted_alltypes, sorted_df, column, elements):
    expr = sorted_alltypes[
        'id', sorted_alltypes[column].notin(elements).name('tmp')
    ].sort_by('id')
    result = expr.execute().tmp

    expected = ~sorted_df[column].isin(elements)
    expected = backend.default_series_rename(expected)
    backend.assert_series_equal(result, expected)<|MERGE_RESOLUTION|>--- conflicted
+++ resolved
@@ -5,18 +5,7 @@
 
 import ibis
 from ibis import literal as L
-<<<<<<< HEAD
-from ibis.tests.backends import (
-    Clickhouse,
-    MySQL,
-    OmniSciDB,
-    Postgres,
-    PySpark,
-    Spark,
-    SQLite,
-)
-=======
->>>>>>> 2baf6c44
+from ibis.tests.backends import BigQuery
 
 
 @pytest.mark.parametrize(
@@ -24,26 +13,12 @@
     [
         (ibis.NA.fillna(5), 5),
         (L(5).fillna(10), 5),
-<<<<<<< HEAD
         pytest.param(
             L(5).nullif(5),
             None,
-            marks=pytest.mark.xpass_backends(
-                [
-                    # Excludes: BigQuery, see: #2371
-                    Clickhouse,
-                    MySQL,
-                    OmniSciDB,
-                    Postgres,
-                    Spark,
-                    SQLite,
-                    PySpark,
-                ]
-            ),
+            # Issue #2371
+            marks=pytest.mark.xfail_backends([BigQuery]),
         ),
-=======
-        (L(5).nullif(5), None),
->>>>>>> 2baf6c44
         (L(10).nullif(5), 10),
     ],
 )
