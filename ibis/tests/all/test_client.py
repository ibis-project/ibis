--- conflicted
+++ resolved
@@ -68,13 +68,7 @@
 @pytest.mark.xfail_unsupported
 def test_sql(backend, con, alltypes, field):
 
-<<<<<<< HEAD
-    if not hasattr(con, 'sql') or not hasattr(
-        con, '_get_schema_using_query'
-    ):
-=======
     if not hasattr(con, 'sql') or not hasattr(con, '_get_schema_using_query'):
->>>>>>> 3afa8b0d
         pytest.skip('Backend {} does not support sql method'.format(backend))
 
     result = con.sql(alltypes.compile())
