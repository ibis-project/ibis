--- conflicted
+++ resolved
@@ -3,11 +3,7 @@
 
 import ibis
 import ibis.expr.datatypes as dt
-<<<<<<< HEAD
-import ibis.tests.util as tu
 from ibis.tests.backends import Spark
-=======
->>>>>>> 3afa8b0d
 
 
 def test_string_col_is_unicode(backend, alltypes, df):
