import warnings

import numpy as np
import pandas as pd
import pandas.util.testing as tm
import pytest
from pytest import param

import ibis
import ibis.expr.datatypes as dt
from ibis.pandas.execution.temporal import day_name
from ibis.tests.backends import (
    BigQuery,
    Clickhouse,
    Csv,
    Impala,
    MapD,
    Pandas,
    Parquet,
    PostgreSQL,
    Spark,
    SQLite,
)


@pytest.mark.parametrize('attr', ['year', 'month', 'day'])
@pytest.mark.xfail_unsupported
def test_date_extract(backend, alltypes, df, attr):
    expr = getattr(alltypes.timestamp_col.date(), attr)()
    expected = getattr(df.timestamp_col.dt, attr).astype('int32')

    result = expr.execute()
    expected = backend.default_series_rename(expected)

    backend.assert_series_equal(result, expected)


@pytest.mark.parametrize(
    'attr', ['year', 'month', 'day', 'hour', 'minute', 'second']
)
@pytest.mark.xfail_unsupported
def test_timestamp_extract(backend, alltypes, df, attr):
    expr = getattr(alltypes.timestamp_col, attr)()
    expected = getattr(df.timestamp_col.dt, attr).astype('int32')

    result = expr.execute()
    expected = backend.default_series_rename(expected)

    backend.assert_series_equal(result, expected)


@pytest.mark.parametrize(
    'unit',
    [
        'Y',
        'M',
        'D',
        # Spark truncation to week truncates to different days than Pandas
        # Pandas backend is probably doing this wrong
        param('W', marks=pytest.mark.xpass_backends((Csv, Pandas, Parquet))),
        'h',
        'm',
        's',
        'ms',
        'us',
        'ns',
    ],
)
@pytest.mark.xfail_unsupported
@pytest.mark.skip_backends([MapD])
def test_timestamp_truncate(backend, alltypes, df, unit):
    expr = alltypes.timestamp_col.truncate(unit)

    dtype = 'datetime64[{}]'.format(unit)
    expected = pd.Series(df.timestamp_col.values.astype(dtype))

    result = expr.execute()
    expected = backend.default_series_rename(expected)

    backend.assert_series_equal(result, expected)


@pytest.mark.parametrize(
    'unit',
    [
        'Y',
        'M',
        'D',
        param('W', marks=pytest.mark.xpass_backends((Csv, Pandas, Parquet))),
    ],
)
@pytest.mark.xfail_unsupported
def test_date_truncate(backend, alltypes, df, unit):
    expr = alltypes.timestamp_col.date().truncate(unit)

    dtype = 'datetime64[{}]'.format(unit)
    expected = pd.Series(df.timestamp_col.values.astype(dtype))

    result = expr.execute()
    expected = backend.default_series_rename(expected)

    backend.assert_series_equal(result, expected)


@pytest.mark.parametrize(
    ('unit', 'displacement_type'),
    [
        ('Y', pd.offsets.DateOffset),
        param('Q', pd.offsets.DateOffset, marks=pytest.mark.xfail),
        ('M', pd.offsets.DateOffset),
        ('W', pd.offsets.DateOffset),
        ('D', pd.offsets.DateOffset),
        ('h', pd.Timedelta),
        ('m', pd.Timedelta),
        ('s', pd.Timedelta),
        param(
            'ms',
            pd.Timedelta,
            marks=pytest.mark.xpass_backends(
                (Csv, Pandas, Parquet, BigQuery, Impala, PostgreSQL)
            ),
        ),
        param(
            'us',
            pd.Timedelta,
            marks=pytest.mark.xfail_backends((Clickhouse, MapD, SQLite)),
        ),
    ],
)
<<<<<<< HEAD
@tu.skipif_unsupported
@tu.skipif_backend(Spark)
=======
@pytest.mark.xfail_unsupported
>>>>>>> 3afa8b0d
def test_integer_to_interval_timestamp(
    backend, con, alltypes, df, unit, displacement_type
):
    interval = alltypes.int_col.to_interval(unit=unit)
    expr = alltypes.timestamp_col + interval

    def convert_to_offset(offset, displacement_type=displacement_type):
        resolution = '{}s'.format(interval.type().resolution)
        return displacement_type(**{resolution: offset})

    with warnings.catch_warnings():
        # both the implementation and test code raises pandas
        # PerformanceWarning, because We use DateOffset addition
        warnings.simplefilter("ignore", category=pd.errors.PerformanceWarning)
        result = con.execute(expr)
        offset = df.int_col.apply(convert_to_offset)
        expected = df.timestamp_col + offset

    expected = backend.default_series_rename(expected)
    backend.assert_series_equal(result, expected)


@pytest.mark.parametrize(
    'unit', ['Y', param('Q', marks=pytest.mark.xfail), 'M', 'W', 'D']
)
<<<<<<< HEAD
@tu.skipif_unsupported
@tu.skipif_backend(Spark)
=======
@pytest.mark.xfail_unsupported
>>>>>>> 3afa8b0d
def test_integer_to_interval_date(backend, con, alltypes, df, unit):
    interval = alltypes.int_col.to_interval(unit=unit)
    array = alltypes.date_string_col.split('/')
    month, day, year = array[0], array[1], array[2]
    date_col = expr = (
        ibis.literal('-').join(['20' + year, month, day]).cast('date')
    )
    expr = date_col + interval
    result = con.execute(expr)

    def convert_to_offset(x):
        resolution = '{}s'.format(interval.type().resolution)
        return pd.offsets.DateOffset(**{resolution: x})

    offset = df.int_col.apply(convert_to_offset)
    with warnings.catch_warnings():
        warnings.simplefilter("ignore", category=pd.errors.PerformanceWarning)
        expected = pd.to_datetime(df.date_string_col) + offset
    expected = backend.default_series_rename(expected)

    backend.assert_series_equal(result, expected)


@pytest.mark.parametrize('unit', ['h', 'm', 's', 'ms', 'us'])
@pytest.mark.xfail_unsupported
def test_integer_to_interval_date_failure(backend, con, alltypes, df, unit):
    interval = alltypes.int_col.to_interval(unit=unit)
    array = alltypes.date_string_col.split('/')
    month, day, year = array[0], array[1], array[2]
    date_col = ibis.literal('-').join(['20' + year, month, day]).cast('date')
    with pytest.raises(TypeError):
        date_col + interval


date_value = pd.Timestamp('2017-12-31')
timestamp_value = pd.Timestamp('2018-01-01 18:18:18')


@pytest.mark.parametrize(
    ('expr_fn', 'expected_fn'),
    [
        param(
            lambda t, be: t.timestamp_col + ibis.interval(days=4),
            lambda t, be: t.timestamp_col + pd.Timedelta(days=4),
            id='timestamp-add-interval',
        ),
        param(
            lambda t, be: t.timestamp_col - ibis.interval(days=17),
            lambda t, be: t.timestamp_col - pd.Timedelta(days=17),
            id='timestamp-subtract-interval',
        ),
        param(
            lambda t, be: t.timestamp_col.date() + ibis.interval(days=4),
            lambda t, be: t.timestamp_col.dt.floor('d') + pd.Timedelta(days=4),
            id='date-add-interval',
        ),
        param(
            lambda t, be: t.timestamp_col.date() - ibis.interval(days=14),
            lambda t, be: t.timestamp_col.dt.floor('d')
            - pd.Timedelta(days=14),
            id='date-subtract-interval',
        ),
        param(
            lambda t, be: t.timestamp_col - ibis.timestamp(timestamp_value),
            lambda t, be: pd.Series(
                t.timestamp_col.sub(timestamp_value).values.astype(
                    'timedelta64[{}]'.format(be.returned_timestamp_unit)
                )
            ),
            id='timestamp-subtract-timestamp',
            marks=pytest.mark.xfail_backends([Spark])
        ),
        param(
            lambda t, be: t.timestamp_col.date() - ibis.date(date_value),
            lambda t, be: t.timestamp_col.dt.floor('d') - date_value,
            id='date-subtract-date',
        ),
    ],
)
@pytest.mark.xfail_unsupported
def test_temporal_binop(backend, con, alltypes, df, expr_fn, expected_fn):
    expr = expr_fn(alltypes, backend)
    expected = expected_fn(df, backend)

    result = con.execute(expr)
    expected = backend.default_series_rename(expected)

    backend.assert_series_equal(result, expected)


@pytest.mark.xfail_unsupported
def test_interval_add_cast_scalar(backend, alltypes):
    timestamp_date = alltypes.timestamp_col.date()
    delta = ibis.literal(10).cast("interval('D')")
    expr = timestamp_date + delta
    result = expr.execute()
    expected = timestamp_date.execute() + pd.Timedelta(10, unit='D')
    backend.assert_series_equal(result, expected)


@pytest.mark.xfail_unsupported
def test_interval_add_cast_column(backend, alltypes, df):
    timestamp_date = alltypes.timestamp_col.date()
    delta = alltypes.bigint_col.cast("interval('D')")
    expr = alltypes['id', (timestamp_date + delta).name('tmp')]
    result = expr.execute().sort_values('id').reset_index().tmp
    df = df.sort_values('id').reset_index(drop=True)
    expected = (
        df['timestamp_col']
        .dt.normalize()
        .add(df.bigint_col.astype("timedelta64[D]"))
        .rename("tmp")
    )
    backend.assert_series_equal(result, expected)


@pytest.mark.parametrize(
    ('ibis_pattern', 'pandas_pattern'), [('%Y%m%d', '%Y%m%d')]
)
<<<<<<< HEAD
@tu.skipif_unsupported
# Spark takes Java SimpleDateFormat instead of strftime
@tu.skipif_backend(Spark)
=======
@pytest.mark.xfail_unsupported
>>>>>>> 3afa8b0d
def test_strftime(backend, con, alltypes, df, ibis_pattern, pandas_pattern):
    expr = alltypes.timestamp_col.strftime(ibis_pattern)
    expected = df.timestamp_col.dt.strftime(pandas_pattern)

    result = expr.execute()
    expected = backend.default_series_rename(expected)
    backend.assert_series_equal(result, expected)


unit_factors = {'s': int(1e9), 'ms': int(1e6), 'us': int(1e3), 'ns': 1}


@pytest.mark.parametrize(
    'unit',
    [
        's',
        'ms',
        param(
            'us',
            marks=pytest.mark.xpass_backends(
                (BigQuery, Csv, Impala, Pandas, Parquet, Spark)
            ),
        ),
        param('ns', marks=pytest.mark.xpass_backends((Csv, Pandas, Parquet))),
    ],
)
@pytest.mark.xfail_unsupported
def test_to_timestamp(backend, con, unit):
    if unit not in backend.supported_to_timestamp_units:
        pytest.skip(
            'Unit {!r} not supported by {} to_timestamp'.format(unit, backend)
        )

    backend_unit = backend.returned_timestamp_unit
    factor = unit_factors[unit]

    ts = ibis.timestamp('2018-04-13 09:54:11.872832')
    pandas_ts = ibis.pandas.execute(ts).floor(unit).value

    # convert the now timestamp to the input unit being tested
    int_expr = ibis.literal(pandas_ts // factor)
    expr = int_expr.to_timestamp(unit)
    result = con.execute(expr)
    expected = pd.Timestamp(pandas_ts, unit='ns').floor(backend_unit)

    assert result == expected


@pytest.mark.parametrize(
    ('date', 'expected_index', 'expected_day'),
    [
        ('2017-01-01', 6, 'Sunday'),
        ('2017-01-02', 0, 'Monday'),
        ('2017-01-03', 1, 'Tuesday'),
        ('2017-01-04', 2, 'Wednesday'),
        ('2017-01-05', 3, 'Thursday'),
        ('2017-01-06', 4, 'Friday'),
        ('2017-01-07', 5, 'Saturday'),
    ],
)
@pytest.mark.xfail_unsupported
def test_day_of_week_scalar(backend, con, date, expected_index, expected_day):
    expr = ibis.literal(date).cast(dt.date)
    result_index = con.execute(expr.day_of_week.index())
    assert result_index == expected_index

    result_day = con.execute(expr.day_of_week.full_name())
    assert result_day.lower() == expected_day.lower()


@pytest.mark.xfail_unsupported
def test_day_of_week_column(backend, con, alltypes, df):
    expr = alltypes.timestamp_col.day_of_week

    result_index = expr.index().execute()
    expected_index = df.timestamp_col.dt.dayofweek.astype('int16')

    backend.assert_series_equal(
        result_index, expected_index, check_names=False
    )

    result_day = expr.full_name().execute()
    expected_day = day_name(df.timestamp_col.dt)

    backend.assert_series_equal(result_day, expected_day, check_names=False)


@pytest.mark.parametrize(
    ('day_of_week_expr', 'day_of_week_pandas'),
    [
        (
            lambda t: t.timestamp_col.day_of_week.index().count(),
            lambda s: s.dt.dayofweek.count(),
        ),
        (
            lambda t: t.timestamp_col.day_of_week.full_name().length().sum(),
            lambda s: day_name(s.dt).str.len().sum(),
        ),
    ],
)
@pytest.mark.xfail_unsupported
def test_day_of_week_column_group_by(
    backend, con, alltypes, df, day_of_week_expr, day_of_week_pandas
):
    expr = alltypes.groupby('string_col').aggregate(
        day_of_week_result=day_of_week_expr
    )
    schema = expr.schema()
    assert schema['day_of_week_result'] == dt.int64

    result = expr.execute().sort_values('string_col')
    expected = (
        df.groupby('string_col')
        .timestamp_col.apply(day_of_week_pandas)
        .reset_index()
        .rename(columns=dict(timestamp_col='day_of_week_result'))
    )

    # FIXME(#1536): Pandas backend should use query.schema().apply_to
    backend.assert_frame_equal(result, expected, check_dtype=False)


@pytest.mark.xfail_unsupported
@pytest.mark.skip_backends([MapD])
def test_now(backend, con):
    expr = ibis.now()
    result = con.execute(expr)
    pandas_now = pd.Timestamp('now')
    assert isinstance(result, pd.Timestamp)

    # this could fail if we're testing in different timezones and we're testing
    # on Dec 31st
    assert result.year == pandas_now.year


@pytest.mark.xfail_unsupported
@pytest.mark.skip_backends([MapD])
def test_now_from_projection(backend, con, alltypes, df):
    n = 5
    expr = alltypes[[ibis.now().name('ts')]].limit(n)
    result = expr.execute()
    ts = result.ts
    assert isinstance(result, pd.DataFrame)
    assert isinstance(ts, pd.Series)
    assert issubclass(ts.dtype.type, np.datetime64)
    assert len(result) == n
    assert ts.nunique() == 1

    now = pd.Timestamp('now')
    year_expected = pd.Series([now.year] * n, name='ts')
    tm.assert_series_equal(ts.dt.year, year_expected)<|MERGE_RESOLUTION|>--- conflicted
+++ resolved
@@ -127,12 +127,8 @@
         ),
     ],
 )
-<<<<<<< HEAD
-@tu.skipif_unsupported
-@tu.skipif_backend(Spark)
-=======
-@pytest.mark.xfail_unsupported
->>>>>>> 3afa8b0d
+@pytest.mark.xfail_unsupported
+@pytest.mark.skip_backends([Spark])
 def test_integer_to_interval_timestamp(
     backend, con, alltypes, df, unit, displacement_type
 ):
@@ -158,12 +154,8 @@
 @pytest.mark.parametrize(
     'unit', ['Y', param('Q', marks=pytest.mark.xfail), 'M', 'W', 'D']
 )
-<<<<<<< HEAD
-@tu.skipif_unsupported
-@tu.skipif_backend(Spark)
-=======
-@pytest.mark.xfail_unsupported
->>>>>>> 3afa8b0d
+@pytest.mark.xfail_unsupported
+@pytest.mark.skip_backends([Spark])
 def test_integer_to_interval_date(backend, con, alltypes, df, unit):
     interval = alltypes.int_col.to_interval(unit=unit)
     array = alltypes.date_string_col.split('/')
@@ -283,13 +275,9 @@
 @pytest.mark.parametrize(
     ('ibis_pattern', 'pandas_pattern'), [('%Y%m%d', '%Y%m%d')]
 )
-<<<<<<< HEAD
-@tu.skipif_unsupported
+@pytest.mark.xfail_unsupported
 # Spark takes Java SimpleDateFormat instead of strftime
-@tu.skipif_backend(Spark)
-=======
-@pytest.mark.xfail_unsupported
->>>>>>> 3afa8b0d
+@pytest.mark.skip_backends([Spark])
 def test_strftime(backend, con, alltypes, df, ibis_pattern, pandas_pattern):
     expr = alltypes.timestamp_col.strftime(ibis_pattern)
     expected = df.timestamp_col.dt.strftime(pandas_pattern)
