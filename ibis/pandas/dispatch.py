--- conflicted
+++ resolved
@@ -9,13 +9,9 @@
 import ibis.common.exceptions as com
 import ibis.expr.datatypes as dt
 import ibis.expr.operations as ops
-<<<<<<< HEAD
 import ibis.expr.types as ir
 import ibis.expr.window as win
-from ibis.pandas.trace import TraceDispatcher
-=======
 from ibis.pandas.trace import TraceTwoLevelDispatcher
->>>>>>> f84384c2
 
 
 @singledispatch
