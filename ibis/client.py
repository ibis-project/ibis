"""Ibis generic client classes and functions."""
import abc
from typing import List, Optional

import ibis.common.exceptions as com
import ibis.expr.operations as ops
import ibis.expr.schema as sch
import ibis.expr.types as ir
import ibis.util as util
from ibis.backends.base.sql.compiler import QueryContext, Select
from ibis.config import options
from ibis.expr.typing import TimeContext


class Client:
    """Base class for all clients."""

    def __init__(self, backend):
        self.database_class = backend.database_class
        self.table_class = backend.table_class

        if backend.kind in ('sql', 'sqlalchemy', 'spark'):
            self.context_class = backend.context_class
            self.query_class = backend.query_class
            if backend.kind in ('sql', 'spark'):
                self.table_expr_class = backend.table_expr_class


Backends = List[Client]


class SQLClient(Client, metaclass=abc.ABCMeta):
    """Generic SQL client."""

<<<<<<< HEAD
    context_class = QueryContext
    query_class = Query
=======
    dialect = Dialect
>>>>>>> 358c3697
    table_class = ops.DatabaseTable
    table_expr_class = ir.TableExpr

    def table(self, name, database=None):
        """Create a table expression.

        Create a table expression that references a particular table in the
        database.

        Parameters
        ----------
        name : string
        database : string, optional

        Returns
        -------
        table : TableExpr
        """
        qualified_name = self._fully_qualified_name(name, database)
        schema = self.get_schema(qualified_name)
        node = self.table_class(qualified_name, schema, self)
        return self.table_expr_class(node)

    @property
    def current_database(self):
        """Return the current database."""
        return self.con.database

    def database(self, name=None):
        """Create a database object.

        Create a Database object for a given database name that can be used for
        exploring and manipulating the objects (tables, functions, views, etc.)
        inside.

        Parameters
        ----------
        name : string
          Name of database

        Returns
        -------
        database : Database
        """
        # TODO: validate existence of database
        if name is None:
            name = self.current_database
        return self.database_class(name, self)

    def _fully_qualified_name(self, name, database):
        # XXX
        return name

    def sql(self, query):
        """Convert a SQL query to an Ibis table expression.

        Parameters
        ----------
        query : string

        Returns
        -------
        table : TableExpr
        """
        # Get the schema by adding a LIMIT 0 on to the end of the query. If
        # there is already a limit in the query, we find and remove it
        limited_query = 'SELECT * FROM ({}) t0 LIMIT 0'.format(query)
        schema = self._get_schema_using_query(limited_query)
        return ops.SQLQueryResult(query, schema, self).to_expr()

    def raw_sql(self, query: str, results=False):
        """Execute a given query string.

        Could have unexpected results if the query modifies the behavior of
        the session in a way unknown to Ibis; be careful.

        Parameters
        ----------
        query : string
          DML or DDL statement

        Returns
        -------
        Backend cursor
        """
        # TODO results is unused, it can be removed
        # (requires updating Impala tests)
        cursor = self.con.execute(query)
        if cursor:
            return cursor
        cursor.release()

    def execute(self, expr, params=None, limit='default', **kwargs):
        """Compile and execute the given Ibis expression.

        Compile and execute Ibis expression using this backend client
        interface, returning results in-memory in the appropriate object type

        Parameters
        ----------
        expr : Expr
        limit : int, default None
          For expressions yielding result yets; retrieve at most this number of
          values/rows. Overrides any limit already set on the expression.
        params : not yet implemented
        kwargs : Backends can receive extra params. For example, clickhouse
            uses this to receive external_tables as dataframes.

        Returns
        -------
        output : input type dependent
          Table expressions: pandas.DataFrame
          Array expressions: pandas.Series
          Scalar expressions: Python scalar value
        """
        # TODO Reconsider having `kwargs` here. It's needed to support
        # `external_tables` in clickhouse, but better to deprecate that
        # feature than all this magic.
        # we don't want to pass `timecontext` to `raw_sql`
        kwargs.pop('timecontext', None)
        query_ast = self._build_ast_ensure_limit(expr, limit, params=params)
        sql = query_ast.compile()
        self._log(sql)
        cursor = self.raw_sql(sql, **kwargs)
        schema = self.ast_schema(query_ast, **kwargs)
        result = self.fetch_from_cursor(cursor, schema)

        if hasattr(getattr(query_ast, 'dml', query_ast), 'result_handler'):
            result = query_ast.dml.result_handler(result)

        return result

    @abc.abstractmethod
    def fetch_from_cursor(self, cursor, schema):
        """Fetch data from cursor."""

    def ast_schema(self, query_ast):
        """Return the schema of the expression.

        Returns
        -------
        Schema

        Raises
        ------
        ValueError
            if self.expr doesn't have a schema.
        """
        dml = getattr(query_ast, 'dml', query_ast)
        expr = getattr(dml, 'parent_expr', getattr(dml, 'table_set', None))

        if isinstance(expr, (ir.TableExpr, ir.ExprList, sch.HasSchema)):
            return expr.schema()
        elif isinstance(expr, ir.ValueExpr):
            return sch.schema([(expr.get_name(), expr.type())])
        else:
            raise ValueError(
                'Expression with type {} does not have a '
                'schema'.format(type(self.expr))
            )

    def _log(self, sql):
        """Log the SQL, usually to the standard output.

        This method can be implemented by subclasses. The logging happens
        when `ibis.options.verbose` is `True`.
        """
        pass

    def compile(
        self,
        expr,
        params=None,
        limit=None,
        timecontext: Optional[TimeContext] = None,
    ):
        """Translate expression.

        Translate expression to one or more queries according to
        backend target.

        Returns
        -------
        output : single query or list of queries
        """
        query_ast = self._build_ast_ensure_limit(expr, limit, params=params)
        return query_ast.compile()

    def _build_ast_ensure_limit(self, expr, limit, params=None):
        context = self.context_class(params=params)

        query_ast = self._build_ast(expr, context)
        # note: limit can still be None at this point, if the global
        # default_limit is None
        for query in reversed(query_ast.queries):
            if (
                isinstance(query, Select)
                and not isinstance(expr, ir.ScalarExpr)
                and query.table_set is not None
            ):
                if query.limit is None:
                    if limit == 'default':
                        query_limit = options.sql.default_limit
                    else:
                        query_limit = limit
                    if query_limit:
                        query.limit = {'n': query_limit, 'offset': 0}
                elif limit is not None and limit != 'default':
                    query.limit = {'n': limit, 'offset': query.limit['offset']}
        return query_ast

    def explain(self, expr, params=None):
        """Explain expression.

        Query for and return the query plan associated with the indicated
        expression or SQL query.

        Returns
        -------
        plan : string
        """
        if isinstance(expr, ir.Expr):
            context = self.context_class(params=params)
            query_ast = self._build_ast(expr, context)
            if len(query_ast.queries) > 1:
                raise Exception('Multi-query expression')

            query = query_ast.queries[0].compile()
        else:
            query = expr

        statement = 'EXPLAIN {0}'.format(query)

        cur = self.raw_sql(statement)
        result = self._get_list(cur)
        cur.release()

        return '\n'.join(['Query:', util.indent(query, 2), '', *result])

    def _build_ast(self, expr, context):
        # Implement in clients
        raise NotImplementedError(type(self).__name__)


def validate_backends(backends) -> list:
    """Validate backends.

    Parameters
    ----------
    backends

    Returns
    -------
    list
        A list containing a specified backend or the default backend.

    Raises
    ------
    ibis.common.exceptions.IbisError
        If no backend is specified and
        if there is no default backend specified.
    ValueError
        if there are more than one backend specified.
    """
    if not backends:
        default = options.default_backend
        if default is None:
            raise com.IbisError(
                'Expression depends on no backends, and found no default'
            )
        return [default]

    if len(backends) > 1:
        raise ValueError('Multiple backends found')
    return backends


def execute(
    expr,
    limit: str = 'default',
    params: dict = None,
    timecontext: Optional[TimeContext] = None,
    **kwargs,
):
    """Execute given expression using the backend available.

    Parameters
    ----------
    expr : Expr
    limit : string
    params : dict
    timecontext: Optional[TimeContext]
    kwargs : dict

    Returns
    -------
    output : input type dependent
      Table expressions: pandas.DataFrame
      Array expressions: pandas.Series
      Scalar expressions: Python scalar value
    """
    (backend,) = validate_backends(list(find_backends(expr)))
    return backend.execute(
        expr, limit=limit, params=params, timecontext=timecontext, **kwargs
    )


def compile(
    expr,
    limit: str = None,
    params: dict = None,
    timecontext: Optional[TimeContext] = None,
    **kwargs,
) -> str:
    """Translate given expression.

    Parameters
    ----------
    expr : Expr
    limit : string
    params : dict
    timecontext: Optional[TimeContext]
    kwargs : dict

    Returns
    -------
    expression_translated : string
    """
    (backend,) = validate_backends(list(find_backends(expr)))
    return backend.compile(
        expr, limit=limit, params=params, timecontext=timecontext, **kwargs
    )


def find_backends(expr):
    """Find backends.

    Parameters
    ----------
    expr : Expr

    Returns
    -------
    client : Client
        Backend found.
    """
    seen_backends = set()

    stack = [expr.op()]
    seen = set()

    while stack:
        node = stack.pop()

        if node not in seen:
            seen.add(node)

            for arg in node.flat_args():
                if isinstance(arg, Client):
                    if arg not in seen_backends:
                        yield arg
                        seen_backends.add(arg)
                elif isinstance(arg, ir.Expr):
                    stack.append(arg.op())


class Database:
    """Generic Database class."""

    def __init__(self, name, client):
        """Initialize the new object."""
        self.name = name
        self.client = client

    def __repr__(self) -> str:
        """Return type name and the name of the database."""
        return '{}({!r})'.format(type(self).__name__, self.name)

    def __dir__(self) -> set:
        """Return a set of attributes and tables available for the database.

        Returns
        -------
        set
            A set of the attributes and tables available for the database.
        """
        attrs = dir(type(self))
        unqualified_tables = [self._unqualify(x) for x in self.tables]
        return sorted(frozenset(attrs + unqualified_tables))

    def __contains__(self, key: str) -> bool:
        """
        Check if the given table (key) is available for the current database.

        Parameters
        ----------
        key : string

        Returns
        -------
        bool
            True if the given key (table name) is available for the current
            database.
        """
        return key in self.tables

    @property
    def tables(self) -> list:
        """Return a list with all available tables.

        Returns
        -------
        list
        """
        return self.list_tables()

    def __getitem__(self, key: str) -> ir.TableExpr:
        """Return a TableExpr for the given table name (key).

        Parameters
        ----------
        key : string

        Returns
        -------
        TableExpr
        """
        return self.table(key)

    def __getattr__(self, key: str) -> ir.TableExpr:
        """Return a TableExpr for the given table name (key).

        Parameters
        ----------
        key : string

        Returns
        -------
        TableExpr
        """
        return self.table(key)

    def _qualify(self, value):
        return value

    def _unqualify(self, value):
        return value

    def drop(self, force: bool = False):
        """Drop the database.

        Parameters
        ----------
        force : boolean, default False
          If True, Drop any objects if they exist, and do not fail if the
          databaes does not exist.
        """
        self.client.drop_database(self.name, force=force)

    def namespace(self, ns: str):
        """
        Create a database namespace for accessing objects with common prefix.

        Creates a derived Database instance for collections of objects having a
        common prefix. For example, for tables fooa, foob, and fooc, creating
        the "foo" namespace would enable you to reference those objects as a,
        b, and c, respectively.

        Parameters
        ----------
        ns : string

        Returns
        -------
        ns : DatabaseNamespace
        """
        return DatabaseNamespace(self, ns)

    def table(self, name: str) -> ir.TableExpr:
        """Return a table expression referencing a table in this database.

        Parameters
        ----------
        name : string

        Returns
        -------
        table : TableExpr
        """
        qualified_name = self._qualify(name)
        return self.client.table(qualified_name, self.name)

    def list_tables(self, like: str = None) -> list:
        """Return a list of all tables available for the current database.

        Parameters
        ----------
        like : string, default None
          e.g. 'foo*' to match all tables starting with 'foo'.

        Returns
        -------
        list
            A list with all tables available for the current database.
        """
        return self.client.list_tables(
            like=self._qualify_like(like), database=self.name
        )

    def _qualify_like(self, like: str) -> str:
        return like


class DatabaseNamespace(Database):
    """Database Namespace class."""

    def __init__(self, parent, namespace):
        """Initialize the Database Namespace object."""
        self.parent = parent
        self.namespace = namespace

    def __repr__(self) -> str:
        """Return the database typename and database and namespace name."""
        return "{}(database={!r}, namespace={!r})".format(
            type(self).__name__, self.name, self.namespace
        )

    @property
    def client(self):
        """Return the client.

        Returns
        -------
        client : Client
        """
        return self.parent.client

    @property
    def name(self) -> str:
        """Return the name of the database.

        Returns
        -------
        name : string
        """
        return self.parent.name

    def _qualify(self, value):
        return self.namespace + value

    def _unqualify(self, value):
        return value.replace(self.namespace, '', 1)

    def _qualify_like(self, like):
        if like:
            return self.namespace + like
        else:
            return '{0}*'.format(self.namespace)


class DatabaseEntity:
    """Database Entity class."""

    pass


class View(DatabaseEntity):
    """View class."""

    def drop(self):
        """Drop method."""
        pass<|MERGE_RESOLUTION|>--- conflicted
+++ resolved
@@ -32,12 +32,7 @@
 class SQLClient(Client, metaclass=abc.ABCMeta):
     """Generic SQL client."""
 
-<<<<<<< HEAD
     context_class = QueryContext
-    query_class = Query
-=======
-    dialect = Dialect
->>>>>>> 358c3697
     table_class = ops.DatabaseTable
     table_expr_class = ir.TableExpr
 
