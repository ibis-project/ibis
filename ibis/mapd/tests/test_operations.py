import ibis
import numpy as np
import pandas as pd
import pytest

from pytest import param

pytestmark = pytest.mark.mapd
pytest.importorskip('pymapd')


@pytest.mark.parametrize(('result_fn', 'expected'), [
    param(
        lambda t: t[t, ibis.literal(1).degrees().name('n')].limit(1)['n'],
        57.2957795130823,
        id='literal_degree'
    ),
    param(
        lambda t: t[t, ibis.literal(1).radians().name('n')].limit(1)['n'],
        0.0174532925199433,
        id='literal_radians'
    ),
    param(
        lambda t: t.double_col.corr(t.float_col),
        1.000000000000113,
        id='double_float_correlation'
    ),
    param(
        lambda t: t.double_col.cov(t.float_col),
        91.67005567565313,
        id='double_float_covariance'
    )
])
def test_operations_scalar(alltypes, result_fn, expected):
    result = result_fn(alltypes).execute()
    np.testing.assert_allclose(result, expected)


@pytest.mark.parametrize(('result_fn', 'check_result'), [
    param(
        lambda t: (
            t[t.date_string_col][t.date_string_col.ilike('10/%')].limit(1)
        ),
        lambda v: v.startswith('10/'),
        id='string_ilike'
    )
])
def test_string_operations(alltypes, result_fn, check_result):
    result = result_fn(alltypes).execute()

    if isinstance(result, pd.DataFrame):
        result = result.values[0][0]
    assert check_result(result)


<<<<<<< HEAD
def test_join_diff_name(awards_players, batting):
    """Test left join operation between columns with different name"""
    t1 = awards_players.sort_by('yearID').limit(10)
    t2 = batting.sort_by('yearID').limit(10)
    t2 = t2[
        t2.playerID.name('pID'),
        t2.yearID.name('yID'),
        t2.lgID.name('lID'),
        t2.teamID
    ]
    k = [t1, t2.teamID]
    df = t1.left_join(
        t2, (
                (t1.yearID == t2.yID) &
                (t1.playerID == t2.pID) &
                (t1.lgID == t2.lID)
        )
    )[k].materialize().execute()
    assert df.size == 80
=======
def test_cross_join(alltypes):
    d = alltypes.double_col

    tier = d.histogram(10).name('hist_bin')
    expr = (alltypes.group_by(tier)
            .aggregate([d.min(), d.max(), alltypes.count()])
            .sort_by('hist_bin'))
    df = expr.execute()
    assert df.size == 40
    assert df['count'][0] == 730
>>>>>>> ec13ef61


def test_where_operator(alltypes):
    t = alltypes.sort_by('index').limit(10)
    expr = ibis.where(t.index > 4, 1, 0)
    counts = expr.execute().value_counts()
    assert counts[0] == 5
    assert counts[1] == 5<|MERGE_RESOLUTION|>--- conflicted
+++ resolved
@@ -53,7 +53,6 @@
     assert check_result(result)
 
 
-<<<<<<< HEAD
 def test_join_diff_name(awards_players, batting):
     """Test left join operation between columns with different name"""
     t1 = awards_players.sort_by('yearID').limit(10)
@@ -73,7 +72,8 @@
         )
     )[k].materialize().execute()
     assert df.size == 80
-=======
+
+
 def test_cross_join(alltypes):
     d = alltypes.double_col
 
@@ -84,7 +84,6 @@
     df = expr.execute()
     assert df.size == 40
     assert df['count'][0] == 730
->>>>>>> ec13ef61
 
 
 def test_where_operator(alltypes):
