import ibis
import numpy as np
import pandas as pd
import pytest

from pytest import param

pytestmark = pytest.mark.mapd
pytest.importorskip('pymapd')


@pytest.mark.parametrize(('result_fn', 'expected'), [
    param(
        lambda t: t[t, ibis.literal(1).degrees().name('n')].limit(1)['n'],
        57.2957795130823,
        id='literal_degree'
    ),
    param(
        lambda t: t[t, ibis.literal(1).radians().name('n')].limit(1)['n'],
        0.0174532925199433,
        id='literal_radians'
    ),
    param(
        lambda t: t.double_col.corr(t.float_col),
        1.000000000000113,
        id='double_float_correlation'
    ),
    param(
        lambda t: t.double_col.cov(t.float_col),
        91.67005567565313,
        id='double_float_covariance'
    )
])
def test_operations_scalar(alltypes, result_fn, expected):
    result = result_fn(alltypes).execute()
    np.testing.assert_allclose(result, expected)


@pytest.mark.parametrize(('result_fn', 'check_result'), [
    param(
        lambda t: (
            t[t.date_string_col][t.date_string_col.ilike('10/%')].limit(1)
        ),
        lambda v: v.startswith('10/'),
        id='string_ilike'
    )
])
def test_string_operations(alltypes, result_fn, check_result):
    result = result_fn(alltypes).execute()

    if isinstance(result, pd.DataFrame):
        result = result.values[0][0]
    assert check_result(result)


<<<<<<< HEAD
def test_cross_join(alltypes):
    d = alltypes.double_col

    tier = d.histogram(10).name('hist_bin')
    expr = (alltypes.group_by(tier)
            .aggregate([d.min(), d.max(), alltypes.count()])
            .sort_by('hist_bin'))
    df = expr.execute()
    assert df.size == 40
    assert df['count'][0] == 730
=======
def test_where_operator(alltypes):
    t = alltypes.sort_by('index').limit(10)
    expr = ibis.where(t.index > 4, 1, 0)
    counts = expr.execute().value_counts()
    assert counts[0] == 5
    assert counts[1] == 5
>>>>>>> a39ed702
<|MERGE_RESOLUTION|>--- conflicted
+++ resolved
@@ -53,7 +53,6 @@
     assert check_result(result)
 
 
-<<<<<<< HEAD
 def test_cross_join(alltypes):
     d = alltypes.double_col
 
@@ -64,11 +63,11 @@
     df = expr.execute()
     assert df.size == 40
     assert df['count'][0] == 730
-=======
+
+
 def test_where_operator(alltypes):
     t = alltypes.sort_by('index').limit(10)
     expr = ibis.where(t.index > 4, 1, 0)
     counts = expr.execute().value_counts()
     assert counts[0] == 5
-    assert counts[1] == 5
->>>>>>> a39ed702
+    assert counts[1] == 5