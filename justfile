# list justfile recipes
default:
    just --list

# clean untracked files
clean:
    git clean -fdx -e 'ci/ibis-testing-data'

# verify poetry version
check-poetry:
    #!/usr/bin/env bash
    set -euo pipefail

    required_version="1.8.3"
    version="$(poetry --version)"
    if ! grep -qF "${required_version}" <<< "${version}"; then
        >&2 echo "poetry version must be ${required_version}, got ${version}"
        exit 1
    fi

# lock dependencies without updating existing versions
lock: check-poetry
    #!/usr/bin/env bash
    set -euo pipefail

    poetry lock --no-update
    just export-deps

# update locked dependencies
update *deps: check-poetry
    #!/usr/bin/env bash
    set -euo pipefail

    poetry update {{ deps }}
    just export-deps

# export locked dependencies
export-deps:
    #!/usr/bin/env bash
    set -euo pipefail

    poetry export --all-extras --with dev --with test --with docs --without-hashes --no-ansi > requirements-dev.txt

# show all backends
@list-backends:
    yj -tj < pyproject.toml | \
        jq -rcM '.tool.poetry.plugins["ibis.backends"] | keys[]' | grep -v '^spark' | sort

# format code
fmt:
    ruff format .
    ruff check --fix .

# run all non-backend tests; additional arguments are forwarded to pytest
check *args:
    pytest -m core {{ args }}

# run pytest for ci; additional arguments are forwarded to pytest
ci-check *args:
    poetry run pytest --junitxml=junit.xml --cov=ibis --cov-report=xml:coverage.xml {{ args }}

# run backend doctests
backend-doctests backend *args:
    #!/usr/bin/env bash
    args=(pytest --doctest-modules {{ args }})
    for file in ibis/backends/{{ backend }}/**.py; do
        if grep -qPv '.*test.+' <<< "${file}"; then
            args+=("${file}")
        fi
    done
    if [ -n "${CI}" ]; then
        poetry run "${args[@]}"
    else
        "${args[@]}"
    fi

# lint code
lint:
    ruff format -q . --check
    ruff check .

# run the test suite for one or more backends
test +backends:
    #!/usr/bin/env bash
    set -euo pipefail

    pytest_args=("-m" "$(sed 's/ / or /g' <<< '{{ backends }}')")

    if ! [[ "{{ backends }}" =~ impala|pyspark ]]; then
        pytest_args+=("-n" "auto" "-q" "--dist" "loadgroup")
    fi

    pytest "${pytest_args[@]}"

# run doctests
doctest *args:
    #!/usr/bin/env bash
    set -eo pipefail

    if [ -n "${CI}" ]; then
<<<<<<< HEAD
        runner=(poetry run pytest)
    else
        runner=(pytest)
    fi

    # TODO(cpcloud): why doesn't pytest --ignore-glob=test_*.py work?
    "${runner[@]}" --doctest-modules {{ args }} $(
=======
        runner=(poetry run)
    else
        runner=(python -m)
    fi

    # TODO(cpcloud): why doesn't pytest --ignore-glob=test_*.py work?
    "${runner[@]}" pytest --doctest-modules {{ args }} $(
>>>>>>> 019cae5d
      find \
        ibis \
        -wholename '*.py' \
        -and -not -wholename '*test*.py' \
        -and -not -wholename '*__init__*' \
        -and -not -wholename '*gen_*.py' \
        -and -not -wholename '*ibis/backends/flink/*' # FIXME(deepyaman)
    )

# download testing data
download-data owner="ibis-project" repo="testing-data" rev="master":
    #!/usr/bin/env bash
    set -euo pipefail

    outdir="{{ justfile_directory() }}/ci/ibis-testing-data"
    rm -rf "$outdir"
    url="https://github.com/{{ owner }}/{{ repo }}"

    args=("$url")
    if [ "{{ rev }}" = "master" ]; then
        args+=("--depth" "1")
    fi

    args+=("$outdir")
    git clone "${args[@]}"

    if [ "{{ rev }}" != "master" ]; then
        git -C "${outdir}" checkout "{{ rev }}"
    fi

# start backends using docker compose; no arguments starts all backends
up *backends:
    docker compose up --build --wait {{ backends }}

# stop and remove containers -> clean up dangling volumes -> start backends
reup *backends:
    just down {{ backends }}
    docker system prune --force --volumes
    just up {{ backends }}

# stop and remove containers; clean up networks and volumes
down *backends:
    #!/usr/bin/env bash
    set -euo pipefail

    if [ -z "{{ backends }}" ]; then
        docker compose down --volumes --remove-orphans
    else
        docker compose rm {{ backends }} --force --stop --volumes
    fi

# stop all containers, prune networks, and remove all volumes
stop *backends:
    just down {{ backends }}
    docker network prune -f
    docker volume prune -af

# tail logs for one or more services
tail *services:
    docker compose logs --follow {{ services }}

# run the benchmark suite
bench +args='ibis/tests/benchmarks':
    pytest --benchmark-only --benchmark-enable --benchmark-autosave {{ args }}

# run benchmarks and compare with a previous run
benchcmp number *args:
    just bench --benchmark-compare {{ number }} {{ args }}

# check for invalid links in a locally built version of the docs
checklinks *args:
    #!/usr/bin/env bash
    set -euo pipefail

    lychee --base docs/_output $(find docs/_output -name '*.html') {{ args }}

# view the changelog for upcoming release (use --pretty to format with glow)
view-changelog flags="":
    #!/usr/bin/env bash
    set -euo pipefail

    npx -y -p conventional-changelog-cli \
        -- conventional-changelog --config ./.conventionalcommits.js \
        | ([ "{{ flags }}" = "--pretty" ] && glow -p - || cat -)

# profile something
profile +args:
    pyinstrument {{ args }}

# generate API documentation
docs-apigen *args:
    cd docs && quartodoc interlinks
    quartodoc build {{ args }} --config docs/_quarto.yml

# build documentation
docs-render:
    #!/usr/bin/env bash
    set -euo pipefail

    # Check if the folder "reference" exists and has contents
    if [ ! -d "docs/reference" ] || [ -z "$(ls -A docs/reference)" ]; then
        just docs-apigen
    fi

    quarto render docs

# preview docs
docs-preview:
    #!/usr/bin/env bash
    set -euo pipefail

    # Check if the folder "reference" exists and has contents
    if [ ! -d "docs/reference" ] || [ -z "$(ls -A docs/reference)" ]; then
        just docs-apigen
    fi

    quarto preview docs

# regen api and preview docs
docs-api-preview:
    just docs-apigen --verbose
    quarto preview docs

# deploy docs to netlify
docs-deploy:
    quarto publish --no-prompt --no-browser --no-render netlify docs

# build an ibis_framework wheel that works with pyodide
build-ibis-for-pyodide:
    #!/usr/bin/env bash
    set -euo pipefail

    # TODO(cpcloud): remove when:
    # 1. pyarrow release contains pyodide
    # 2. ibis supports this version of pyarrow
    rm -rf dist/
    poetry add 'pyarrow>=10.0.1' --allow-prereleases
    poetry build --format wheel
    git checkout poetry.lock pyproject.toml
    jq '{"PipliteAddon": {"piplite_urls": [$ibis, $duckdb]}}' -nM \
        --arg ibis dist/*.whl \
        --arg duckdb "https://duckdb.github.io/duckdb-pyodide/wheels/duckdb-1.0.0-cp311-cp311-emscripten_3_1_46_wasm32.whl" \
        > docs/jupyter_lite_config.json

# build the jupyterlite deployment
build-jupyterlite: build-ibis-for-pyodide
    #!/usr/bin/env bash
    set -euo pipefail

    mkdir -p docs/_output/jupyterlite
    jupyter lite build \
        --debug \
        --no-libarchive \
        --config docs/jupyter_lite_config.json \
        --apps repl \
        --no-unused-shared-packages \
        --output-dir docs/_output/jupyterlite
    # jupyter lite build can copy from the nix store, and preserves the
    # original write bit; without this the next run of this rule will result in
    # a permission error when the build tries to remove existing files
    chmod -R u+w docs/_output/jupyterlite

# run the entire docs build pipeline
docs-build-all:
    just docs-apigen --verbose
    just docs-render
    just build-jupyterlite
    just checklinks docs/_output --offline --no-progress

# open chat
chat *args:
    zulip-term {{ args }}<|MERGE_RESOLUTION|>--- conflicted
+++ resolved
@@ -98,15 +98,6 @@
     set -eo pipefail
 
     if [ -n "${CI}" ]; then
-<<<<<<< HEAD
-        runner=(poetry run pytest)
-    else
-        runner=(pytest)
-    fi
-
-    # TODO(cpcloud): why doesn't pytest --ignore-glob=test_*.py work?
-    "${runner[@]}" --doctest-modules {{ args }} $(
-=======
         runner=(poetry run)
     else
         runner=(python -m)
@@ -114,7 +105,6 @@
 
     # TODO(cpcloud): why doesn't pytest --ignore-glob=test_*.py work?
     "${runner[@]}" pytest --doctest-modules {{ args }} $(
->>>>>>> 019cae5d
       find \
         ibis \
         -wholename '*.py' \
