#!/usr/bin/env python

import os
<<<<<<< HEAD
import six
import sys
import click
=======
>>>>>>> 1c474471
import tarfile

import click
import six

import pandas as pd
import sqlalchemy as sa

from toolz import dissoc
from plumbum import local
from plumbum.cmd import curl, psql
from ibis.compat import Path


SCRIPT_DIR = Path(__file__).parent.absolute()
DATA_DIR = Path(os.environ.get('IBIS_TEST_DATA_DIRECTORY',
                               SCRIPT_DIR / 'ibis-testing-data'))

TEST_TABLES = ['functional_alltypes', 'diamonds', 'batting',
               'awards_players']


def recreate_database(driver, params, **kwargs):
    url = sa.engine.url.URL(driver, **dissoc(params, 'database'))
    engine = sa.create_engine(url, **kwargs)

    with engine.connect() as conn:
        conn.execute('DROP DATABASE IF EXISTS {}'.format(params['database']))
        conn.execute('CREATE DATABASE {}'.format(params['database']))


def init_database(driver, params, schema=None, recreate=True, **kwargs):
    new_params = params.copy()
    new_params['username'] = new_params.pop('user', None)

    if recreate:
        recreate_database(driver, new_params, **kwargs)

    url = sa.engine.url.URL(driver, **new_params)
    engine = sa.create_engine(url, **kwargs)

    if schema:
        with engine.connect() as conn:
            # clickhouse doesn't support multi-statements
            for stmt in schema.read().split(';'):
                if len(stmt.strip()):
                    conn.execute(stmt)

    return engine


def read_tables(names, data_directory):
    for name in names:
        path = data_directory / '{}.csv'.format(name)
        click.echo(path)
        df = pd.read_csv(str(path), index_col=None, header=0)

        if name == 'functional_alltypes':
            df['bool_col'] = df['bool_col'].astype(bool)
            # string_col is actually dt.int64
            df['string_col'] = df['string_col'].astype(six.text_type)
            df['date_string_col'] = df['date_string_col'].astype(six.text_type)
            # timestamp_col has object dtype
            df['timestamp_col'] = pd.to_datetime(df['timestamp_col'])

        yield (name, df)


def convert_to_database_compatible_value(value):
    """Pandas 0.23 broke DataFrame.to_sql, so we workaround it by rolling our
    own extremely low-tech conversion routine
    """
    if pd.isnull(value):
        return None
    elif isinstance(value, pd.Timestamp):
        return value.to_pydatetime()
    else:
        return value


def insert(engine, tablename, df):
    keys = df.columns
    rows = [
        dict(zip(keys, tuple(map(convert_to_database_compatible_value, row))))
        for row in df.itertuples(index=False, name=None)
    ]
    t = sa.Table(tablename, sa.MetaData(bind=engine), autoload=True)
    engine.execute(t.insert(), rows)


def insert_tables(engine, names, data_directory):
    for table, df in read_tables(names, data_directory):
        with engine.begin() as connection:
            insert(connection, table, df)


@click.group()
def cli():
    pass


@cli.command()
@click.argument('name', default='ibis-testing-data.tar.gz')
@click.option('--base-url',
              default='https://storage.googleapis.com/ibis-testing-data')
@click.option('-d', '--directory', default=SCRIPT_DIR)
def download(base_url, directory, name):
    directory = Path(directory)
    if not directory.exists():
        directory.mkdir()

    data_url = '{}/{}'.format(base_url, name)
    path = directory / name

    if not path.exists():
        download = curl[data_url, '-o', path, '-L']
        download(stdout=click.get_binary_stream('stdout'),
                 stderr=click.get_binary_stream('stderr'))
    else:
        click.echo('Skipping download due to {} already exists.'.format(name))

    click.echo('Extracting archive to {} ...'.format(directory))
    if path.suffix in ('.tar', '.gz', '.bz2', '.xz'):
        with tarfile.open(str(path), mode='r|gz') as f:
            f.extractall(path=str(directory))


@cli.command()
@click.option('-t', '--tables', multiple=True, default=TEST_TABLES)
@click.option('-d', '--data-directory', default=DATA_DIR)
@click.option('-i', '--ignore-missing-dependency', is_flag=True, default=False)
def parquet(tables, data_directory, ignore_missing_dependency, **params):
    try:
        import pyarrow as pa  # noqa: F401
        import pyarrow.parquet as pq  # noqa: F401
    except ImportError:
        msg = 'PyArrow dependency is missing'
        if ignore_missing_dependency:
            click.echo('Ignored: {}'.format(msg))
            return 0
        else:
            raise click.ClickException(msg)

    data_directory = Path(data_directory)
    for table, df in read_tables(tables, data_directory):
        if table == 'functional_alltypes':
            schema = pa.schema([
                pa.field('string_col', pa.string()),
                pa.field('date_string_col', pa.string())
            ])
        else:
            schema = None
        arrow_table = pa.Table.from_pandas(df, schema=schema)
        target_path = data_directory / '{}.parquet'.format(table)

        pq.write_table(arrow_table, str(target_path))


@cli.command()
@click.option('-h', '--host', default='localhost')
@click.option('-P', '--port', default=5432, type=int)
@click.option('-u', '--user', default='postgres')
@click.option('-p', '--password', default='postgres')
@click.option('-D', '--database', default='ibis_testing')
@click.option('-S', '--schema', type=click.File('rt'),
              default=str(SCRIPT_DIR / 'schema' / 'postgresql.sql'))
@click.option('-t', '--tables', multiple=True, default=TEST_TABLES)
@click.option('-d', '--data-directory', default=DATA_DIR)
def postgres(schema, tables, data_directory, **params):
    data_directory = Path(data_directory)
    click.echo('Initializing PostgreSQL...')
    engine = init_database('postgresql', params, schema,
                           isolation_level='AUTOCOMMIT')

    query = "COPY {} FROM STDIN WITH (FORMAT CSV, HEADER TRUE, DELIMITER ',')"
    database = params['database']
    for table in tables:
        src = data_directory / '{}.csv'.format(table)
        click.echo(src)
        load = psql['--host', params['host'], '--port', params['port'],
                    '--username', params['user'], '--dbname', database,
                    '--command', query.format(table)]
        with local.env(PGPASSWORD=params['password']):
            with src.open('r') as f:
                load(stdin=f)

    engine.execute('VACUUM FULL ANALYZE')


@cli.command()
@click.option('-D', '--database', default=SCRIPT_DIR / 'ibis_testing.db')
@click.option('-S', '--schema', type=click.File('rt'),
              default=str(SCRIPT_DIR / 'schema' / 'sqlite.sql'))
@click.option('-t', '--tables', multiple=True, default=TEST_TABLES)
@click.option('-d', '--data-directory', default=DATA_DIR)
def sqlite(database, schema, tables, data_directory, **params):
    database = Path(database)
    data_directory = Path(data_directory)
    click.echo('Initializing SQLite...')

    try:
        database.unlink()
    except OSError:
        pass

    params['database'] = str(database)
    engine = init_database('sqlite', params, schema, recreate=False)
    insert_tables(engine, tables, data_directory)


@cli.command()
@click.option('-h', '--host', default='localhost')
@click.option('-P', '--port', default=9091, type=int)
@click.option('-u', '--user', default='mapd')
@click.option('-p', '--password', default='HyperInteractive')
@click.option('-D', '--database', default='ibis_testing')
@click.option('-S', '--schema', type=click.File('rt'),
              default=str(SCRIPT_DIR / 'schema' / 'mapd.sql'))
@click.option('-t', '--tables', multiple=True, default=TEST_TABLES)
@click.option('-d', '--data-directory', default=DATA_DIR)
def mapd(schema, tables, data_directory, **params):
    if sys.version_info[0] < 3:
        click.echo(
            '[MAPD|EE] MapD backend is unavailable for Python 2.'
        )
        return

    import pymapd

    data_directory = Path(data_directory)
    reserved_words = ['table', 'year', 'month']

    # connection
    click.echo('Initializing MapD...')
    if params['database'] != 'mapd':
        conn = pymapd.connect(
            host=params['host'],
            user=params['user'],
            password=params['password'],
            port=params['port'],
            dbname='mapd'
        )
        try:
            conn.execute('CREATE DATABASE {}'.format(params['database']))
        except Exception as e:
            click.echo('[MAPD|WW]{}'.format(e))
        conn.close()

    conn = pymapd.connect(
        host=params['host'], user=params['user'],
        password=params['password'],
        port=params['port'], dbname=params['database']
    )

    # create tables
    for stmt in schema.read().split(';'):
        stmt = stmt.strip()
        if len(stmt):
            try:
                conn.execute(stmt)
            except Exception as e:
                click.echo('[MAPD|WW] {}'.format(str(e)))
    click.echo('[MAPD|II] Creating tables ... OK')

    # import data
    click.echo('[MAPD|II] Loading data ...')
    for table, df in read_tables(tables, data_directory):
        if table == 'batting':
            # float nan problem
            cols = df.select_dtypes([float]).columns
            df[cols] = df[cols].fillna(0).astype(int)
            # string None driver problem
            cols = df.select_dtypes([object]).columns
            df[cols] = df[cols].fillna('')
        elif table == 'awards_players':
            # string None driver problem
            cols = df.select_dtypes([object]).columns
            df[cols] = df[cols].fillna('')

        # rename fields
        for df_col in df.columns:
            if ' ' in df_col or ':' in df_col:
                column = df_col.replace(' ', '_').replace(':', '_')
            elif df_col in reserved_words:
                column = '{}_'.format(df_col)
            else:
                continue
            df.rename(columns={df_col: column}, inplace=True)
        conn.load_table_columnar(table, df)

    conn.close()

    click.echo('[MAPD|II] Done!')


@cli.command()
@click.option('-h', '--host', default='localhost')
@click.option('-P', '--port', default=3306, type=int)
@click.option('-u', '--user', default='ibis')
@click.option('-p', '--password', default='ibis')
@click.option('-D', '--database', default='ibis_testing')
@click.option('-S', '--schema', type=click.File('rt'),
              default=str(SCRIPT_DIR / 'schema' / 'mysql.sql'))
@click.option('-t', '--tables', multiple=True, default=TEST_TABLES)
@click.option('-d', '--data-directory', default=DATA_DIR)
def mysql(schema, tables, data_directory, **params):
    data_directory = Path(data_directory)
    click.echo('Initializing MySQL...')
    engine = init_database('mysql+pymysql', params, schema,
                           isolation_level='AUTOCOMMIT')
    insert_tables(engine, tables, data_directory)


@cli.command()
@click.option('-h', '--host', default='localhost')
@click.option('-P', '--port', default=9000, type=int)
@click.option('-u', '--user', default='default')
@click.option('-p', '--password', default='')
@click.option('-D', '--database', default='ibis_testing')
@click.option('-S', '--schema', type=click.File('rt'),
              default=str(SCRIPT_DIR / 'schema' / 'clickhouse.sql'))
@click.option('-t', '--tables', multiple=True, default=TEST_TABLES)
@click.option('-d', '--data-directory', default=DATA_DIR)
def clickhouse(schema, tables, data_directory, **params):
    data_directory = Path(data_directory)
    click.echo('Initializing ClickHouse...')
    engine = init_database('clickhouse+native', params, schema)

    for table, df in read_tables(tables, data_directory):
        if table == 'batting':
            # float nan problem
            cols = df.select_dtypes([float]).columns
            df[cols] = df[cols].fillna(0).astype(int)
            # string None driver problem
            cols = df.select_dtypes([object]).columns
            df[cols] = df[cols].fillna('')
        elif table == 'awards_players':
            # string None driver problem
            cols = df.select_dtypes([object]).columns
            df[cols] = df[cols].fillna('')

        insert(engine, table, df)


if __name__ == '__main__':
    """
    Environment Variables are automatically parsed:
     - IBIS_TEST_{BACKEND}_PORT
     - IBIS_TEST_{BACKEND}_HOST
     - IBIS_TEST_{BACKEND}_USER
     - IBIS_TEST_{BACKEND}_PASSWORD
     - etc.
    """
    cli(auto_envvar_prefix='IBIS_TEST')<|MERGE_RESOLUTION|>--- conflicted
+++ resolved
@@ -1,12 +1,7 @@
 #!/usr/bin/env python
 
 import os
-<<<<<<< HEAD
-import six
 import sys
-import click
-=======
->>>>>>> 1c474471
 import tarfile
 
 import click
