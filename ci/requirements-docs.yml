--- conflicted
+++ resolved
@@ -1,4 +1,3 @@
-<<<<<<< HEAD
 name: ibis-env
 channels:
   - defaults
@@ -19,28 +18,6 @@
   # https://github.com/ibis-project/ibis/issues/2027
   - semantic_version<2.7
 
-  # TODO: The conda solver takes forever when pymapd is installed, with the rest of
-  # Ibis dependencies. It has been excluded from the tests for now, so we add it here.
-  # Once the solver problem is fixed, this should be in ci/requirements-3.*-dev.yml
-  # (the one used for the docs), and removed from here.
-  - pymapd>=0.21.0
-
   - pip
   - pip:
-    - git+https://github.com/datapythonista/pysuerga
-=======
-ipython
-jupyter
-libiconv  # see https://github.com/jupyter/repo2docker/issues/758
-matplotlib
-nbconvert
-nbsphinx
-nomkl
-# must pin again otherwise strange things happen
-pyarrow>=0.12
-sphinx=2.0.1
-sphinx-releases
-sphinx_rtd_theme
-# https://github.com/ibis-project/ibis/issues/2027
-semantic_version<2.7
->>>>>>> 71735484
+    - git+https://github.com/datapythonista/pysuerga