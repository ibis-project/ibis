--- conflicted
+++ resolved
@@ -64,12 +64,7 @@
           -e AZURECI=$AZURECI \
           -e PYTEST_BACKENDS="$PYTEST_BACKENDS" \
           ibis \
-<<<<<<< HEAD
-          pytest ibis/tests ibis/expr/tests ibis/sql/tests ibis/impala/tests ibis/clickhouse/tests \
-=======
           pytest ibis/tests ibis/impala/tests ibis/clickhouse/tests \
-            -m "not udf" \
->>>>>>> 79431de3
             -k"not compile and not connect" \
             -ra \
             --doctest-modules \
