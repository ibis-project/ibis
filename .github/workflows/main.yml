--- conflicted
+++ resolved
@@ -37,12 +37,7 @@
     strategy:
       fail-fast: false
       matrix:
-<<<<<<< HEAD
-        os: [ubuntu-latest, windows-latest]
-        python_version: ["3.7", "3.9"]
-=======
-        python_version: ["3.7", "3.8"]
->>>>>>> 45cd4913
+        python_version: ["3.7", "3.9"]
     steps:
     - name: checkout
       uses: actions/checkout@v1
