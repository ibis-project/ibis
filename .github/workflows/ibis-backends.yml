name: Backends

on:
  push:
    # Skip the backend suite if all changes are docs
    paths-ignore:
      - "docs/**"
      - "mkdocs.yml"
      - "**/*.md"
      - "codecov.yml"
    branches:
      - master
      - "*.x.x"
  pull_request:
    # Skip the backend suite if all changes are docs
    paths-ignore:
      - "docs/**"
      - "mkdocs.yml"
      - "**/*.md"
      - "codecov.yml"
    branches:
      - master
      - "*.x.x"
  merge_group:

permissions:
  # this allows extractions/setup-just to list releases for `just` at a higher
  # rate limit while restricting GITHUB_TOKEN permissions elsewhere
  contents: read

concurrency:
  group: ${{ github.repository }}-${{ github.head_ref || github.sha }}-${{ github.workflow }}
  cancel-in-progress: true

env:
  FORCE_COLOR: "1"

jobs:
  gen_lockfile_backends:
    name: Generate Poetry Lockfile for non-Snowflake Backends
    runs-on: ubuntu-latest
    strategy:
      fail-fast: false
      matrix:
        python-version:
          - "3.9"
          - "3.10" # For PyFlink, which does not support Python 3.11 yet
          - "3.11"
    steps:
      - name: checkout
        uses: actions/checkout@v3

      - name: install python
        id: install_python
        uses: actions/setup-python@v4
        with:
          python-version: "${{ matrix.python-version }}"

      - name: install poetry
        run: python -m pip install --upgrade pip 'poetry<1.4'

      - uses: syphar/restore-pip-download-cache@v1
        with:
          requirement_files: poetry.lock
          custom_cache_key_element: ${{ steps.install_python.outputs.python-version }}

      - name: remove snowflake deps that are not compatible with everything else
        run: poetry remove snowflake-sqlalchemy snowflake-connector-python

      - name: update deps originally constrained by snowflake
        run: poetry update numpy pandas pyarrow datafusion

      - name: upload deps file
        uses: actions/upload-artifact@v3
        with:
          name: backend-deps-${{ matrix.python-version }}
          path: |
            pyproject.toml
            poetry.lock

  test_backends:
    name: ${{ matrix.backend.title }} ${{ matrix.os }} python-${{ matrix.python-version }}
    runs-on: ${{ matrix.os }}
    needs:
      - gen_lockfile_backends
    env:
      SQLALCHEMY_WARN_20: "1"
    strategy:
      fail-fast: false
      matrix:
        os:
          - ubuntu-latest
          - windows-latest
        python-version:
          - "3.9"
          - "3.11"
        backend:
          - name: dask
            title: Dask
            extras:
              - dask
          - name: duckdb
            title: DuckDB
            extras:
              - duckdb
              - deltalake
            additional_deps:
              - torch
          - name: pandas
            title: Pandas
            extras:
              - pandas
          - name: sqlite
            title: SQLite
            extras:
              - sqlite
          - name: datafusion
            title: Datafusion
            extras:
              - datafusion
          - name: polars
            title: Polars
            extras:
              - polars
              - deltalake
          - name: mysql
            title: MySQL
            services:
              - mysql
            extras:
              - mysql
              - geospatial
            sys-deps:
              - libgeos-dev
          - name: clickhouse
            title: ClickHouse
            services:
              - clickhouse
            extras:
              - clickhouse
          - name: postgres
            title: PostgreSQL
            extras:
              - postgres
              - geospatial
            services:
              - postgres
            sys-deps:
              - libgeos-dev
          - name: postgres
            title: PostgreSQL + Torch
            extras:
              - postgres
              - geospatial
            additional_deps:
              - torch
            services:
              - postgres
            sys-deps:
              - libgeos-dev
          - name: impala
            title: Impala
            serial: true
            extras:
              - impala
            services:
              - impala
              - kudu
            sys-deps:
              - cmake
              - ninja-build
          - name: mssql
            title: MS SQL Server
            serial: true
            extras:
              - mssql
            services:
              - mssql
            sys-deps:
              - libkrb5-dev
              - krb5-config
              - freetds-dev
          - name: trino
            title: Trino
            extras:
              - trino
              - postgres
            services:
              - trino
          - name: druid
            title: Druid
            extras:
              - druid
            services:
              - druid
          - name: oracle
            title: Oracle
            serial: true
            extras:
              - oracle
            services:
              - oracle
          - name: flink
            title: Flink
            serial: true
            extras:
              - flink
            additional_deps:
              - apache-flink
            even_more_deps:
              - pandas~=1.5
        exclude:
          - os: windows-latest
            backend:
              name: mysql
              title: MySQL
              extras:
                - mysql
                - geospatial
              services:
                - mysql
              sys-deps:
                - libgeos-dev
          - os: windows-latest
            backend:
              name: clickhouse
              title: ClickHouse
              extras:
                - clickhouse
              services:
                - clickhouse
          - os: windows-latest
            backend:
              name: postgres
              title: PostgreSQL
              extras:
                - postgres
                - geospatial
              services:
                - postgres
              sys-deps:
                - libgeos-dev
          - os: windows-latest
            backend:
              name: postgres
              title: PostgreSQL + Torch
              extras:
                - postgres
                - geospatial
              additional_deps:
                - torch
              services:
                - postgres
              sys-deps:
                - libgeos-dev
          - os: windows-latest
            backend:
              name: impala
              title: Impala
              serial: true
              extras:
                - impala
              services:
                - impala
                - kudu
              sys-deps:
                - cmake
                - ninja-build
          - os: windows-latest
            backend:
              name: mssql
              title: MS SQL Server
              serial: true
              extras:
                - mssql
              services:
                - mssql
              sys-deps:
                - libkrb5-dev
                - krb5-config
                - freetds-dev
          - os: windows-latest
            backend:
              name: trino
              title: Trino
              services:
                - trino
              extras:
                - trino
                - postgres
          - os: windows-latest
            backend:
              name: druid
              title: Druid
              extras:
                - druid
              services:
                - druid
          - os: windows-latest
            backend:
              name: oracle
              title: Oracle
              serial: true
              extras:
                - oracle
              services:
                - oracle
          - python-version: "3.11"
            backend:
              name: flink
              title: Flink
              serial: true
              extras:
                - flink
              additional_deps:
                - apache-flink
              even_more_deps:
                - pandas~=1.5
    steps:
      - name: update and install system dependencies
        if: matrix.os == 'ubuntu-latest' && matrix.backend.sys-deps != null
        run: |
          set -euo pipefail

          sudo apt-get update -qq -y
          sudo apt-get install -qq -y build-essential ${{ join(matrix.backend.sys-deps, ' ') }}

      - name: install sqlite
        if: matrix.os == 'windows-latest' && matrix.backend.name == 'sqlite'
        run: choco install sqlite

      - name: checkout
        uses: actions/checkout@v3

      - uses: extractions/setup-just@v1
        env:
          GITHUB_TOKEN: ${{ secrets.GITHUB_TOKEN }}

      - name: download backend data
        run: just download-data

      - name: start services
        if: matrix.backend.services != null
        run: docker compose up --wait ${{ join(matrix.backend.services, ' ') }}

      - name: install python
        uses: actions/setup-python@v4
        id: install_python
        with:
          python-version: ${{ matrix.python-version }}

      - name: delete header rows on ubuntu
        if: matrix.os == 'ubuntu-latest' && matrix.backend.name == 'flink'
        run: |
          python -c "exec(\"TEST_FILES = ['functional_alltypes', 'diamonds', 'batting', 'awards_players']\nfor file in TEST_FILES:\n    with open(f'ci/ibis-testing-data/csv/{file}.csv', 'r+') as f:\n        f.readline()\n        data=f.read()\n        f.seek(0)\n        f.write(data)\n        f.truncate()\n\")"

      - name: delete header rows on windows
        if: matrix.os == 'windows-latest' && matrix.backend.name == 'flink'
        run: |
          python -c @"
          TEST_FILES = ['functional_alltypes', 'diamonds', 'batting', 'awards_players']
          for file in TEST_FILES:
              with open(f'ci/ibis-testing-data/csv/{file}.csv', 'r+') as f:
                  f.readline()
                  data=f.read()
                  f.seek(0)
                  f.write(data)
                  f.truncate()
          "@

      - name: download poetry lockfile
        uses: actions/download-artifact@v3
        with:
          name: backend-deps-${{ matrix.python-version }}
          path: deps

      - name: pull out lockfile
        shell: bash
        run: |
          set -euo pipefail

          mv -f deps/* .
          rm -r deps

      - uses: syphar/restore-pip-download-cache@v1
        with:
          requirement_files: poetry.lock
          custom_cache_key_element: ${{ steps.install_python.outputs.python-version }}

      - name: install poetry
        run: python -m pip install --upgrade pip 'poetry<1.4'

      - uses: syphar/restore-virtualenv@v1
        with:
          requirement_files: poetry.lock
          custom_cache_key_element: ${{ matrix.backend.name }}-${{ steps.install_python.outputs.python-version }}

      - name: install ibis
        run: poetry install --without dev --without docs --extras "${{ join(matrix.backend.extras, ' ') }}"

      - name: install other deps
        if: matrix.backend.additional_deps != null
        run: poetry run pip install "${{ join(matrix.backend.additional_deps, ' ') }}"

      # FIXME(deepyaman)
      - name: install even more deps
        if: matrix.backend.even_more_deps != null
        run: poetry run pip install "${{ join(matrix.backend.even_more_deps, ' ') }}"

      - name: show installed deps
        run: poetry run pip list

      - name: "run parallel tests: ${{ matrix.backend.name }}"
        if: ${{ !matrix.backend.serial }}
        run: just ci-check -m ${{ matrix.backend.name }} --numprocesses auto --dist=loadgroup

      - name: "run serial tests: ${{ matrix.backend.name }}"
        if: matrix.backend.serial && matrix.backend.name == 'impala'
        run: just ci-check -m ${{ matrix.backend.name }} --randomly-dont-reorganize
        env:
          IBIS_TEST_NN_HOST: localhost
          IBIS_TEST_IMPALA_HOST: localhost
          IBIS_TEST_IMPALA_PORT: 21050
          IBIS_TEST_WEBHDFS_PORT: 50070
          IBIS_TEST_WEBHDFS_USER: hdfs
          IBIS_EXAMPLES_DATA: ${{ runner.temp }}/examples-${{ matrix.backend.name }}-${{ matrix.os }}-${{ steps.install_python.outputs.python-version }}

      - name: "run serial tests: ${{ matrix.backend.name }}"
        if: matrix.backend.serial && matrix.backend.name != 'impala'
        run: just ci-check -m ${{ matrix.backend.name }}
        env:
          IBIS_EXAMPLES_DATA: ${{ runner.temp }}/examples-${{ matrix.backend.name }}-${{ matrix.os }}-${{ steps.install_python.outputs.python-version }}

      - name: check that no untracked files were produced
        shell: bash
        run: git checkout poetry.lock pyproject.toml && ! git status --porcelain | tee /dev/stderr | grep .

      - name: upload code coverage
        if: success()
        uses: codecov/codecov-action@v3
        with:
          flags: backend,${{ matrix.backend.name }},${{ runner.os }},python-${{ steps.install_python.outputs.python-version }}

      - name: Show docker compose logs on fail
        if: matrix.backend.services != null && failure()
        run: docker compose logs

  test_backends_min_version:
    name: ${{ matrix.backend.title }} Min Version ${{ matrix.os }} python-${{ matrix.python-version }}
    runs-on: ${{ matrix.os }}
    env:
      SQLALCHEMY_WARN_20: "1"
    strategy:
      fail-fast: false
      matrix:
        os:
          - ubuntu-latest
          - windows-latest
        python-version:
          - "3.9"
          - "3.11"
        backend:
          - name: dask
            title: Dask
            deps:
              - "dask[array,dataframe]@2022.9.1"
              - "pandas@1.5.3"
            extras:
              - dask
          - name: postgres
            title: PostgreSQL
            deps:
              - "psycopg2@2.8.4"
              - "GeoAlchemy2@0.6.3"
              - "geopandas@0.6"
              - "Shapely@2"
            services:
              - postgres
            extras:
              - postgres
              - geospatial
        exclude:
          - os: windows-latest
            backend:
              name: postgres
              title: PostgreSQL
              deps:
                - "psycopg2@2.8.4"
                - "GeoAlchemy2@0.6.3"
                - "geopandas@0.6"
                - "Shapely@2"
              services:
                - postgres
              extras:
                - postgres
                - geospatial
          - python-version: "3.11"
            backend:
              name: postgres
              title: PostgreSQL
              deps:
                - "psycopg2@2.8.4"
                - "GeoAlchemy2@0.6.3"
                - "geopandas@0.6"
                - "Shapely@2"
              services:
                - postgres
              extras:
                - postgres
                - geospatial
    steps:
      - name: checkout
        uses: actions/checkout@v3

      - name: install libgeos for shapely
        if: matrix.backend.name == 'postgres'
        run: sudo apt-get install -qq -y build-essential libgeos-dev

      - uses: extractions/setup-just@v1
        env:
          GITHUB_TOKEN: ${{ secrets.GITHUB_TOKEN }}

      - name: download backend data
        run: just download-data

      - name: start services
        if: matrix.backend.services != null
        run: docker compose up --wait ${{ join(matrix.backend.services, ' ') }}

      - name: install python
        uses: actions/setup-python@v4
        id: install_python
        with:
          python-version: ${{ matrix.python-version }}

      - name: install poetry
        run: python -m pip install --upgrade pip 'poetry<1.4'

      - name: install minimum versions
        run: poetry add --lock --optional ${{ join(matrix.backend.deps, ' ') }}

      - name: checkout the lock file
        run: git checkout poetry.lock

      - name: lock with no updates
        # poetry add is aggressive and will update other dependencies like
        # numpy and pandas so we keep the pyproject.toml edits and then relock
        # without updating anything except the requested versions
        run: poetry lock --no-update

      - name: install ibis
        run: poetry install --without dev --without docs --extras "${{ join(matrix.backend.extras, ' ') }}"

      - name: run tests
        run: just ci-check -m ${{ matrix.backend.name }} --numprocesses auto --dist=loadgroup

      - name: check that no untracked files were produced
        shell: bash
        run: git checkout poetry.lock pyproject.toml && ! git status --porcelain | tee /dev/stderr | grep .

      - name: upload code coverage
        if: success()
        uses: codecov/codecov-action@v3
        with:
          flags: backend,${{ matrix.backend.name }},${{ runner.os }},python-${{ steps.install_python.outputs.python-version }}

      - name: Show docker compose logs on fail
        if: matrix.backend.services != null && failure()
        run: docker compose logs

  test_pyspark:
    name: PySpark ${{ matrix.os }} python-${{ matrix.python-version }} pandas-${{ matrix.pandas.version }}
    runs-on: ${{ matrix.os }}
    strategy:
      fail-fast: false
      matrix:
        os:
          - ubuntu-latest
        python-version:
          - "3.10"
        pandas:
          - version: "1.5.*"
          - version: "2.*.*"
            conflicts:
              - snowflake-sqlalchemy
              - snowflake-connector-python
        include:
          - os: ubuntu-latest
            python-version: "3.9"
            pandas:
              version: "1.5.*"
          - os: ubuntu-latest
            python-version: "3.11"
            pandas:
              version: "2.*.*"
              conflicts:
                - snowflake-sqlalchemy
                - snowflake-connector-python
    steps:
      - name: checkout
        uses: actions/checkout@v3

      - uses: actions/setup-java@v3
        with:
          distribution: microsoft
          java-version: 17

      - uses: extractions/setup-just@v1
        env:
          GITHUB_TOKEN: ${{ secrets.GITHUB_TOKEN }}

      - name: download backend data
        run: just download-data

      - name: install python
        uses: actions/setup-python@v4
        id: install_python
        with:
          python-version: ${{ matrix.python-version }}

      - name: install poetry
        run: python -m pip install --upgrade pip 'poetry<1.4'

      - name: remove conflicting deps
        if: matrix.pandas.conflicts != null
        run: poetry remove ${{ join(matrix.pandas.conflicts, ' ') }}

      - name: install minimum versions
        run: poetry add --lock 'pandas@${{ matrix.pandas.version }}' 'numpy@1.23.*'

      - name: checkout the lock file
        run: git checkout poetry.lock

      - name: lock with no updates
        # poetry add is aggressive and will update other dependencies like
        # numpy and pandas so we keep the pyproject.toml edits and then relock
        # without updating anything except the requested versions
        run: poetry lock --no-update

      - name: install ibis
        run: poetry install --without dev --without docs --extras pyspark

      - name: run tests
        run: just ci-check -m pyspark

      - name: check that no untracked files were produced
        shell: bash
        run: git checkout poetry.lock pyproject.toml && ! git status --porcelain | tee /dev/stderr | grep .

      - name: upload code coverage
        if: success()
        uses: codecov/codecov-action@v3
        with:
          flags: backend,pyspark,${{ runner.os }},python-${{ steps.install_python.outputs.python-version }},pandas-${{ matrix.pandas.version }}

  gen_lockfile_sqlalchemy2:
    name: Generate Poetry Lockfile for SQLAlchemy 2
    runs-on: ubuntu-latest
    steps:
      - name: checkout
        uses: actions/checkout@v3

      - name: install python
        uses: actions/setup-python@v4
        with:
          python-version: "3.11"

      - run: python -m pip install --upgrade pip 'poetry<1.4'

      - name: remove deps that are not compatible with sqlalchemy 2
        run: poetry remove snowflake-sqlalchemy

      - name: add sqlalchemy 2
        run: poetry add --lock --optional 'sqlalchemy>=2,<3'

      - name: checkout the lock file
        run: git checkout poetry.lock

      - name: lock with no updates
        # poetry add is aggressive and will update other dependencies like
        # numpy and pandas so we keep the pyproject.toml edits and then relock
        # without updating anything except the requested versions
        run: poetry lock --no-update

      - name: check the sqlalchemy version
        run: poetry show sqlalchemy --no-ansi | grep version | cut -d ':' -f2- | sed 's/ //g' | grep -P '^2\.'

      - name: upload deps file
        uses: actions/upload-artifact@v3
        with:
          name: deps
          path: |
            pyproject.toml
            poetry.lock

  test_backends_sqlalchemy2:
    name: SQLAlchemy 2 ${{ matrix.backend.title }} ${{ matrix.os }} python-${{ matrix.python-version }}
    runs-on: ${{ matrix.os }}
    needs: gen_lockfile_sqlalchemy2
    strategy:
      fail-fast: false
      matrix:
        os:
          - ubuntu-latest
        python-version:
          - "3.11"
        backend:
          - name: mssql
            title: MS SQL Server
            services:
              - mssql
            extras:
              - mssql
          - name: mysql
            title: MySQL
            services:
              - mysql
            extras:
              - geospatial
              - mysql
          - name: postgres
            title: PostgreSQL
            services:
              - postgres
            extras:
              - geospatial
              - postgres
          - name: sqlite
            title: SQLite
            extras:
              - sqlite
          - name: trino
            title: Trino
            services:
              - trino
            extras:
              - trino
              - postgres
          - name: duckdb
            title: DuckDB
            extras:
              - duckdb
          - name: oracle
            title: Oracle
            serial: true
            extras:
              - oracle
            services:
              - oracle
    steps:
      - name: checkout
        uses: actions/checkout@v3

      - name: install libgeos for shapely
        if: ${{ matrix.backend.name == 'postgres' }}
        run: sudo apt-get install -qq -y build-essential libgeos-dev

      - name: install freetds-dev for mssql
        if: ${{ matrix.backend.name == 'mssql' }}
        run: sudo apt-get install -qq -y build-essential libkrb5-dev krb5-config freetds-dev

      - uses: extractions/setup-just@v1
        env:
          GITHUB_TOKEN: ${{ secrets.GITHUB_TOKEN }}

      - name: download backend data
        run: just download-data

      - name: start services
        if: matrix.backend.services != null
        run: docker compose up --wait ${{ join(matrix.backend.services, ' ') }}

      - name: install python
        uses: actions/setup-python@v4
        id: install_python
        with:
          python-version: ${{ matrix.python-version }}

      - name: download poetry lockfile
        uses: actions/download-artifact@v3
        with:
          name: deps
          path: deps

      - name: pull out lockfile
        run: |
          set -euo pipefail

          mv -f deps/* .
          rm -r deps

      - uses: syphar/restore-virtualenv@v1
        with:
          requirement_files: poetry.lock
          custom_cache_key_element: ${{ matrix.backend.name }}-${{ steps.install_python.outputs.python-version }}

      - uses: syphar/restore-pip-download-cache@v1
        with:
          requirement_files: poetry.lock
          custom_cache_key_element: ${{ steps.install_python.outputs.python-version }}

      - name: install poetry
        run: python -m pip install --upgrade pip 'poetry<1.4'

      - name: install ibis
        run: poetry install --without dev --without docs --extras "${{ join(matrix.backend.extras, ' ') }}"

      - name: run tests
        run: just ci-check -m ${{ matrix.backend.name }} --numprocesses auto --dist=loadgroup

      - name: check that no untracked files were produced
        shell: bash
        run: git checkout poetry.lock pyproject.toml && ! git status --porcelain | tee /dev/stderr | grep .

      - name: upload code coverage
        if: success()
        uses: codecov/codecov-action@v3
        with:
          flags: backend,${{ matrix.backend.name }},${{ runner.os }},python-${{ steps.install_python.outputs.python-version }}

<<<<<<< HEAD
=======
  test_flink:
    name: Flink ${{ matrix.os }} python-${{ matrix.python-version }}
    runs-on: ${{ matrix.os }}
    needs:
      - gen_lockfile_backends
    strategy:
      fail-fast: false
      matrix:
        os:
          - ubuntu-latest
          - windows-latest
        python-version:
          - "3.9"
          - "3.10"
    steps:
      - name: checkout
        uses: actions/checkout@v3

      - name: install python
        uses: actions/setup-python@v4
        id: install_python
        with:
          python-version: ${{ matrix.python-version }}

      - name: download poetry lockfile
        uses: actions/download-artifact@v3
        with:
          name: backend-deps-${{ matrix.python-version }}
          path: deps

      - name: pull out lockfile
        shell: bash
        run: |
          set -euo pipefail

          mv -f deps/* .
          rm -r deps

      - uses: syphar/restore-pip-download-cache@v1
        with:
          requirement_files: poetry.lock
          custom_cache_key_element: ${{ steps.install_python.outputs.python-version }}

      - name: install poetry
        run: python -m pip install --upgrade pip 'poetry<1.4'

      - uses: syphar/restore-virtualenv@v1
        with:
          requirement_files: poetry.lock
          custom_cache_key_element: flink-${{ steps.install_python.outputs.python-version }}

      - name: install ibis
        run: poetry install --without dev --without docs --extras flink

      # TODO(deepyaman): Remove step once Ibis and Flink are compatible.
      - name: install pyflink
        run: poetry run pip install apache-flink

      - name: show installed deps
        run: poetry run pip list

      - name: "run parallel tests: flink"
        run: poetry run pytest --junitxml=junit.xml --cov=ibis --cov-report=xml:coverage.xml ibis/backends/flink/tests --numprocesses auto --dist=loadgroup

      - name: check that no untracked files were produced
        shell: bash
        run: git checkout poetry.lock pyproject.toml && ! git status --porcelain | tee /dev/stderr | grep .

      - name: upload code coverage
        if: success()
        uses: codecov/codecov-action@v3
        with:
          flags: backend,flink,${{ runner.os }},python-${{ steps.install_python.outputs.python-version }}

>>>>>>> 77aecbc2
  backends:
    # this job exists so that we can use a single job from this workflow to gate merging
    runs-on: ubuntu-latest
    needs:
      - test_backends_min_version
      - test_backends
      - test_backends_sqlalchemy2
      - test_pyspark
    steps:
      - run: exit 0<|MERGE_RESOLUTION|>--- conflicted
+++ resolved
@@ -818,83 +818,6 @@
         with:
           flags: backend,${{ matrix.backend.name }},${{ runner.os }},python-${{ steps.install_python.outputs.python-version }}
 
-<<<<<<< HEAD
-=======
-  test_flink:
-    name: Flink ${{ matrix.os }} python-${{ matrix.python-version }}
-    runs-on: ${{ matrix.os }}
-    needs:
-      - gen_lockfile_backends
-    strategy:
-      fail-fast: false
-      matrix:
-        os:
-          - ubuntu-latest
-          - windows-latest
-        python-version:
-          - "3.9"
-          - "3.10"
-    steps:
-      - name: checkout
-        uses: actions/checkout@v3
-
-      - name: install python
-        uses: actions/setup-python@v4
-        id: install_python
-        with:
-          python-version: ${{ matrix.python-version }}
-
-      - name: download poetry lockfile
-        uses: actions/download-artifact@v3
-        with:
-          name: backend-deps-${{ matrix.python-version }}
-          path: deps
-
-      - name: pull out lockfile
-        shell: bash
-        run: |
-          set -euo pipefail
-
-          mv -f deps/* .
-          rm -r deps
-
-      - uses: syphar/restore-pip-download-cache@v1
-        with:
-          requirement_files: poetry.lock
-          custom_cache_key_element: ${{ steps.install_python.outputs.python-version }}
-
-      - name: install poetry
-        run: python -m pip install --upgrade pip 'poetry<1.4'
-
-      - uses: syphar/restore-virtualenv@v1
-        with:
-          requirement_files: poetry.lock
-          custom_cache_key_element: flink-${{ steps.install_python.outputs.python-version }}
-
-      - name: install ibis
-        run: poetry install --without dev --without docs --extras flink
-
-      # TODO(deepyaman): Remove step once Ibis and Flink are compatible.
-      - name: install pyflink
-        run: poetry run pip install apache-flink
-
-      - name: show installed deps
-        run: poetry run pip list
-
-      - name: "run parallel tests: flink"
-        run: poetry run pytest --junitxml=junit.xml --cov=ibis --cov-report=xml:coverage.xml ibis/backends/flink/tests --numprocesses auto --dist=loadgroup
-
-      - name: check that no untracked files were produced
-        shell: bash
-        run: git checkout poetry.lock pyproject.toml && ! git status --porcelain | tee /dev/stderr | grep .
-
-      - name: upload code coverage
-        if: success()
-        uses: codecov/codecov-action@v3
-        with:
-          flags: backend,flink,${{ runner.os }},python-${{ steps.install_python.outputs.python-version }}
-
->>>>>>> 77aecbc2
   backends:
     # this job exists so that we can use a single job from this workflow to gate merging
     runs-on: ubuntu-latest
