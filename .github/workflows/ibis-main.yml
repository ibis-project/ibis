name: Ibis

on:
  push:
    # Skip the test suite if all changes are in the docs directory
    paths-ignore:
      - "docs/**"
      - "**/*.md"
      - "**/*.qmd"
      - ".envrc"
    branches:
      - main
      - "*.x.x"
  pull_request:
    # Skip the test suite if all changes are in the docs directory
    paths-ignore:
      - "docs/**"
      - "**/*.md"
      - "**/*.qmd"
      - ".envrc"
    branches:
      - main
      - "*.x.x"
  merge_group:

permissions:
  contents: read

concurrency:
  group: ${{ github.repository }}-${{ github.head_ref || github.sha }}-${{ github.workflow }}
  cancel-in-progress: true

env:
  FORCE_COLOR: "1"
  SQLALCHEMY_WARN_20: "1"
  HYPOTHESIS_PROFILE: "ci"

jobs:
  test_core:
    name: Test ${{ matrix.os }} python-${{ matrix.python-version }} pyarrow-${{ matrix.pyarrow }}
    runs-on: ${{ matrix.os }}
    strategy:
      fail-fast: false
      matrix:
        os:
          - ubuntu-latest
          - windows-latest
        python-version:
          - "3.10"
          - "3.11"
          - "3.12"
        pyarrow:
          - true
          - false
    steps:
      - name: checkout
        uses: actions/checkout@v4

      - name: install python
        uses: actions/setup-python@v5
        id: install_python
        with:
          python-version: ${{ matrix.python-version }}

      - name: install poetry
        run: pip install 'poetry==1.8.3'

      - name: install ${{ matrix.os }} system dependencies
        if: matrix.os == 'ubuntu-latest'
        run: |
          set -euo pipefail

          sudo apt-get update -y -qq
          sudo apt-get install -y -q build-essential graphviz libgeos-dev freetds-dev

      - name: install ${{ matrix.os }} system dependencies
        if: matrix.os == 'windows-latest'
        run: choco install graphviz

      - name: install ibis
        run: poetry install --without dev --without docs --extras "visualization decompiler"

      - name: install numpy/pandas/pyarrow
        if: matrix.pyarrow
        run: poetry run pip install numpy pandas pyarrow pyarrow-hotfix

      - name: check imports
        if: matrix.pyarrow
        run: poetry run python -c 'import numpy, pandas, pyarrow, pyarrow_hotfix'

      - uses: extractions/setup-just@v2
        env:
          GITHUB_TOKEN: ${{ secrets.GITHUB_TOKEN }}

      - name: run all core tests and run benchmarks once parallel
        if: matrix.os != 'windows-latest'
        run: just ci-check -m "'core or benchmark'" --numprocesses auto -rfEs

      - name: run all core tests and run benchmarks once serial
        if: matrix.os == 'windows-latest'
        run: just ci-check -m "'core or benchmark'" -rfEs

      - name: upload code coverage
        if: success()
        continue-on-error: true
        uses: codecov/codecov-action@v4
        with:
          flags: core,${{ runner.os }},python-${{ steps.install_python.outputs.python-version }}
          token: ${{ secrets.CODECOV_TOKEN }}

  test_shapely_duckdb_import:
    name: Test shapely and duckdb import
    runs-on: ubuntu-latest
    steps:
      - name: checkout
        uses: actions/checkout@v4

      - name: install python
        uses: actions/setup-python@v5
        id: install_python
        with:
          python-version: "3.12"

      - name: install poetry
        run: pip install 'poetry==1.8.3'

      - name: install system dependencies
        run: |
          set -euo pipefail

          sudo apt-get update -y -qq
          sudo apt-get install -y -q build-essential libgeos-dev

      - name: install ibis
        # install duckdb and geospatial because of https://github.com/ibis-project/ibis/issues/4856
        run: poetry install --without dev --without docs --without test --extras duckdb --extras geospatial

      - name: check shapely and duckdb imports
        run: poetry run python -c 'import shapely.geometry, duckdb'

  test_doctests:
    name: Doctests
    runs-on: ubuntu-latest
    steps:
      - name: install system dependencies
        run: |
          set -euo pipefail

          sudo apt-get update -y -q
          sudo apt-get install -y -q build-essential graphviz libgeos-dev freetds-dev unixodbc-dev

      - name: checkout
        uses: actions/checkout@v4

      - name: install python
        uses: actions/setup-python@v5
        id: install_python
        with:
          python-version: "3.10"

      - name: install poetry
        run: pip install 'poetry==1.8.3'

      - name: install ibis with all extras
        run: poetry install --without dev --without docs --all-extras

      - uses: extractions/setup-just@v2
        env:
          GITHUB_TOKEN: ${{ secrets.GITHUB_TOKEN }}

      - name: run doctests
        run: just doctest --junitxml=junit.xml --cov=ibis --cov-report=xml:coverage.xml
<<<<<<< HEAD
=======

      - name: check for dead fixtures
        run: poetry run pytest --dead-fixtures -m 'not flink'
>>>>>>> 019cae5d

      - name: upload code coverage
        if: success()
        continue-on-error: true
        uses: codecov/codecov-action@v4
        with:
          flags: core,doctests,${{ runner.os }},python-${{ steps.install_python.outputs.python-version }}
          token: ${{ secrets.CODECOV_TOKEN }}<|MERGE_RESOLUTION|>--- conflicted
+++ resolved
@@ -170,12 +170,9 @@
 
       - name: run doctests
         run: just doctest --junitxml=junit.xml --cov=ibis --cov-report=xml:coverage.xml
-<<<<<<< HEAD
-=======
 
       - name: check for dead fixtures
         run: poetry run pytest --dead-fixtures -m 'not flink'
->>>>>>> 019cae5d
 
       - name: upload code coverage
         if: success()
